--- conflicted
+++ resolved
@@ -30,7 +30,6 @@
 ToString() = "othello()"
 
 # State 0
-# Black (x) to play:
 #   a b c d e f g h
 # 1 - - - - - - - - 1
 # 2 - - - - - - - - 2
@@ -49,8 +48,8 @@
 CurrentPlayer() = 0
 InformationStateString(0) = ""
 InformationStateString(1) = ""
-ObservationString(0) = "Black (x) to play:\n  a b c d e f g h  \n1 - - - - - - - - 1\n2 - - - - - - - - 2\n3 - - - - - - - - 3\n4 - - - o x - - - 4\n5 - - - x o - - - 5\n6 - - - - - - - - 6\n7 - - - - - - - - 7\n8 - - - - - - - - 8\n  a b c d e f g h  "
-ObservationString(1) = "Black (x) to play:\n  a b c d e f g h  \n1 - - - - - - - - 1\n2 - - - - - - - - 2\n3 - - - - - - - - 3\n4 - - - o x - - - 4\n5 - - - x o - - - 5\n6 - - - - - - - - 6\n7 - - - - - - - - 7\n8 - - - - - - - - 8\n  a b c d e f g h  "
+ObservationString(0) = "  a b c d e f g h  \n1 - - - - - - - - 1\n2 - - - - - - - - 2\n3 - - - - - - - - 3\n4 - - - o x - - - 4\n5 - - - x o - - - 5\n6 - - - - - - - - 6\n7 - - - - - - - - 7\n8 - - - - - - - - 8\n  a b c d e f g h  "
+ObservationString(1) = "  a b c d e f g h  \n1 - - - - - - - - 1\n2 - - - - - - - - 2\n3 - - - - - - - - 3\n4 - - - x o - - - 4\n5 - - - o x - - - 5\n6 - - - - - - - - 6\n7 - - - - - - - - 7\n8 - - - - - - - - 8\n  a b c d e f g h  "
 ObservationTensor(0):
 ◉◉◉◉◉◉◉◉  ◯◯◯◯◯◯◯◯  ◯◯◯◯◯◯◯◯
 ◉◉◉◉◉◉◉◉  ◯◯◯◯◯◯◯◯  ◯◯◯◯◯◯◯◯
@@ -74,4089 +73,2867 @@
 LegalActions() = [19, 26, 37, 44]
 StringLegalActions() = ["d3", "c4", "f5", "e6"]
 
-<<<<<<< HEAD
-# Apply action "f5 (x)"
-action: 37
-=======
-# Apply action "e6"
-action: 44
->>>>>>> c2be1951
+# Apply action "d3"
+action: 19
 
 # State 1
-# White (o) to play:
 #   a b c d e f g h
 # 1 - - - - - - - - 1
 # 2 - - - - - - - - 2
-# 3 - - - - - - - - 3
-# 4 - - - o x - - - 4
-<<<<<<< HEAD
-# 5 - - - x x x - - 5
+# 3 - - - x - - - - 3
+# 4 - - - x x - - - 4
+# 5 - - - x o - - - 5
 # 6 - - - - - - - - 6
-=======
-# 5 - - - x x - - - 5
-# 6 - - - - x - - - 6
->>>>>>> c2be1951
 # 7 - - - - - - - - 7
 # 8 - - - - - - - - 8
 #   a b c d e f g h
 IsTerminal() = False
-History() = [37]
-HistoryString() = "37"
+History() = [19]
+HistoryString() = "19"
 IsChanceNode() = False
 IsSimultaneousNode() = False
 CurrentPlayer() = 1
-<<<<<<< HEAD
-InformationStateString(0) = "37"
-InformationStateString(1) = "37"
-ObservationString(0) = "  a b c d e f g h  \n1 - - - - - - - - 1\n2 - - - - - - - - 2\n3 - - - - - - - - 3\n4 - - - o x - - - 4\n5 - - - x x x - - 5\n6 - - - - - - - - 6\n7 - - - - - - - - 7\n8 - - - - - - - - 8\n  a b c d e f g h  "
-ObservationString(1) = "  a b c d e f g h  \n1 - - - - - - - - 1\n2 - - - - - - - - 2\n3 - - - - - - - - 3\n4 - - - x o - - - 4\n5 - - - o o o - - 5\n6 - - - - - - - - 6\n7 - - - - - - - - 7\n8 - - - - - - - - 8\n  a b c d e f g h  "
-=======
-InformationStateString(0) = "44"
-InformationStateString(1) = "44"
-ObservationString(0) = "White (o) to play:\n  a b c d e f g h  \n1 - - - - - - - - 1\n2 - - - - - - - - 2\n3 - - - - - - - - 3\n4 - - - o x - - - 4\n5 - - - x x - - - 5\n6 - - - - x - - - 6\n7 - - - - - - - - 7\n8 - - - - - - - - 8\n  a b c d e f g h  "
-ObservationString(1) = "White (o) to play:\n  a b c d e f g h  \n1 - - - - - - - - 1\n2 - - - - - - - - 2\n3 - - - - - - - - 3\n4 - - - o x - - - 4\n5 - - - x x - - - 5\n6 - - - - x - - - 6\n7 - - - - - - - - 7\n8 - - - - - - - - 8\n  a b c d e f g h  "
->>>>>>> c2be1951
-ObservationTensor(0):
-◉◉◉◉◉◉◉◉  ◯◯◯◯◯◯◯◯  ◯◯◯◯◯◯◯◯
-◉◉◉◉◉◉◉◉  ◯◯◯◯◯◯◯◯  ◯◯◯◯◯◯◯◯
-◉◉◉◉◉◉◉◉  ◯◯◯◯◯◯◯◯  ◯◯◯◯◯◯◯◯
+InformationStateString(0) = "19"
+InformationStateString(1) = "19"
+ObservationString(0) = "  a b c d e f g h  \n1 - - - - - - - - 1\n2 - - - - - - - - 2\n3 - - - x - - - - 3\n4 - - - x x - - - 4\n5 - - - x o - - - 5\n6 - - - - - - - - 6\n7 - - - - - - - - 7\n8 - - - - - - - - 8\n  a b c d e f g h  "
+ObservationString(1) = "  a b c d e f g h  \n1 - - - - - - - - 1\n2 - - - - - - - - 2\n3 - - - o - - - - 3\n4 - - - o o - - - 4\n5 - - - o x - - - 5\n6 - - - - - - - - 6\n7 - - - - - - - - 7\n8 - - - - - - - - 8\n  a b c d e f g h  "
+ObservationTensor(0):
+◉◉◉◉◉◉◉◉  ◯◯◯◯◯◯◯◯  ◯◯◯◯◯◯◯◯
+◉◉◉◉◉◉◉◉  ◯◯◯◯◯◯◯◯  ◯◯◯◯◯◯◯◯
+◉◉◉◯◉◉◉◉  ◯◯◯◉◯◯◯◯  ◯◯◯◯◯◯◯◯
+◉◉◉◯◯◉◉◉  ◯◯◯◉◉◯◯◯  ◯◯◯◯◯◯◯◯
+◉◉◉◯◯◉◉◉  ◯◯◯◉◯◯◯◯  ◯◯◯◯◉◯◯◯
+◉◉◉◉◉◉◉◉  ◯◯◯◯◯◯◯◯  ◯◯◯◯◯◯◯◯
+◉◉◉◉◉◉◉◉  ◯◯◯◯◯◯◯◯  ◯◯◯◯◯◯◯◯
+◉◉◉◉◉◉◉◉  ◯◯◯◯◯◯◯◯  ◯◯◯◯◯◯◯◯
+ObservationTensor(1):
+◉◉◉◉◉◉◉◉  ◯◯◯◯◯◯◯◯  ◯◯◯◯◯◯◯◯
+◉◉◉◉◉◉◉◉  ◯◯◯◯◯◯◯◯  ◯◯◯◯◯◯◯◯
+◉◉◉◯◉◉◉◉  ◯◯◯◯◯◯◯◯  ◯◯◯◉◯◯◯◯
+◉◉◉◯◯◉◉◉  ◯◯◯◯◯◯◯◯  ◯◯◯◉◉◯◯◯
 ◉◉◉◯◯◉◉◉  ◯◯◯◯◉◯◯◯  ◯◯◯◉◯◯◯◯
-◉◉◉◯◯◯◉◉  ◯◯◯◉◉◉◯◯  ◯◯◯◯◯◯◯◯
-◉◉◉◉◉◉◉◉  ◯◯◯◯◯◯◯◯  ◯◯◯◯◯◯◯◯
-◉◉◉◉◉◉◉◉  ◯◯◯◯◯◯◯◯  ◯◯◯◯◯◯◯◯
-◉◉◉◉◉◉◉◉  ◯◯◯◯◯◯◯◯  ◯◯◯◯◯◯◯◯
-ObservationTensor(1):
-◉◉◉◉◉◉◉◉  ◯◯◯◯◯◯◯◯  ◯◯◯◯◯◯◯◯
-◉◉◉◉◉◉◉◉  ◯◯◯◯◯◯◯◯  ◯◯◯◯◯◯◯◯
-◉◉◉◉◉◉◉◉  ◯◯◯◯◯◯◯◯  ◯◯◯◯◯◯◯◯
-◉◉◉◯◯◉◉◉  ◯◯◯◉◯◯◯◯  ◯◯◯◯◉◯◯◯
-◉◉◉◯◯◯◉◉  ◯◯◯◯◯◯◯◯  ◯◯◯◉◉◉◯◯
-◉◉◉◉◉◉◉◉  ◯◯◯◯◯◯◯◯  ◯◯◯◯◯◯◯◯
-◉◉◉◉◉◉◉◉  ◯◯◯◯◯◯◯◯  ◯◯◯◯◯◯◯◯
-◉◉◉◉◉◉◉◉  ◯◯◯◯◯◯◯◯  ◯◯◯◯◯◯◯◯
-Rewards() = [0.0, 0.0]
-Returns() = [0.0, 0.0]
-LegalActions() = [29, 43, 45]
-<<<<<<< HEAD
-StringLegalActions() = ["f4 (o)", "d6 (o)", "f6 (o)"]
-
-# Apply action "f6 (o)"
-action: 45
-=======
-StringLegalActions() = ["f4", "d6", "f6"]
+◉◉◉◉◉◉◉◉  ◯◯◯◯◯◯◯◯  ◯◯◯◯◯◯◯◯
+◉◉◉◉◉◉◉◉  ◯◯◯◯◯◯◯◯  ◯◯◯◯◯◯◯◯
+◉◉◉◉◉◉◉◉  ◯◯◯◯◯◯◯◯  ◯◯◯◯◯◯◯◯
+Rewards() = [0.0, 0.0]
+Returns() = [0.0, 0.0]
+LegalActions() = [18, 20, 34]
+StringLegalActions() = ["c3", "e3", "c5"]
+
+# Apply action "c5"
+action: 34
+
+# State 2
+#   a b c d e f g h
+# 1 - - - - - - - - 1
+# 2 - - - - - - - - 2
+# 3 - - - x - - - - 3
+# 4 - - - x x - - - 4
+# 5 - - o o o - - - 5
+# 6 - - - - - - - - 6
+# 7 - - - - - - - - 7
+# 8 - - - - - - - - 8
+#   a b c d e f g h
+IsTerminal() = False
+History() = [19, 34]
+HistoryString() = "19 34"
+IsChanceNode() = False
+IsSimultaneousNode() = False
+CurrentPlayer() = 0
+InformationStateString(0) = "19 34"
+InformationStateString(1) = "19 34"
+ObservationString(0) = "  a b c d e f g h  \n1 - - - - - - - - 1\n2 - - - - - - - - 2\n3 - - - x - - - - 3\n4 - - - x x - - - 4\n5 - - o o o - - - 5\n6 - - - - - - - - 6\n7 - - - - - - - - 7\n8 - - - - - - - - 8\n  a b c d e f g h  "
+ObservationString(1) = "  a b c d e f g h  \n1 - - - - - - - - 1\n2 - - - - - - - - 2\n3 - - - o - - - - 3\n4 - - - o o - - - 4\n5 - - x x x - - - 5\n6 - - - - - - - - 6\n7 - - - - - - - - 7\n8 - - - - - - - - 8\n  a b c d e f g h  "
+ObservationTensor(0):
+◉◉◉◉◉◉◉◉  ◯◯◯◯◯◯◯◯  ◯◯◯◯◯◯◯◯
+◉◉◉◉◉◉◉◉  ◯◯◯◯◯◯◯◯  ◯◯◯◯◯◯◯◯
+◉◉◉◯◉◉◉◉  ◯◯◯◉◯◯◯◯  ◯◯◯◯◯◯◯◯
+◉◉◉◯◯◉◉◉  ◯◯◯◉◉◯◯◯  ◯◯◯◯◯◯◯◯
+◉◉◯◯◯◉◉◉  ◯◯◯◯◯◯◯◯  ◯◯◉◉◉◯◯◯
+◉◉◉◉◉◉◉◉  ◯◯◯◯◯◯◯◯  ◯◯◯◯◯◯◯◯
+◉◉◉◉◉◉◉◉  ◯◯◯◯◯◯◯◯  ◯◯◯◯◯◯◯◯
+◉◉◉◉◉◉◉◉  ◯◯◯◯◯◯◯◯  ◯◯◯◯◯◯◯◯
+ObservationTensor(1):
+◉◉◉◉◉◉◉◉  ◯◯◯◯◯◯◯◯  ◯◯◯◯◯◯◯◯
+◉◉◉◉◉◉◉◉  ◯◯◯◯◯◯◯◯  ◯◯◯◯◯◯◯◯
+◉◉◉◯◉◉◉◉  ◯◯◯◯◯◯◯◯  ◯◯◯◉◯◯◯◯
+◉◉◉◯◯◉◉◉  ◯◯◯◯◯◯◯◯  ◯◯◯◉◉◯◯◯
+◉◉◯◯◯◉◉◉  ◯◯◉◉◉◯◯◯  ◯◯◯◯◯◯◯◯
+◉◉◉◉◉◉◉◉  ◯◯◯◯◯◯◯◯  ◯◯◯◯◯◯◯◯
+◉◉◉◉◉◉◉◉  ◯◯◯◯◯◯◯◯  ◯◯◯◯◯◯◯◯
+◉◉◉◉◉◉◉◉  ◯◯◯◯◯◯◯◯  ◯◯◯◯◯◯◯◯
+Rewards() = [0.0, 0.0]
+Returns() = [0.0, 0.0]
+LegalActions() = [41, 42, 43, 44, 45]
+StringLegalActions() = ["b6", "c6", "d6", "e6", "f6"]
+
+# Apply action "b6"
+action: 41
+
+# State 3
+#   a b c d e f g h
+# 1 - - - - - - - - 1
+# 2 - - - - - - - - 2
+# 3 - - - x - - - - 3
+# 4 - - - x x - - - 4
+# 5 - - x o o - - - 5
+# 6 - x - - - - - - 6
+# 7 - - - - - - - - 7
+# 8 - - - - - - - - 8
+#   a b c d e f g h
+IsTerminal() = False
+History() = [19, 34, 41]
+HistoryString() = "19 34 41"
+IsChanceNode() = False
+IsSimultaneousNode() = False
+CurrentPlayer() = 1
+InformationStateString(0) = "19 34 41"
+InformationStateString(1) = "19 34 41"
+ObservationString(0) = "  a b c d e f g h  \n1 - - - - - - - - 1\n2 - - - - - - - - 2\n3 - - - x - - - - 3\n4 - - - x x - - - 4\n5 - - x o o - - - 5\n6 - x - - - - - - 6\n7 - - - - - - - - 7\n8 - - - - - - - - 8\n  a b c d e f g h  "
+ObservationString(1) = "  a b c d e f g h  \n1 - - - - - - - - 1\n2 - - - - - - - - 2\n3 - - - o - - - - 3\n4 - - - o o - - - 4\n5 - - o x x - - - 5\n6 - o - - - - - - 6\n7 - - - - - - - - 7\n8 - - - - - - - - 8\n  a b c d e f g h  "
+ObservationTensor(0):
+◉◉◉◉◉◉◉◉  ◯◯◯◯◯◯◯◯  ◯◯◯◯◯◯◯◯
+◉◉◉◉◉◉◉◉  ◯◯◯◯◯◯◯◯  ◯◯◯◯◯◯◯◯
+◉◉◉◯◉◉◉◉  ◯◯◯◉◯◯◯◯  ◯◯◯◯◯◯◯◯
+◉◉◉◯◯◉◉◉  ◯◯◯◉◉◯◯◯  ◯◯◯◯◯◯◯◯
+◉◉◯◯◯◉◉◉  ◯◯◉◯◯◯◯◯  ◯◯◯◉◉◯◯◯
+◉◯◉◉◉◉◉◉  ◯◉◯◯◯◯◯◯  ◯◯◯◯◯◯◯◯
+◉◉◉◉◉◉◉◉  ◯◯◯◯◯◯◯◯  ◯◯◯◯◯◯◯◯
+◉◉◉◉◉◉◉◉  ◯◯◯◯◯◯◯◯  ◯◯◯◯◯◯◯◯
+ObservationTensor(1):
+◉◉◉◉◉◉◉◉  ◯◯◯◯◯◯◯◯  ◯◯◯◯◯◯◯◯
+◉◉◉◉◉◉◉◉  ◯◯◯◯◯◯◯◯  ◯◯◯◯◯◯◯◯
+◉◉◉◯◉◉◉◉  ◯◯◯◯◯◯◯◯  ◯◯◯◉◯◯◯◯
+◉◉◉◯◯◉◉◉  ◯◯◯◯◯◯◯◯  ◯◯◯◉◉◯◯◯
+◉◉◯◯◯◉◉◉  ◯◯◯◉◉◯◯◯  ◯◯◉◯◯◯◯◯
+◉◯◉◉◉◉◉◉  ◯◯◯◯◯◯◯◯  ◯◉◯◯◯◯◯◯
+◉◉◉◉◉◉◉◉  ◯◯◯◯◯◯◯◯  ◯◯◯◯◯◯◯◯
+◉◉◉◉◉◉◉◉  ◯◯◯◯◯◯◯◯  ◯◯◯◯◯◯◯◯
+Rewards() = [0.0, 0.0]
+Returns() = [0.0, 0.0]
+LegalActions() = [11, 18, 20, 21, 33]
+StringLegalActions() = ["d2", "c3", "e3", "f3", "b5"]
+
+# Apply action "b5"
+action: 33
+
+# State 4
+#   a b c d e f g h
+# 1 - - - - - - - - 1
+# 2 - - - - - - - - 2
+# 3 - - - x - - - - 3
+# 4 - - - x x - - - 4
+# 5 - o o o o - - - 5
+# 6 - x - - - - - - 6
+# 7 - - - - - - - - 7
+# 8 - - - - - - - - 8
+#   a b c d e f g h
+IsTerminal() = False
+History() = [19, 34, 41, 33]
+HistoryString() = "19 34 41 33"
+IsChanceNode() = False
+IsSimultaneousNode() = False
+CurrentPlayer() = 0
+InformationStateString(0) = "19 34 41 33"
+InformationStateString(1) = "19 34 41 33"
+ObservationString(0) = "  a b c d e f g h  \n1 - - - - - - - - 1\n2 - - - - - - - - 2\n3 - - - x - - - - 3\n4 - - - x x - - - 4\n5 - o o o o - - - 5\n6 - x - - - - - - 6\n7 - - - - - - - - 7\n8 - - - - - - - - 8\n  a b c d e f g h  "
+ObservationString(1) = "  a b c d e f g h  \n1 - - - - - - - - 1\n2 - - - - - - - - 2\n3 - - - o - - - - 3\n4 - - - o o - - - 4\n5 - x x x x - - - 5\n6 - o - - - - - - 6\n7 - - - - - - - - 7\n8 - - - - - - - - 8\n  a b c d e f g h  "
+ObservationTensor(0):
+◉◉◉◉◉◉◉◉  ◯◯◯◯◯◯◯◯  ◯◯◯◯◯◯◯◯
+◉◉◉◉◉◉◉◉  ◯◯◯◯◯◯◯◯  ◯◯◯◯◯◯◯◯
+◉◉◉◯◉◉◉◉  ◯◯◯◉◯◯◯◯  ◯◯◯◯◯◯◯◯
+◉◉◉◯◯◉◉◉  ◯◯◯◉◉◯◯◯  ◯◯◯◯◯◯◯◯
+◉◯◯◯◯◉◉◉  ◯◯◯◯◯◯◯◯  ◯◉◉◉◉◯◯◯
+◉◯◉◉◉◉◉◉  ◯◉◯◯◯◯◯◯  ◯◯◯◯◯◯◯◯
+◉◉◉◉◉◉◉◉  ◯◯◯◯◯◯◯◯  ◯◯◯◯◯◯◯◯
+◉◉◉◉◉◉◉◉  ◯◯◯◯◯◯◯◯  ◯◯◯◯◯◯◯◯
+ObservationTensor(1):
+◉◉◉◉◉◉◉◉  ◯◯◯◯◯◯◯◯  ◯◯◯◯◯◯◯◯
+◉◉◉◉◉◉◉◉  ◯◯◯◯◯◯◯◯  ◯◯◯◯◯◯◯◯
+◉◉◉◯◉◉◉◉  ◯◯◯◯◯◯◯◯  ◯◯◯◉◯◯◯◯
+◉◉◉◯◯◉◉◉  ◯◯◯◯◯◯◯◯  ◯◯◯◉◉◯◯◯
+◉◯◯◯◯◉◉◉  ◯◉◉◉◉◯◯◯  ◯◯◯◯◯◯◯◯
+◉◯◉◉◉◉◉◉  ◯◯◯◯◯◯◯◯  ◯◉◯◯◯◯◯◯
+◉◉◉◉◉◉◉◉  ◯◯◯◯◯◯◯◯  ◯◯◯◯◯◯◯◯
+◉◉◉◉◉◉◉◉  ◯◯◯◯◯◯◯◯  ◯◯◯◯◯◯◯◯
+Rewards() = [0.0, 0.0]
+Returns() = [0.0, 0.0]
+LegalActions() = [25, 42, 43, 44, 45]
+StringLegalActions() = ["b4", "c6", "d6", "e6", "f6"]
+
+# Apply action "c6"
+action: 42
+
+# State 5
+#   a b c d e f g h
+# 1 - - - - - - - - 1
+# 2 - - - - - - - - 2
+# 3 - - - x - - - - 3
+# 4 - - - x x - - - 4
+# 5 - o o x o - - - 5
+# 6 - x x - - - - - 6
+# 7 - - - - - - - - 7
+# 8 - - - - - - - - 8
+#   a b c d e f g h
+IsTerminal() = False
+History() = [19, 34, 41, 33, 42]
+HistoryString() = "19 34 41 33 42"
+IsChanceNode() = False
+IsSimultaneousNode() = False
+CurrentPlayer() = 1
+InformationStateString(0) = "19 34 41 33 42"
+InformationStateString(1) = "19 34 41 33 42"
+ObservationString(0) = "  a b c d e f g h  \n1 - - - - - - - - 1\n2 - - - - - - - - 2\n3 - - - x - - - - 3\n4 - - - x x - - - 4\n5 - o o x o - - - 5\n6 - x x - - - - - 6\n7 - - - - - - - - 7\n8 - - - - - - - - 8\n  a b c d e f g h  "
+ObservationString(1) = "  a b c d e f g h  \n1 - - - - - - - - 1\n2 - - - - - - - - 2\n3 - - - o - - - - 3\n4 - - - o o - - - 4\n5 - x x o x - - - 5\n6 - o o - - - - - 6\n7 - - - - - - - - 7\n8 - - - - - - - - 8\n  a b c d e f g h  "
+ObservationTensor(0):
+◉◉◉◉◉◉◉◉  ◯◯◯◯◯◯◯◯  ◯◯◯◯◯◯◯◯
+◉◉◉◉◉◉◉◉  ◯◯◯◯◯◯◯◯  ◯◯◯◯◯◯◯◯
+◉◉◉◯◉◉◉◉  ◯◯◯◉◯◯◯◯  ◯◯◯◯◯◯◯◯
+◉◉◉◯◯◉◉◉  ◯◯◯◉◉◯◯◯  ◯◯◯◯◯◯◯◯
+◉◯◯◯◯◉◉◉  ◯◯◯◉◯◯◯◯  ◯◉◉◯◉◯◯◯
+◉◯◯◉◉◉◉◉  ◯◉◉◯◯◯◯◯  ◯◯◯◯◯◯◯◯
+◉◉◉◉◉◉◉◉  ◯◯◯◯◯◯◯◯  ◯◯◯◯◯◯◯◯
+◉◉◉◉◉◉◉◉  ◯◯◯◯◯◯◯◯  ◯◯◯◯◯◯◯◯
+ObservationTensor(1):
+◉◉◉◉◉◉◉◉  ◯◯◯◯◯◯◯◯  ◯◯◯◯◯◯◯◯
+◉◉◉◉◉◉◉◉  ◯◯◯◯◯◯◯◯  ◯◯◯◯◯◯◯◯
+◉◉◉◯◉◉◉◉  ◯◯◯◯◯◯◯◯  ◯◯◯◉◯◯◯◯
+◉◉◉◯◯◉◉◉  ◯◯◯◯◯◯◯◯  ◯◯◯◉◉◯◯◯
+◉◯◯◯◯◉◉◉  ◯◉◉◯◉◯◯◯  ◯◯◯◉◯◯◯◯
+◉◯◯◉◉◉◉◉  ◯◯◯◯◯◯◯◯  ◯◉◉◯◯◯◯◯
+◉◉◉◉◉◉◉◉  ◯◯◯◯◯◯◯◯  ◯◯◯◯◯◯◯◯
+◉◉◉◉◉◉◉◉  ◯◯◯◯◯◯◯◯  ◯◯◯◯◯◯◯◯
+Rewards() = [0.0, 0.0]
+Returns() = [0.0, 0.0]
+LegalActions() = [18, 20, 48, 49, 50, 51]
+StringLegalActions() = ["c3", "e3", "a7", "b7", "c7", "d7"]
+
+# Apply action "b7"
+action: 49
+
+# State 6
+#   a b c d e f g h
+# 1 - - - - - - - - 1
+# 2 - - - - - - - - 2
+# 3 - - - x - - - - 3
+# 4 - - - x x - - - 4
+# 5 - o o x o - - - 5
+# 6 - o x - - - - - 6
+# 7 - o - - - - - - 7
+# 8 - - - - - - - - 8
+#   a b c d e f g h
+IsTerminal() = False
+History() = [19, 34, 41, 33, 42, 49]
+HistoryString() = "19 34 41 33 42 49"
+IsChanceNode() = False
+IsSimultaneousNode() = False
+CurrentPlayer() = 0
+InformationStateString(0) = "19 34 41 33 42 49"
+InformationStateString(1) = "19 34 41 33 42 49"
+ObservationString(0) = "  a b c d e f g h  \n1 - - - - - - - - 1\n2 - - - - - - - - 2\n3 - - - x - - - - 3\n4 - - - x x - - - 4\n5 - o o x o - - - 5\n6 - o x - - - - - 6\n7 - o - - - - - - 7\n8 - - - - - - - - 8\n  a b c d e f g h  "
+ObservationString(1) = "  a b c d e f g h  \n1 - - - - - - - - 1\n2 - - - - - - - - 2\n3 - - - o - - - - 3\n4 - - - o o - - - 4\n5 - x x o x - - - 5\n6 - x o - - - - - 6\n7 - x - - - - - - 7\n8 - - - - - - - - 8\n  a b c d e f g h  "
+ObservationTensor(0):
+◉◉◉◉◉◉◉◉  ◯◯◯◯◯◯◯◯  ◯◯◯◯◯◯◯◯
+◉◉◉◉◉◉◉◉  ◯◯◯◯◯◯◯◯  ◯◯◯◯◯◯◯◯
+◉◉◉◯◉◉◉◉  ◯◯◯◉◯◯◯◯  ◯◯◯◯◯◯◯◯
+◉◉◉◯◯◉◉◉  ◯◯◯◉◉◯◯◯  ◯◯◯◯◯◯◯◯
+◉◯◯◯◯◉◉◉  ◯◯◯◉◯◯◯◯  ◯◉◉◯◉◯◯◯
+◉◯◯◉◉◉◉◉  ◯◯◉◯◯◯◯◯  ◯◉◯◯◯◯◯◯
+◉◯◉◉◉◉◉◉  ◯◯◯◯◯◯◯◯  ◯◉◯◯◯◯◯◯
+◉◉◉◉◉◉◉◉  ◯◯◯◯◯◯◯◯  ◯◯◯◯◯◯◯◯
+ObservationTensor(1):
+◉◉◉◉◉◉◉◉  ◯◯◯◯◯◯◯◯  ◯◯◯◯◯◯◯◯
+◉◉◉◉◉◉◉◉  ◯◯◯◯◯◯◯◯  ◯◯◯◯◯◯◯◯
+◉◉◉◯◉◉◉◉  ◯◯◯◯◯◯◯◯  ◯◯◯◉◯◯◯◯
+◉◉◉◯◯◉◉◉  ◯◯◯◯◯◯◯◯  ◯◯◯◉◉◯◯◯
+◉◯◯◯◯◉◉◉  ◯◉◉◯◉◯◯◯  ◯◯◯◉◯◯◯◯
+◉◯◯◉◉◉◉◉  ◯◉◯◯◯◯◯◯  ◯◯◉◯◯◯◯◯
+◉◯◉◉◉◉◉◉  ◯◉◯◯◯◯◯◯  ◯◯◯◯◯◯◯◯
+◉◉◉◉◉◉◉◉  ◯◯◯◯◯◯◯◯  ◯◯◯◯◯◯◯◯
+Rewards() = [0.0, 0.0]
+Returns() = [0.0, 0.0]
+LegalActions() = [24, 26, 32, 37, 40, 44, 45, 48, 56]
+StringLegalActions() = ["a4", "c4", "a5", "f5", "a6", "e6", "f6", "a7", "a8"]
+
+# Apply action "a6"
+action: 40
+
+# State 7
+#   a b c d e f g h
+# 1 - - - - - - - - 1
+# 2 - - - - - - - - 2
+# 3 - - - x - - - - 3
+# 4 - - - x x - - - 4
+# 5 - o o x o - - - 5
+# 6 x x x - - - - - 6
+# 7 - o - - - - - - 7
+# 8 - - - - - - - - 8
+#   a b c d e f g h
+IsTerminal() = False
+History() = [19, 34, 41, 33, 42, 49, 40]
+HistoryString() = "19 34 41 33 42 49 40"
+IsChanceNode() = False
+IsSimultaneousNode() = False
+CurrentPlayer() = 1
+InformationStateString(0) = "19 34 41 33 42 49 40"
+InformationStateString(1) = "19 34 41 33 42 49 40"
+ObservationString(0) = "  a b c d e f g h  \n1 - - - - - - - - 1\n2 - - - - - - - - 2\n3 - - - x - - - - 3\n4 - - - x x - - - 4\n5 - o o x o - - - 5\n6 x x x - - - - - 6\n7 - o - - - - - - 7\n8 - - - - - - - - 8\n  a b c d e f g h  "
+ObservationString(1) = "  a b c d e f g h  \n1 - - - - - - - - 1\n2 - - - - - - - - 2\n3 - - - o - - - - 3\n4 - - - o o - - - 4\n5 - x x o x - - - 5\n6 o o o - - - - - 6\n7 - x - - - - - - 7\n8 - - - - - - - - 8\n  a b c d e f g h  "
+ObservationTensor(0):
+◉◉◉◉◉◉◉◉  ◯◯◯◯◯◯◯◯  ◯◯◯◯◯◯◯◯
+◉◉◉◉◉◉◉◉  ◯◯◯◯◯◯◯◯  ◯◯◯◯◯◯◯◯
+◉◉◉◯◉◉◉◉  ◯◯◯◉◯◯◯◯  ◯◯◯◯◯◯◯◯
+◉◉◉◯◯◉◉◉  ◯◯◯◉◉◯◯◯  ◯◯◯◯◯◯◯◯
+◉◯◯◯◯◉◉◉  ◯◯◯◉◯◯◯◯  ◯◉◉◯◉◯◯◯
+◯◯◯◉◉◉◉◉  ◉◉◉◯◯◯◯◯  ◯◯◯◯◯◯◯◯
+◉◯◉◉◉◉◉◉  ◯◯◯◯◯◯◯◯  ◯◉◯◯◯◯◯◯
+◉◉◉◉◉◉◉◉  ◯◯◯◯◯◯◯◯  ◯◯◯◯◯◯◯◯
+ObservationTensor(1):
+◉◉◉◉◉◉◉◉  ◯◯◯◯◯◯◯◯  ◯◯◯◯◯◯◯◯
+◉◉◉◉◉◉◉◉  ◯◯◯◯◯◯◯◯  ◯◯◯◯◯◯◯◯
+◉◉◉◯◉◉◉◉  ◯◯◯◯◯◯◯◯  ◯◯◯◉◯◯◯◯
+◉◉◉◯◯◉◉◉  ◯◯◯◯◯◯◯◯  ◯◯◯◉◉◯◯◯
+◉◯◯◯◯◉◉◉  ◯◉◉◯◉◯◯◯  ◯◯◯◉◯◯◯◯
+◯◯◯◉◉◉◉◉  ◯◯◯◯◯◯◯◯  ◉◉◉◯◯◯◯◯
+◉◯◉◉◉◉◉◉  ◯◉◯◯◯◯◯◯  ◯◯◯◯◯◯◯◯
+◉◉◉◉◉◉◉◉  ◯◯◯◯◯◯◯◯  ◯◯◯◯◯◯◯◯
+Rewards() = [0.0, 0.0]
+Returns() = [0.0, 0.0]
+LegalActions() = [18, 20, 21, 48, 50, 51]
+StringLegalActions() = ["c3", "e3", "f3", "a7", "c7", "d7"]
+
+# Apply action "a7"
+action: 48
+
+# State 8
+#   a b c d e f g h
+# 1 - - - - - - - - 1
+# 2 - - - - - - - - 2
+# 3 - - - x - - - - 3
+# 4 - - - x x - - - 4
+# 5 - o o x o - - - 5
+# 6 x o x - - - - - 6
+# 7 o o - - - - - - 7
+# 8 - - - - - - - - 8
+#   a b c d e f g h
+IsTerminal() = False
+History() = [19, 34, 41, 33, 42, 49, 40, 48]
+HistoryString() = "19 34 41 33 42 49 40 48"
+IsChanceNode() = False
+IsSimultaneousNode() = False
+CurrentPlayer() = 0
+InformationStateString(0) = "19 34 41 33 42 49 40 48"
+InformationStateString(1) = "19 34 41 33 42 49 40 48"
+ObservationString(0) = "  a b c d e f g h  \n1 - - - - - - - - 1\n2 - - - - - - - - 2\n3 - - - x - - - - 3\n4 - - - x x - - - 4\n5 - o o x o - - - 5\n6 x o x - - - - - 6\n7 o o - - - - - - 7\n8 - - - - - - - - 8\n  a b c d e f g h  "
+ObservationString(1) = "  a b c d e f g h  \n1 - - - - - - - - 1\n2 - - - - - - - - 2\n3 - - - o - - - - 3\n4 - - - o o - - - 4\n5 - x x o x - - - 5\n6 o x o - - - - - 6\n7 x x - - - - - - 7\n8 - - - - - - - - 8\n  a b c d e f g h  "
+ObservationTensor(0):
+◉◉◉◉◉◉◉◉  ◯◯◯◯◯◯◯◯  ◯◯◯◯◯◯◯◯
+◉◉◉◉◉◉◉◉  ◯◯◯◯◯◯◯◯  ◯◯◯◯◯◯◯◯
+◉◉◉◯◉◉◉◉  ◯◯◯◉◯◯◯◯  ◯◯◯◯◯◯◯◯
+◉◉◉◯◯◉◉◉  ◯◯◯◉◉◯◯◯  ◯◯◯◯◯◯◯◯
+◉◯◯◯◯◉◉◉  ◯◯◯◉◯◯◯◯  ◯◉◉◯◉◯◯◯
+◯◯◯◉◉◉◉◉  ◉◯◉◯◯◯◯◯  ◯◉◯◯◯◯◯◯
+◯◯◉◉◉◉◉◉  ◯◯◯◯◯◯◯◯  ◉◉◯◯◯◯◯◯
+◉◉◉◉◉◉◉◉  ◯◯◯◯◯◯◯◯  ◯◯◯◯◯◯◯◯
+ObservationTensor(1):
+◉◉◉◉◉◉◉◉  ◯◯◯◯◯◯◯◯  ◯◯◯◯◯◯◯◯
+◉◉◉◉◉◉◉◉  ◯◯◯◯◯◯◯◯  ◯◯◯◯◯◯◯◯
+◉◉◉◯◉◉◉◉  ◯◯◯◯◯◯◯◯  ◯◯◯◉◯◯◯◯
+◉◉◉◯◯◉◉◉  ◯◯◯◯◯◯◯◯  ◯◯◯◉◉◯◯◯
+◉◯◯◯◯◉◉◉  ◯◉◉◯◉◯◯◯  ◯◯◯◉◯◯◯◯
+◯◯◯◉◉◉◉◉  ◯◉◯◯◯◯◯◯  ◉◯◉◯◯◯◯◯
+◯◯◉◉◉◉◉◉  ◉◉◯◯◯◯◯◯  ◯◯◯◯◯◯◯◯
+◉◉◉◉◉◉◉◉  ◯◯◯◯◯◯◯◯  ◯◯◯◯◯◯◯◯
+Rewards() = [0.0, 0.0]
+Returns() = [0.0, 0.0]
+LegalActions() = [24, 26, 32, 37, 44, 45, 56, 58]
+StringLegalActions() = ["a4", "c4", "a5", "f5", "e6", "f6", "a8", "c8"]
+
+# Apply action "a5"
+action: 32
+
+# State 9
+#   a b c d e f g h
+# 1 - - - - - - - - 1
+# 2 - - - - - - - - 2
+# 3 - - - x - - - - 3
+# 4 - - - x x - - - 4
+# 5 x x x x o - - - 5
+# 6 x o x - - - - - 6
+# 7 o o - - - - - - 7
+# 8 - - - - - - - - 8
+#   a b c d e f g h
+IsTerminal() = False
+History() = [19, 34, 41, 33, 42, 49, 40, 48, 32]
+HistoryString() = "19 34 41 33 42 49 40 48 32"
+IsChanceNode() = False
+IsSimultaneousNode() = False
+CurrentPlayer() = 1
+InformationStateString(0) = "19 34 41 33 42 49 40 48 32"
+InformationStateString(1) = "19 34 41 33 42 49 40 48 32"
+ObservationString(0) = "  a b c d e f g h  \n1 - - - - - - - - 1\n2 - - - - - - - - 2\n3 - - - x - - - - 3\n4 - - - x x - - - 4\n5 x x x x o - - - 5\n6 x o x - - - - - 6\n7 o o - - - - - - 7\n8 - - - - - - - - 8\n  a b c d e f g h  "
+ObservationString(1) = "  a b c d e f g h  \n1 - - - - - - - - 1\n2 - - - - - - - - 2\n3 - - - o - - - - 3\n4 - - - o o - - - 4\n5 o o o o x - - - 5\n6 o x o - - - - - 6\n7 x x - - - - - - 7\n8 - - - - - - - - 8\n  a b c d e f g h  "
+ObservationTensor(0):
+◉◉◉◉◉◉◉◉  ◯◯◯◯◯◯◯◯  ◯◯◯◯◯◯◯◯
+◉◉◉◉◉◉◉◉  ◯◯◯◯◯◯◯◯  ◯◯◯◯◯◯◯◯
+◉◉◉◯◉◉◉◉  ◯◯◯◉◯◯◯◯  ◯◯◯◯◯◯◯◯
+◉◉◉◯◯◉◉◉  ◯◯◯◉◉◯◯◯  ◯◯◯◯◯◯◯◯
+◯◯◯◯◯◉◉◉  ◉◉◉◉◯◯◯◯  ◯◯◯◯◉◯◯◯
+◯◯◯◉◉◉◉◉  ◉◯◉◯◯◯◯◯  ◯◉◯◯◯◯◯◯
+◯◯◉◉◉◉◉◉  ◯◯◯◯◯◯◯◯  ◉◉◯◯◯◯◯◯
+◉◉◉◉◉◉◉◉  ◯◯◯◯◯◯◯◯  ◯◯◯◯◯◯◯◯
+ObservationTensor(1):
+◉◉◉◉◉◉◉◉  ◯◯◯◯◯◯◯◯  ◯◯◯◯◯◯◯◯
+◉◉◉◉◉◉◉◉  ◯◯◯◯◯◯◯◯  ◯◯◯◯◯◯◯◯
+◉◉◉◯◉◉◉◉  ◯◯◯◯◯◯◯◯  ◯◯◯◉◯◯◯◯
+◉◉◉◯◯◉◉◉  ◯◯◯◯◯◯◯◯  ◯◯◯◉◉◯◯◯
+◯◯◯◯◯◉◉◉  ◯◯◯◯◉◯◯◯  ◉◉◉◉◯◯◯◯
+◯◯◯◉◉◉◉◉  ◯◉◯◯◯◯◯◯  ◉◯◉◯◯◯◯◯
+◯◯◉◉◉◉◉◉  ◉◉◯◯◯◯◯◯  ◯◯◯◯◯◯◯◯
+◉◉◉◉◉◉◉◉  ◯◯◯◯◯◯◯◯  ◯◯◯◯◯◯◯◯
+Rewards() = [0.0, 0.0]
+Returns() = [0.0, 0.0]
+LegalActions() = [18, 20, 21, 24, 25, 43]
+StringLegalActions() = ["c3", "e3", "f3", "a4", "b4", "d6"]
 
 # Apply action "d6"
 action: 43
->>>>>>> c2be1951
-
-# State 2
-# Black (x) to play:
+
+# State 10
 #   a b c d e f g h
 # 1 - - - - - - - - 1
 # 2 - - - - - - - - 2
-# 3 - - - - - - - - 3
-# 4 - - - o x - - - 4
-# 5 - - - x o x - - 5
-# 6 - - - - - o - - 6
-# 7 - - - - - - - - 7
+# 3 - - - x - - - - 3
+# 4 - - - x x - - - 4
+# 5 x x x x o - - - 5
+# 6 x o o o - - - - 6
+# 7 o o - - - - - - 7
 # 8 - - - - - - - - 8
 #   a b c d e f g h
 IsTerminal() = False
-History() = [37, 45]
-HistoryString() = "37 45"
-IsChanceNode() = False
-IsSimultaneousNode() = False
-CurrentPlayer() = 0
-<<<<<<< HEAD
-InformationStateString(0) = "37 45"
-InformationStateString(1) = "37 45"
-ObservationString(0) = "  a b c d e f g h  \n1 - - - - - - - - 1\n2 - - - - - - - - 2\n3 - - - - - - - - 3\n4 - - - o x - - - 4\n5 - - - x o x - - 5\n6 - - - - - o - - 6\n7 - - - - - - - - 7\n8 - - - - - - - - 8\n  a b c d e f g h  "
-ObservationString(1) = "  a b c d e f g h  \n1 - - - - - - - - 1\n2 - - - - - - - - 2\n3 - - - - - - - - 3\n4 - - - x o - - - 4\n5 - - - o x o - - 5\n6 - - - - - x - - 6\n7 - - - - - - - - 7\n8 - - - - - - - - 8\n  a b c d e f g h  "
-=======
-InformationStateString(0) = "44 43"
-InformationStateString(1) = "44 43"
-ObservationString(0) = "Black (x) to play:\n  a b c d e f g h  \n1 - - - - - - - - 1\n2 - - - - - - - - 2\n3 - - - - - - - - 3\n4 - - - o x - - - 4\n5 - - - o x - - - 5\n6 - - - o x - - - 6\n7 - - - - - - - - 7\n8 - - - - - - - - 8\n  a b c d e f g h  "
-ObservationString(1) = "Black (x) to play:\n  a b c d e f g h  \n1 - - - - - - - - 1\n2 - - - - - - - - 2\n3 - - - - - - - - 3\n4 - - - o x - - - 4\n5 - - - o x - - - 5\n6 - - - o x - - - 6\n7 - - - - - - - - 7\n8 - - - - - - - - 8\n  a b c d e f g h  "
->>>>>>> c2be1951
-ObservationTensor(0):
-◉◉◉◉◉◉◉◉  ◯◯◯◯◯◯◯◯  ◯◯◯◯◯◯◯◯
-◉◉◉◉◉◉◉◉  ◯◯◯◯◯◯◯◯  ◯◯◯◯◯◯◯◯
-◉◉◉◉◉◉◉◉  ◯◯◯◯◯◯◯◯  ◯◯◯◯◯◯◯◯
-◉◉◉◯◯◉◉◉  ◯◯◯◯◉◯◯◯  ◯◯◯◉◯◯◯◯
-◉◉◉◯◯◯◉◉  ◯◯◯◉◯◉◯◯  ◯◯◯◯◉◯◯◯
-◉◉◉◉◉◯◉◉  ◯◯◯◯◯◯◯◯  ◯◯◯◯◯◉◯◯
-◉◉◉◉◉◉◉◉  ◯◯◯◯◯◯◯◯  ◯◯◯◯◯◯◯◯
-◉◉◉◉◉◉◉◉  ◯◯◯◯◯◯◯◯  ◯◯◯◯◯◯◯◯
-ObservationTensor(1):
-◉◉◉◉◉◉◉◉  ◯◯◯◯◯◯◯◯  ◯◯◯◯◯◯◯◯
-◉◉◉◉◉◉◉◉  ◯◯◯◯◯◯◯◯  ◯◯◯◯◯◯◯◯
-◉◉◉◉◉◉◉◉  ◯◯◯◯◯◯◯◯  ◯◯◯◯◯◯◯◯
-◉◉◉◯◯◉◉◉  ◯◯◯◉◯◯◯◯  ◯◯◯◯◉◯◯◯
-◉◉◉◯◯◯◉◉  ◯◯◯◯◉◯◯◯  ◯◯◯◉◯◉◯◯
-◉◉◉◉◉◯◉◉  ◯◯◯◯◯◉◯◯  ◯◯◯◯◯◯◯◯
-◉◉◉◉◉◉◉◉  ◯◯◯◯◯◯◯◯  ◯◯◯◯◯◯◯◯
-◉◉◉◉◉◉◉◉  ◯◯◯◯◯◯◯◯  ◯◯◯◯◯◯◯◯
-Rewards() = [0.0, 0.0]
-Returns() = [0.0, 0.0]
-<<<<<<< HEAD
-LegalActions() = [19, 26, 44, 53]
-StringLegalActions() = ["d3 (x)", "c4 (x)", "e6 (x)", "f7 (x)"]
-
-# Apply action "f7 (x)"
-action: 53
-=======
-LegalActions() = [18, 26, 34, 42, 50]
-StringLegalActions() = ["c3", "c4", "c5", "c6", "c7"]
-
-# Apply action "c4"
-action: 26
->>>>>>> c2be1951
-
-# State 3
-# White (o) to play:
+History() = [19, 34, 41, 33, 42, 49, 40, 48, 32, 43]
+HistoryString() = "19 34 41 33 42 49 40 48 32 43"
+IsChanceNode() = False
+IsSimultaneousNode() = False
+CurrentPlayer() = 0
+InformationStateString(0) = "19 34 41 33 42 49 40 48 32 43"
+InformationStateString(1) = "19 34 41 33 42 49 40 48 32 43"
+ObservationString(0) = "  a b c d e f g h  \n1 - - - - - - - - 1\n2 - - - - - - - - 2\n3 - - - x - - - - 3\n4 - - - x x - - - 4\n5 x x x x o - - - 5\n6 x o o o - - - - 6\n7 o o - - - - - - 7\n8 - - - - - - - - 8\n  a b c d e f g h  "
+ObservationString(1) = "  a b c d e f g h  \n1 - - - - - - - - 1\n2 - - - - - - - - 2\n3 - - - o - - - - 3\n4 - - - o o - - - 4\n5 o o o o x - - - 5\n6 o x x x - - - - 6\n7 x x - - - - - - 7\n8 - - - - - - - - 8\n  a b c d e f g h  "
+ObservationTensor(0):
+◉◉◉◉◉◉◉◉  ◯◯◯◯◯◯◯◯  ◯◯◯◯◯◯◯◯
+◉◉◉◉◉◉◉◉  ◯◯◯◯◯◯◯◯  ◯◯◯◯◯◯◯◯
+◉◉◉◯◉◉◉◉  ◯◯◯◉◯◯◯◯  ◯◯◯◯◯◯◯◯
+◉◉◉◯◯◉◉◉  ◯◯◯◉◉◯◯◯  ◯◯◯◯◯◯◯◯
+◯◯◯◯◯◉◉◉  ◉◉◉◉◯◯◯◯  ◯◯◯◯◉◯◯◯
+◯◯◯◯◉◉◉◉  ◉◯◯◯◯◯◯◯  ◯◉◉◉◯◯◯◯
+◯◯◉◉◉◉◉◉  ◯◯◯◯◯◯◯◯  ◉◉◯◯◯◯◯◯
+◉◉◉◉◉◉◉◉  ◯◯◯◯◯◯◯◯  ◯◯◯◯◯◯◯◯
+ObservationTensor(1):
+◉◉◉◉◉◉◉◉  ◯◯◯◯◯◯◯◯  ◯◯◯◯◯◯◯◯
+◉◉◉◉◉◉◉◉  ◯◯◯◯◯◯◯◯  ◯◯◯◯◯◯◯◯
+◉◉◉◯◉◉◉◉  ◯◯◯◯◯◯◯◯  ◯◯◯◉◯◯◯◯
+◉◉◉◯◯◉◉◉  ◯◯◯◯◯◯◯◯  ◯◯◯◉◉◯◯◯
+◯◯◯◯◯◉◉◉  ◯◯◯◯◉◯◯◯  ◉◉◉◉◯◯◯◯
+◯◯◯◯◉◉◉◉  ◯◉◉◉◯◯◯◯  ◉◯◯◯◯◯◯◯
+◯◯◉◉◉◉◉◉  ◉◉◯◯◯◯◯◯  ◯◯◯◯◯◯◯◯
+◉◉◉◉◉◉◉◉  ◯◯◯◯◯◯◯◯  ◯◯◯◯◯◯◯◯
+Rewards() = [0.0, 0.0]
+Returns() = [0.0, 0.0]
+LegalActions() = [37, 44, 45, 50, 51, 52, 56, 57, 58]
+StringLegalActions() = ["f5", "e6", "f6", "c7", "d7", "e7", "a8", "b8", "c8"]
+
+# Apply action "d7"
+action: 51
+
+# State 11
 #   a b c d e f g h
 # 1 - - - - - - - - 1
 # 2 - - - - - - - - 2
-# 3 - - - - - - - - 3
-<<<<<<< HEAD
-# 4 - - - o x - - - 4
-# 5 - - - x o x - - 5
-# 6 - - - - - x - - 6
-# 7 - - - - - x - - 7
-=======
-# 4 - - x x x - - - 4
-# 5 - - - x x - - - 5
-# 6 - - - o x - - - 6
-# 7 - - - - - - - - 7
->>>>>>> c2be1951
+# 3 - - - x - - - - 3
+# 4 - - - x x - - - 4
+# 5 x x x x o - - - 5
+# 6 x o x x - - - - 6
+# 7 o o - x - - - - 7
 # 8 - - - - - - - - 8
 #   a b c d e f g h
 IsTerminal() = False
-History() = [37, 45, 53]
-HistoryString() = "37 45 53"
+History() = [19, 34, 41, 33, 42, 49, 40, 48, 32, 43, 51]
+HistoryString() = "19 34 41 33 42 49 40 48 32 43 51"
 IsChanceNode() = False
 IsSimultaneousNode() = False
 CurrentPlayer() = 1
-<<<<<<< HEAD
-InformationStateString(0) = "37 45 53"
-InformationStateString(1) = "37 45 53"
-ObservationString(0) = "  a b c d e f g h  \n1 - - - - - - - - 1\n2 - - - - - - - - 2\n3 - - - - - - - - 3\n4 - - - o x - - - 4\n5 - - - x o x - - 5\n6 - - - - - x - - 6\n7 - - - - - x - - 7\n8 - - - - - - - - 8\n  a b c d e f g h  "
-ObservationString(1) = "  a b c d e f g h  \n1 - - - - - - - - 1\n2 - - - - - - - - 2\n3 - - - - - - - - 3\n4 - - - x o - - - 4\n5 - - - o x o - - 5\n6 - - - - - o - - 6\n7 - - - - - o - - 7\n8 - - - - - - - - 8\n  a b c d e f g h  "
-=======
-InformationStateString(0) = "44 43 26"
-InformationStateString(1) = "44 43 26"
-ObservationString(0) = "White (o) to play:\n  a b c d e f g h  \n1 - - - - - - - - 1\n2 - - - - - - - - 2\n3 - - - - - - - - 3\n4 - - x x x - - - 4\n5 - - - x x - - - 5\n6 - - - o x - - - 6\n7 - - - - - - - - 7\n8 - - - - - - - - 8\n  a b c d e f g h  "
-ObservationString(1) = "White (o) to play:\n  a b c d e f g h  \n1 - - - - - - - - 1\n2 - - - - - - - - 2\n3 - - - - - - - - 3\n4 - - x x x - - - 4\n5 - - - x x - - - 5\n6 - - - o x - - - 6\n7 - - - - - - - - 7\n8 - - - - - - - - 8\n  a b c d e f g h  "
->>>>>>> c2be1951
-ObservationTensor(0):
-◉◉◉◉◉◉◉◉  ◯◯◯◯◯◯◯◯  ◯◯◯◯◯◯◯◯
-◉◉◉◉◉◉◉◉  ◯◯◯◯◯◯◯◯  ◯◯◯◯◯◯◯◯
-◉◉◉◉◉◉◉◉  ◯◯◯◯◯◯◯◯  ◯◯◯◯◯◯◯◯
-◉◉◉◯◯◉◉◉  ◯◯◯◯◉◯◯◯  ◯◯◯◉◯◯◯◯
-◉◉◉◯◯◯◉◉  ◯◯◯◉◯◉◯◯  ◯◯◯◯◉◯◯◯
-◉◉◉◉◉◯◉◉  ◯◯◯◯◯◉◯◯  ◯◯◯◯◯◯◯◯
-◉◉◉◉◉◯◉◉  ◯◯◯◯◯◉◯◯  ◯◯◯◯◯◯◯◯
-◉◉◉◉◉◉◉◉  ◯◯◯◯◯◯◯◯  ◯◯◯◯◯◯◯◯
-ObservationTensor(1):
-◉◉◉◉◉◉◉◉  ◯◯◯◯◯◯◯◯  ◯◯◯◯◯◯◯◯
-◉◉◉◉◉◉◉◉  ◯◯◯◯◯◯◯◯  ◯◯◯◯◯◯◯◯
-◉◉◉◉◉◉◉◉  ◯◯◯◯◯◯◯◯  ◯◯◯◯◯◯◯◯
-◉◉◉◯◯◉◉◉  ◯◯◯◉◯◯◯◯  ◯◯◯◯◉◯◯◯
-◉◉◉◯◯◯◉◉  ◯◯◯◯◉◯◯◯  ◯◯◯◉◯◉◯◯
-◉◉◉◉◉◯◉◉  ◯◯◯◯◯◯◯◯  ◯◯◯◯◯◉◯◯
-◉◉◉◉◉◯◉◉  ◯◯◯◯◯◯◯◯  ◯◯◯◯◯◉◯◯
-◉◉◉◉◉◉◉◉  ◯◯◯◯◯◯◯◯  ◯◯◯◯◯◯◯◯
-Rewards() = [0.0, 0.0]
-Returns() = [0.0, 0.0]
-<<<<<<< HEAD
-LegalActions() = [20, 29, 34, 38, 43, 54]
-StringLegalActions() = ["e3 (o)", "f4 (o)", "c5 (o)", "g5 (o)", "d6 (o)", "g7 (o)"]
-
-# Apply action "e3 (o)"
-action: 20
-=======
-LegalActions() = [19, 29, 45]
-StringLegalActions() = ["d3", "f4", "f6"]
-
-# Apply action "f4"
-action: 29
->>>>>>> c2be1951
-
-# State 4
-# Black (x) to play:
+InformationStateString(0) = "19 34 41 33 42 49 40 48 32 43 51"
+InformationStateString(1) = "19 34 41 33 42 49 40 48 32 43 51"
+ObservationString(0) = "  a b c d e f g h  \n1 - - - - - - - - 1\n2 - - - - - - - - 2\n3 - - - x - - - - 3\n4 - - - x x - - - 4\n5 x x x x o - - - 5\n6 x o x x - - - - 6\n7 o o - x - - - - 7\n8 - - - - - - - - 8\n  a b c d e f g h  "
+ObservationString(1) = "  a b c d e f g h  \n1 - - - - - - - - 1\n2 - - - - - - - - 2\n3 - - - o - - - - 3\n4 - - - o o - - - 4\n5 o o o o x - - - 5\n6 o x o o - - - - 6\n7 x x - o - - - - 7\n8 - - - - - - - - 8\n  a b c d e f g h  "
+ObservationTensor(0):
+◉◉◉◉◉◉◉◉  ◯◯◯◯◯◯◯◯  ◯◯◯◯◯◯◯◯
+◉◉◉◉◉◉◉◉  ◯◯◯◯◯◯◯◯  ◯◯◯◯◯◯◯◯
+◉◉◉◯◉◉◉◉  ◯◯◯◉◯◯◯◯  ◯◯◯◯◯◯◯◯
+◉◉◉◯◯◉◉◉  ◯◯◯◉◉◯◯◯  ◯◯◯◯◯◯◯◯
+◯◯◯◯◯◉◉◉  ◉◉◉◉◯◯◯◯  ◯◯◯◯◉◯◯◯
+◯◯◯◯◉◉◉◉  ◉◯◉◉◯◯◯◯  ◯◉◯◯◯◯◯◯
+◯◯◉◯◉◉◉◉  ◯◯◯◉◯◯◯◯  ◉◉◯◯◯◯◯◯
+◉◉◉◉◉◉◉◉  ◯◯◯◯◯◯◯◯  ◯◯◯◯◯◯◯◯
+ObservationTensor(1):
+◉◉◉◉◉◉◉◉  ◯◯◯◯◯◯◯◯  ◯◯◯◯◯◯◯◯
+◉◉◉◉◉◉◉◉  ◯◯◯◯◯◯◯◯  ◯◯◯◯◯◯◯◯
+◉◉◉◯◉◉◉◉  ◯◯◯◯◯◯◯◯  ◯◯◯◉◯◯◯◯
+◉◉◉◯◯◉◉◉  ◯◯◯◯◯◯◯◯  ◯◯◯◉◉◯◯◯
+◯◯◯◯◯◉◉◉  ◯◯◯◯◉◯◯◯  ◉◉◉◉◯◯◯◯
+◯◯◯◯◉◉◉◉  ◯◉◯◯◯◯◯◯  ◉◯◉◉◯◯◯◯
+◯◯◉◯◉◉◉◉  ◉◉◯◯◯◯◯◯  ◯◯◯◉◯◯◯◯
+◉◉◉◉◉◉◉◉  ◯◯◯◯◯◯◯◯  ◯◯◯◯◯◯◯◯
+Rewards() = [0.0, 0.0]
+Returns() = [0.0, 0.0]
+LegalActions() = [18, 20, 21, 24, 25, 44, 50]
+StringLegalActions() = ["c3", "e3", "f3", "a4", "b4", "e6", "c7"]
+
+# Apply action "c7"
+action: 50
+
+# State 12
 #   a b c d e f g h
 # 1 - - - - - - - - 1
 # 2 - - - - - - - - 2
-# 3 - - - - o - - - 3
-# 4 - - - o o - - - 4
-# 5 - - - x o x - - 5
-# 6 - - - - - x - - 6
-# 7 - - - - - x - - 7
+# 3 - - - x - - - - 3
+# 4 - - - x x - - - 4
+# 5 x x x x o - - - 5
+# 6 x o x o - - - - 6
+# 7 o o o x - - - - 7
 # 8 - - - - - - - - 8
 #   a b c d e f g h
 IsTerminal() = False
-History() = [37, 45, 53, 20]
-HistoryString() = "37 45 53 20"
-IsChanceNode() = False
-IsSimultaneousNode() = False
-CurrentPlayer() = 0
-<<<<<<< HEAD
-InformationStateString(0) = "37 45 53 20"
-InformationStateString(1) = "37 45 53 20"
-ObservationString(0) = "  a b c d e f g h  \n1 - - - - - - - - 1\n2 - - - - - - - - 2\n3 - - - - o - - - 3\n4 - - - o o - - - 4\n5 - - - x o x - - 5\n6 - - - - - x - - 6\n7 - - - - - x - - 7\n8 - - - - - - - - 8\n  a b c d e f g h  "
-ObservationString(1) = "  a b c d e f g h  \n1 - - - - - - - - 1\n2 - - - - - - - - 2\n3 - - - - x - - - 3\n4 - - - x x - - - 4\n5 - - - o x o - - 5\n6 - - - - - o - - 6\n7 - - - - - o - - 7\n8 - - - - - - - - 8\n  a b c d e f g h  "
-=======
-InformationStateString(0) = "44 43 26 29"
-InformationStateString(1) = "44 43 26 29"
-ObservationString(0) = "Black (x) to play:\n  a b c d e f g h  \n1 - - - - - - - - 1\n2 - - - - - - - - 2\n3 - - - - - - - - 3\n4 - - x x x o - - 4\n5 - - - x o - - - 5\n6 - - - o x - - - 6\n7 - - - - - - - - 7\n8 - - - - - - - - 8\n  a b c d e f g h  "
-ObservationString(1) = "Black (x) to play:\n  a b c d e f g h  \n1 - - - - - - - - 1\n2 - - - - - - - - 2\n3 - - - - - - - - 3\n4 - - x x x o - - 4\n5 - - - x o - - - 5\n6 - - - o x - - - 6\n7 - - - - - - - - 7\n8 - - - - - - - - 8\n  a b c d e f g h  "
->>>>>>> c2be1951
-ObservationTensor(0):
-◉◉◉◉◉◉◉◉  ◯◯◯◯◯◯◯◯  ◯◯◯◯◯◯◯◯
-◉◉◉◉◉◉◉◉  ◯◯◯◯◯◯◯◯  ◯◯◯◯◯◯◯◯
-◉◉◉◉◯◉◉◉  ◯◯◯◯◯◯◯◯  ◯◯◯◯◉◯◯◯
+History() = [19, 34, 41, 33, 42, 49, 40, 48, 32, 43, 51, 50]
+HistoryString() = "19 34 41 33 42 49 40 48 32 43 51 50"
+IsChanceNode() = False
+IsSimultaneousNode() = False
+CurrentPlayer() = 0
+InformationStateString(0) = "19 34 41 33 42 49 40 48 32 43 51 50"
+InformationStateString(1) = "19 34 41 33 42 49 40 48 32 43 51 50"
+ObservationString(0) = "  a b c d e f g h  \n1 - - - - - - - - 1\n2 - - - - - - - - 2\n3 - - - x - - - - 3\n4 - - - x x - - - 4\n5 x x x x o - - - 5\n6 x o x o - - - - 6\n7 o o o x - - - - 7\n8 - - - - - - - - 8\n  a b c d e f g h  "
+ObservationString(1) = "  a b c d e f g h  \n1 - - - - - - - - 1\n2 - - - - - - - - 2\n3 - - - o - - - - 3\n4 - - - o o - - - 4\n5 o o o o x - - - 5\n6 o x o x - - - - 6\n7 x x x o - - - - 7\n8 - - - - - - - - 8\n  a b c d e f g h  "
+ObservationTensor(0):
+◉◉◉◉◉◉◉◉  ◯◯◯◯◯◯◯◯  ◯◯◯◯◯◯◯◯
+◉◉◉◉◉◉◉◉  ◯◯◯◯◯◯◯◯  ◯◯◯◯◯◯◯◯
+◉◉◉◯◉◉◉◉  ◯◯◯◉◯◯◯◯  ◯◯◯◯◯◯◯◯
+◉◉◉◯◯◉◉◉  ◯◯◯◉◉◯◯◯  ◯◯◯◯◯◯◯◯
+◯◯◯◯◯◉◉◉  ◉◉◉◉◯◯◯◯  ◯◯◯◯◉◯◯◯
+◯◯◯◯◉◉◉◉  ◉◯◉◯◯◯◯◯  ◯◉◯◉◯◯◯◯
+◯◯◯◯◉◉◉◉  ◯◯◯◉◯◯◯◯  ◉◉◉◯◯◯◯◯
+◉◉◉◉◉◉◉◉  ◯◯◯◯◯◯◯◯  ◯◯◯◯◯◯◯◯
+ObservationTensor(1):
+◉◉◉◉◉◉◉◉  ◯◯◯◯◯◯◯◯  ◯◯◯◯◯◯◯◯
+◉◉◉◉◉◉◉◉  ◯◯◯◯◯◯◯◯  ◯◯◯◯◯◯◯◯
+◉◉◉◯◉◉◉◉  ◯◯◯◯◯◯◯◯  ◯◯◯◉◯◯◯◯
 ◉◉◉◯◯◉◉◉  ◯◯◯◯◯◯◯◯  ◯◯◯◉◉◯◯◯
-◉◉◉◯◯◯◉◉  ◯◯◯◉◯◉◯◯  ◯◯◯◯◉◯◯◯
-◉◉◉◉◉◯◉◉  ◯◯◯◯◯◉◯◯  ◯◯◯◯◯◯◯◯
-◉◉◉◉◉◯◉◉  ◯◯◯◯◯◉◯◯  ◯◯◯◯◯◯◯◯
-◉◉◉◉◉◉◉◉  ◯◯◯◯◯◯◯◯  ◯◯◯◯◯◯◯◯
-ObservationTensor(1):
-◉◉◉◉◉◉◉◉  ◯◯◯◯◯◯◯◯  ◯◯◯◯◯◯◯◯
-◉◉◉◉◉◉◉◉  ◯◯◯◯◯◯◯◯  ◯◯◯◯◯◯◯◯
-◉◉◉◉◯◉◉◉  ◯◯◯◯◉◯◯◯  ◯◯◯◯◯◯◯◯
-◉◉◉◯◯◉◉◉  ◯◯◯◉◉◯◯◯  ◯◯◯◯◯◯◯◯
-◉◉◉◯◯◯◉◉  ◯◯◯◯◉◯◯◯  ◯◯◯◉◯◉◯◯
-◉◉◉◉◉◯◉◉  ◯◯◯◯◯◯◯◯  ◯◯◯◯◯◉◯◯
-◉◉◉◉◉◯◉◉  ◯◯◯◯◯◯◯◯  ◯◯◯◯◯◉◯◯
-◉◉◉◉◉◉◉◉  ◯◯◯◯◯◯◯◯  ◯◯◯◯◯◯◯◯
-Rewards() = [0.0, 0.0]
-Returns() = [0.0, 0.0]
-<<<<<<< HEAD
-LegalActions() = [18, 19, 21]
-StringLegalActions() = ["c3 (x)", "d3 (x)", "f3 (x)"]
-
-# Apply action "d3 (x)"
-action: 19
-=======
-LegalActions() = [30, 37, 42, 45, 51]
-StringLegalActions() = ["g4", "f5", "c6", "f6", "d7"]
-
-# Apply action "f6"
-action: 45
->>>>>>> c2be1951
-
-# State 5
-# White (o) to play:
+◯◯◯◯◯◉◉◉  ◯◯◯◯◉◯◯◯  ◉◉◉◉◯◯◯◯
+◯◯◯◯◉◉◉◉  ◯◉◯◉◯◯◯◯  ◉◯◉◯◯◯◯◯
+◯◯◯◯◉◉◉◉  ◉◉◉◯◯◯◯◯  ◯◯◯◉◯◯◯◯
+◉◉◉◉◉◉◉◉  ◯◯◯◯◯◯◯◯  ◯◯◯◯◯◯◯◯
+Rewards() = [0.0, 0.0]
+Returns() = [0.0, 0.0]
+LegalActions() = [37, 44, 45, 52, 56, 57, 58, 59]
+StringLegalActions() = ["f5", "e6", "f6", "e7", "a8", "b8", "c8", "d8"]
+
+# Apply action "b8"
+action: 57
+
+# State 13
 #   a b c d e f g h
 # 1 - - - - - - - - 1
 # 2 - - - - - - - - 2
-<<<<<<< HEAD
-# 3 - - - x o - - - 3
+# 3 - - - x - - - - 3
 # 4 - - - x x - - - 4
-# 5 - - - x o x - - 5
-# 6 - - - - - x - - 6
-# 7 - - - - - x - - 7
-=======
-# 3 - - - - - - - - 3
-# 4 - - x x x o - - 4
-# 5 - - - x x - - - 5
-# 6 - - - o x x - - 6
-# 7 - - - - - - - - 7
->>>>>>> c2be1951
-# 8 - - - - - - - - 8
-#   a b c d e f g h
-IsTerminal() = False
-History() = [37, 45, 53, 20, 19]
-HistoryString() = "37 45 53 20 19"
+# 5 x x x x o - - - 5
+# 6 x x x o - - - - 6
+# 7 o x o x - - - - 7
+# 8 - x - - - - - - 8
+#   a b c d e f g h
+IsTerminal() = False
+History() = [19, 34, 41, 33, 42, 49, 40, 48, 32, 43, 51, 50, 57]
+HistoryString() = "19 34 41 33 42 49 40 48 32 43 51 50 57"
 IsChanceNode() = False
 IsSimultaneousNode() = False
 CurrentPlayer() = 1
-<<<<<<< HEAD
-InformationStateString(0) = "37 45 53 20 19"
-InformationStateString(1) = "37 45 53 20 19"
-ObservationString(0) = "  a b c d e f g h  \n1 - - - - - - - - 1\n2 - - - - - - - - 2\n3 - - - x o - - - 3\n4 - - - x x - - - 4\n5 - - - x o x - - 5\n6 - - - - - x - - 6\n7 - - - - - x - - 7\n8 - - - - - - - - 8\n  a b c d e f g h  "
-ObservationString(1) = "  a b c d e f g h  \n1 - - - - - - - - 1\n2 - - - - - - - - 2\n3 - - - o x - - - 3\n4 - - - o o - - - 4\n5 - - - o x o - - 5\n6 - - - - - o - - 6\n7 - - - - - o - - 7\n8 - - - - - - - - 8\n  a b c d e f g h  "
-=======
-InformationStateString(0) = "44 43 26 29 45"
-InformationStateString(1) = "44 43 26 29 45"
-ObservationString(0) = "White (o) to play:\n  a b c d e f g h  \n1 - - - - - - - - 1\n2 - - - - - - - - 2\n3 - - - - - - - - 3\n4 - - x x x o - - 4\n5 - - - x x - - - 5\n6 - - - o x x - - 6\n7 - - - - - - - - 7\n8 - - - - - - - - 8\n  a b c d e f g h  "
-ObservationString(1) = "White (o) to play:\n  a b c d e f g h  \n1 - - - - - - - - 1\n2 - - - - - - - - 2\n3 - - - - - - - - 3\n4 - - x x x o - - 4\n5 - - - x x - - - 5\n6 - - - o x x - - 6\n7 - - - - - - - - 7\n8 - - - - - - - - 8\n  a b c d e f g h  "
->>>>>>> c2be1951
-ObservationTensor(0):
-◉◉◉◉◉◉◉◉  ◯◯◯◯◯◯◯◯  ◯◯◯◯◯◯◯◯
-◉◉◉◉◉◉◉◉  ◯◯◯◯◯◯◯◯  ◯◯◯◯◯◯◯◯
-◉◉◉◯◯◉◉◉  ◯◯◯◉◯◯◯◯  ◯◯◯◯◉◯◯◯
+InformationStateString(0) = "19 34 41 33 42 49 40 48 32 43 51 50 57"
+InformationStateString(1) = "19 34 41 33 42 49 40 48 32 43 51 50 57"
+ObservationString(0) = "  a b c d e f g h  \n1 - - - - - - - - 1\n2 - - - - - - - - 2\n3 - - - x - - - - 3\n4 - - - x x - - - 4\n5 x x x x o - - - 5\n6 x x x o - - - - 6\n7 o x o x - - - - 7\n8 - x - - - - - - 8\n  a b c d e f g h  "
+ObservationString(1) = "  a b c d e f g h  \n1 - - - - - - - - 1\n2 - - - - - - - - 2\n3 - - - o - - - - 3\n4 - - - o o - - - 4\n5 o o o o x - - - 5\n6 o o o x - - - - 6\n7 x o x o - - - - 7\n8 - o - - - - - - 8\n  a b c d e f g h  "
+ObservationTensor(0):
+◉◉◉◉◉◉◉◉  ◯◯◯◯◯◯◯◯  ◯◯◯◯◯◯◯◯
+◉◉◉◉◉◉◉◉  ◯◯◯◯◯◯◯◯  ◯◯◯◯◯◯◯◯
+◉◉◉◯◉◉◉◉  ◯◯◯◉◯◯◯◯  ◯◯◯◯◯◯◯◯
 ◉◉◉◯◯◉◉◉  ◯◯◯◉◉◯◯◯  ◯◯◯◯◯◯◯◯
-◉◉◉◯◯◯◉◉  ◯◯◯◉◯◉◯◯  ◯◯◯◯◉◯◯◯
-◉◉◉◉◉◯◉◉  ◯◯◯◯◯◉◯◯  ◯◯◯◯◯◯◯◯
-◉◉◉◉◉◯◉◉  ◯◯◯◯◯◉◯◯  ◯◯◯◯◯◯◯◯
-◉◉◉◉◉◉◉◉  ◯◯◯◯◯◯◯◯  ◯◯◯◯◯◯◯◯
-ObservationTensor(1):
-◉◉◉◉◉◉◉◉  ◯◯◯◯◯◯◯◯  ◯◯◯◯◯◯◯◯
-◉◉◉◉◉◉◉◉  ◯◯◯◯◯◯◯◯  ◯◯◯◯◯◯◯◯
-◉◉◉◯◯◉◉◉  ◯◯◯◯◉◯◯◯  ◯◯◯◉◯◯◯◯
+◯◯◯◯◯◉◉◉  ◉◉◉◉◯◯◯◯  ◯◯◯◯◉◯◯◯
+◯◯◯◯◉◉◉◉  ◉◉◉◯◯◯◯◯  ◯◯◯◉◯◯◯◯
+◯◯◯◯◉◉◉◉  ◯◉◯◉◯◯◯◯  ◉◯◉◯◯◯◯◯
+◉◯◉◉◉◉◉◉  ◯◉◯◯◯◯◯◯  ◯◯◯◯◯◯◯◯
+ObservationTensor(1):
+◉◉◉◉◉◉◉◉  ◯◯◯◯◯◯◯◯  ◯◯◯◯◯◯◯◯
+◉◉◉◉◉◉◉◉  ◯◯◯◯◯◯◯◯  ◯◯◯◯◯◯◯◯
+◉◉◉◯◉◉◉◉  ◯◯◯◯◯◯◯◯  ◯◯◯◉◯◯◯◯
 ◉◉◉◯◯◉◉◉  ◯◯◯◯◯◯◯◯  ◯◯◯◉◉◯◯◯
-◉◉◉◯◯◯◉◉  ◯◯◯◯◉◯◯◯  ◯◯◯◉◯◉◯◯
-◉◉◉◉◉◯◉◉  ◯◯◯◯◯◯◯◯  ◯◯◯◯◯◉◯◯
-◉◉◉◉◉◯◉◉  ◯◯◯◯◯◯◯◯  ◯◯◯◯◯◉◯◯
-◉◉◉◉◉◉◉◉  ◯◯◯◯◯◯◯◯  ◯◯◯◯◯◯◯◯
-Rewards() = [0.0, 0.0]
-Returns() = [0.0, 0.0]
-<<<<<<< HEAD
-LegalActions() = [18, 34, 38, 54]
-StringLegalActions() = ["c3 (o)", "c5 (o)", "g5 (o)", "g7 (o)"]
-
-# Apply action "g5 (o)"
-action: 38
-=======
-LegalActions() = [19, 25, 46]
-StringLegalActions() = ["d3", "b4", "g6"]
-
-# Apply action "b4"
-action: 25
->>>>>>> c2be1951
-
-# State 6
-# Black (x) to play:
+◯◯◯◯◯◉◉◉  ◯◯◯◯◉◯◯◯  ◉◉◉◉◯◯◯◯
+◯◯◯◯◉◉◉◉  ◯◯◯◉◯◯◯◯  ◉◉◉◯◯◯◯◯
+◯◯◯◯◉◉◉◉  ◉◯◉◯◯◯◯◯  ◯◉◯◉◯◯◯◯
+◉◯◉◉◉◉◉◉  ◯◯◯◯◯◯◯◯  ◯◉◯◯◯◯◯◯
+Rewards() = [0.0, 0.0]
+Returns() = [0.0, 0.0]
+LegalActions() = [11, 18, 20, 24, 25, 26, 52, 59]
+StringLegalActions() = ["d2", "c3", "e3", "a4", "b4", "c4", "e7", "d8"]
+
+# Apply action "e3"
+action: 20
+
+# State 14
 #   a b c d e f g h
 # 1 - - - - - - - - 1
 # 2 - - - - - - - - 2
 # 3 - - - x o - - - 3
-# 4 - - - x x - - - 4
-# 5 - - - x o o o - 5
-# 6 - - - - - x - - 6
-# 7 - - - - - x - - 7
-# 8 - - - - - - - - 8
-#   a b c d e f g h
-IsTerminal() = False
-History() = [37, 45, 53, 20, 19, 38]
-HistoryString() = "37 45 53 20 19 38"
-IsChanceNode() = False
-IsSimultaneousNode() = False
-CurrentPlayer() = 0
-<<<<<<< HEAD
-InformationStateString(0) = "37 45 53 20 19 38"
-InformationStateString(1) = "37 45 53 20 19 38"
-ObservationString(0) = "  a b c d e f g h  \n1 - - - - - - - - 1\n2 - - - - - - - - 2\n3 - - - x o - - - 3\n4 - - - x x - - - 4\n5 - - - x o o o - 5\n6 - - - - - x - - 6\n7 - - - - - x - - 7\n8 - - - - - - - - 8\n  a b c d e f g h  "
-ObservationString(1) = "  a b c d e f g h  \n1 - - - - - - - - 1\n2 - - - - - - - - 2\n3 - - - o x - - - 3\n4 - - - o o - - - 4\n5 - - - o x x x - 5\n6 - - - - - o - - 6\n7 - - - - - o - - 7\n8 - - - - - - - - 8\n  a b c d e f g h  "
-=======
-InformationStateString(0) = "44 43 26 29 45 25"
-InformationStateString(1) = "44 43 26 29 45 25"
-ObservationString(0) = "Black (x) to play:\n  a b c d e f g h  \n1 - - - - - - - - 1\n2 - - - - - - - - 2\n3 - - - - - - - - 3\n4 - o o o o o - - 4\n5 - - - x x - - - 5\n6 - - - o x x - - 6\n7 - - - - - - - - 7\n8 - - - - - - - - 8\n  a b c d e f g h  "
-ObservationString(1) = "Black (x) to play:\n  a b c d e f g h  \n1 - - - - - - - - 1\n2 - - - - - - - - 2\n3 - - - - - - - - 3\n4 - o o o o o - - 4\n5 - - - x x - - - 5\n6 - - - o x x - - 6\n7 - - - - - - - - 7\n8 - - - - - - - - 8\n  a b c d e f g h  "
->>>>>>> c2be1951
+# 4 - - - o o - - - 4
+# 5 x x o x o - - - 5
+# 6 x o x o - - - - 6
+# 7 o x o x - - - - 7
+# 8 - x - - - - - - 8
+#   a b c d e f g h
+IsTerminal() = False
+History() = [19, 34, 41, 33, 42, 49, 40, 48, 32, 43, 51, 50, 57, 20]
+HistoryString() = "19 34 41 33 42 49 40 48 32 43 51 50 57 20"
+IsChanceNode() = False
+IsSimultaneousNode() = False
+CurrentPlayer() = 0
+InformationStateString(0) = "19 34 41 33 42 49 40 48 32 43 51 50 57 20"
+InformationStateString(1) = "19 34 41 33 42 49 40 48 32 43 51 50 57 20"
+ObservationString(0) = "  a b c d e f g h  \n1 - - - - - - - - 1\n2 - - - - - - - - 2\n3 - - - x o - - - 3\n4 - - - o o - - - 4\n5 x x o x o - - - 5\n6 x o x o - - - - 6\n7 o x o x - - - - 7\n8 - x - - - - - - 8\n  a b c d e f g h  "
+ObservationString(1) = "  a b c d e f g h  \n1 - - - - - - - - 1\n2 - - - - - - - - 2\n3 - - - o x - - - 3\n4 - - - x x - - - 4\n5 o o x o x - - - 5\n6 o x o x - - - - 6\n7 x o x o - - - - 7\n8 - o - - - - - - 8\n  a b c d e f g h  "
 ObservationTensor(0):
 ◉◉◉◉◉◉◉◉  ◯◯◯◯◯◯◯◯  ◯◯◯◯◯◯◯◯
 ◉◉◉◉◉◉◉◉  ◯◯◯◯◯◯◯◯  ◯◯◯◯◯◯◯◯
 ◉◉◉◯◯◉◉◉  ◯◯◯◉◯◯◯◯  ◯◯◯◯◉◯◯◯
+◉◉◉◯◯◉◉◉  ◯◯◯◯◯◯◯◯  ◯◯◯◉◉◯◯◯
+◯◯◯◯◯◉◉◉  ◉◉◯◉◯◯◯◯  ◯◯◉◯◉◯◯◯
+◯◯◯◯◉◉◉◉  ◉◯◉◯◯◯◯◯  ◯◉◯◉◯◯◯◯
+◯◯◯◯◉◉◉◉  ◯◉◯◉◯◯◯◯  ◉◯◉◯◯◯◯◯
+◉◯◉◉◉◉◉◉  ◯◉◯◯◯◯◯◯  ◯◯◯◯◯◯◯◯
+ObservationTensor(1):
+◉◉◉◉◉◉◉◉  ◯◯◯◯◯◯◯◯  ◯◯◯◯◯◯◯◯
+◉◉◉◉◉◉◉◉  ◯◯◯◯◯◯◯◯  ◯◯◯◯◯◯◯◯
+◉◉◉◯◯◉◉◉  ◯◯◯◯◉◯◯◯  ◯◯◯◉◯◯◯◯
 ◉◉◉◯◯◉◉◉  ◯◯◯◉◉◯◯◯  ◯◯◯◯◯◯◯◯
-◉◉◉◯◯◯◯◉  ◯◯◯◉◯◯◯◯  ◯◯◯◯◉◉◉◯
-◉◉◉◉◉◯◉◉  ◯◯◯◯◯◉◯◯  ◯◯◯◯◯◯◯◯
-◉◉◉◉◉◯◉◉  ◯◯◯◯◯◉◯◯  ◯◯◯◯◯◯◯◯
-◉◉◉◉◉◉◉◉  ◯◯◯◯◯◯◯◯  ◯◯◯◯◯◯◯◯
+◯◯◯◯◯◉◉◉  ◯◯◉◯◉◯◯◯  ◉◉◯◉◯◯◯◯
+◯◯◯◯◉◉◉◉  ◯◉◯◉◯◯◯◯  ◉◯◉◯◯◯◯◯
+◯◯◯◯◉◉◉◉  ◉◯◉◯◯◯◯◯  ◯◉◯◉◯◯◯◯
+◉◯◉◉◉◉◉◉  ◯◯◯◯◯◯◯◯  ◯◉◯◯◯◯◯◯
+Rewards() = [0.0, 0.0]
+Returns() = [0.0, 0.0]
+LegalActions() = [21, 26, 29, 37, 44, 56, 58, 59]
+StringLegalActions() = ["f3", "c4", "f4", "f5", "e6", "a8", "c8", "d8"]
+
+# Apply action "e6"
+action: 44
+
+# State 15
+#   a b c d e f g h
+# 1 - - - - - - - - 1
+# 2 - - - - - - - - 2
+# 3 - - - x o - - - 3
+# 4 - - - o o - - - 4
+# 5 x x o x o - - - 5
+# 6 x o x x x - - - 6
+# 7 o x o x - - - - 7
+# 8 - x - - - - - - 8
+#   a b c d e f g h
+IsTerminal() = False
+History() = [19, 34, 41, 33, 42, 49, 40, 48, 32, 43, 51, 50, 57, 20, 44]
+HistoryString() = "19 34 41 33 42 49 40 48 32 43 51 50 57 20 44"
+IsChanceNode() = False
+IsSimultaneousNode() = False
+CurrentPlayer() = 1
+InformationStateString(0) = "19 34 41 33 42 49 40 48 32 43 51 50 57 20 44"
+InformationStateString(1) = "19 34 41 33 42 49 40 48 32 43 51 50 57 20 44"
+ObservationString(0) = "  a b c d e f g h  \n1 - - - - - - - - 1\n2 - - - - - - - - 2\n3 - - - x o - - - 3\n4 - - - o o - - - 4\n5 x x o x o - - - 5\n6 x o x x x - - - 6\n7 o x o x - - - - 7\n8 - x - - - - - - 8\n  a b c d e f g h  "
+ObservationString(1) = "  a b c d e f g h  \n1 - - - - - - - - 1\n2 - - - - - - - - 2\n3 - - - o x - - - 3\n4 - - - x x - - - 4\n5 o o x o x - - - 5\n6 o x o o o - - - 6\n7 x o x o - - - - 7\n8 - o - - - - - - 8\n  a b c d e f g h  "
+ObservationTensor(0):
+◉◉◉◉◉◉◉◉  ◯◯◯◯◯◯◯◯  ◯◯◯◯◯◯◯◯
+◉◉◉◉◉◉◉◉  ◯◯◯◯◯◯◯◯  ◯◯◯◯◯◯◯◯
+◉◉◉◯◯◉◉◉  ◯◯◯◉◯◯◯◯  ◯◯◯◯◉◯◯◯
+◉◉◉◯◯◉◉◉  ◯◯◯◯◯◯◯◯  ◯◯◯◉◉◯◯◯
+◯◯◯◯◯◉◉◉  ◉◉◯◉◯◯◯◯  ◯◯◉◯◉◯◯◯
+◯◯◯◯◯◉◉◉  ◉◯◉◉◉◯◯◯  ◯◉◯◯◯◯◯◯
+◯◯◯◯◉◉◉◉  ◯◉◯◉◯◯◯◯  ◉◯◉◯◯◯◯◯
+◉◯◉◉◉◉◉◉  ◯◉◯◯◯◯◯◯  ◯◯◯◯◯◯◯◯
 ObservationTensor(1):
 ◉◉◉◉◉◉◉◉  ◯◯◯◯◯◯◯◯  ◯◯◯◯◯◯◯◯
 ◉◉◉◉◉◉◉◉  ◯◯◯◯◯◯◯◯  ◯◯◯◯◯◯◯◯
 ◉◉◉◯◯◉◉◉  ◯◯◯◯◉◯◯◯  ◯◯◯◉◯◯◯◯
+◉◉◉◯◯◉◉◉  ◯◯◯◉◉◯◯◯  ◯◯◯◯◯◯◯◯
+◯◯◯◯◯◉◉◉  ◯◯◉◯◉◯◯◯  ◉◉◯◉◯◯◯◯
+◯◯◯◯◯◉◉◉  ◯◉◯◯◯◯◯◯  ◉◯◉◉◉◯◯◯
+◯◯◯◯◉◉◉◉  ◉◯◉◯◯◯◯◯  ◯◉◯◉◯◯◯◯
+◉◯◉◉◉◉◉◉  ◯◯◯◯◯◯◯◯  ◯◉◯◯◯◯◯◯
+Rewards() = [0.0, 0.0]
+Returns() = [0.0, 0.0]
+LegalActions() = [10, 11, 18, 24, 25, 45, 52, 56, 59]
+StringLegalActions() = ["c2", "d2", "c3", "a4", "b4", "f6", "e7", "a8", "d8"]
+
+# Apply action "d2"
+action: 11
+
+# State 16
+#   a b c d e f g h
+# 1 - - - - - - - - 1
+# 2 - - - o - - - - 2
+# 3 - - - o o - - - 3
+# 4 - - - o o - - - 4
+# 5 x x o x o - - - 5
+# 6 x o x x x - - - 6
+# 7 o x o x - - - - 7
+# 8 - x - - - - - - 8
+#   a b c d e f g h
+IsTerminal() = False
+History() = [19, 34, 41, 33, 42, 49, 40, 48, 32, 43, 51, 50, 57, 20, 44, 11]
+HistoryString() = "19 34 41 33 42 49 40 48 32 43 51 50 57 20 44 11"
+IsChanceNode() = False
+IsSimultaneousNode() = False
+CurrentPlayer() = 0
+InformationStateString(0) = "19 34 41 33 42 49 40 48 32 43 51 50 57 20 44 11"
+InformationStateString(1) = "19 34 41 33 42 49 40 48 32 43 51 50 57 20 44 11"
+ObservationString(0) = "  a b c d e f g h  \n1 - - - - - - - - 1\n2 - - - o - - - - 2\n3 - - - o o - - - 3\n4 - - - o o - - - 4\n5 x x o x o - - - 5\n6 x o x x x - - - 6\n7 o x o x - - - - 7\n8 - x - - - - - - 8\n  a b c d e f g h  "
+ObservationString(1) = "  a b c d e f g h  \n1 - - - - - - - - 1\n2 - - - x - - - - 2\n3 - - - x x - - - 3\n4 - - - x x - - - 4\n5 o o x o x - - - 5\n6 o x o o o - - - 6\n7 x o x o - - - - 7\n8 - o - - - - - - 8\n  a b c d e f g h  "
+ObservationTensor(0):
+◉◉◉◉◉◉◉◉  ◯◯◯◯◯◯◯◯  ◯◯◯◯◯◯◯◯
+◉◉◉◯◉◉◉◉  ◯◯◯◯◯◯◯◯  ◯◯◯◉◯◯◯◯
 ◉◉◉◯◯◉◉◉  ◯◯◯◯◯◯◯◯  ◯◯◯◉◉◯◯◯
-◉◉◉◯◯◯◯◉  ◯◯◯◯◉◉◉◯  ◯◯◯◉◯◯◯◯
-◉◉◉◉◉◯◉◉  ◯◯◯◯◯◯◯◯  ◯◯◯◯◯◉◯◯
-◉◉◉◉◉◯◉◉  ◯◯◯◯◯◯◯◯  ◯◯◯◯◯◉◯◯
-◉◉◉◉◉◉◉◉  ◯◯◯◯◯◯◯◯  ◯◯◯◯◯◯◯◯
-Rewards() = [0.0, 0.0]
-Returns() = [0.0, 0.0]
-<<<<<<< HEAD
-LegalActions() = [12, 13, 21, 29, 31, 39, 44, 46]
-StringLegalActions() = ["e2 (x)", "f2 (x)", "f3 (x)", "f4 (x)", "h4 (x)", "h5 (x)", "e6 (x)", "g6 (x)"]
-
-# Apply action "f4 (x)"
-action: 29
-=======
-LegalActions() = [17, 18, 19, 20, 21, 22, 42, 50, 51]
-StringLegalActions() = ["b3", "c3", "d3", "e3", "f3", "g3", "c6", "c7", "d7"]
+◉◉◉◯◯◉◉◉  ◯◯◯◯◯◯◯◯  ◯◯◯◉◉◯◯◯
+◯◯◯◯◯◉◉◉  ◉◉◯◉◯◯◯◯  ◯◯◉◯◉◯◯◯
+◯◯◯◯◯◉◉◉  ◉◯◉◉◉◯◯◯  ◯◉◯◯◯◯◯◯
+◯◯◯◯◉◉◉◉  ◯◉◯◉◯◯◯◯  ◉◯◉◯◯◯◯◯
+◉◯◉◉◉◉◉◉  ◯◉◯◯◯◯◯◯  ◯◯◯◯◯◯◯◯
+ObservationTensor(1):
+◉◉◉◉◉◉◉◉  ◯◯◯◯◯◯◯◯  ◯◯◯◯◯◯◯◯
+◉◉◉◯◉◉◉◉  ◯◯◯◉◯◯◯◯  ◯◯◯◯◯◯◯◯
+◉◉◉◯◯◉◉◉  ◯◯◯◉◉◯◯◯  ◯◯◯◯◯◯◯◯
+◉◉◉◯◯◉◉◉  ◯◯◯◉◉◯◯◯  ◯◯◯◯◯◯◯◯
+◯◯◯◯◯◉◉◉  ◯◯◉◯◉◯◯◯  ◉◉◯◉◯◯◯◯
+◯◯◯◯◯◉◉◉  ◯◉◯◯◯◯◯◯  ◉◯◉◉◉◯◯◯
+◯◯◯◯◉◉◉◉  ◉◯◉◯◯◯◯◯  ◯◉◯◉◯◯◯◯
+◉◯◉◉◉◉◉◉  ◯◯◯◯◯◯◯◯  ◯◉◯◯◯◯◯◯
+Rewards() = [0.0, 0.0]
+Returns() = [0.0, 0.0]
+LegalActions() = [3, 12, 21, 25, 26, 29, 37, 56, 58, 59]
+StringLegalActions() = ["d1", "e2", "f3", "b4", "c4", "f4", "f5", "a8", "c8", "d8"]
+
+# Apply action "c4"
+action: 26
+
+# State 17
+#   a b c d e f g h
+# 1 - - - - - - - - 1
+# 2 - - - o - - - - 2
+# 3 - - - o o - - - 3
+# 4 - - x o o - - - 4
+# 5 x x x x o - - - 5
+# 6 x o x x x - - - 6
+# 7 o x o x - - - - 7
+# 8 - x - - - - - - 8
+#   a b c d e f g h
+IsTerminal() = False
+History() = [19, 34, 41, 33, 42, 49, 40, 48, 32, 43, 51, 50, 57, 20, 44, 11, 26]
+HistoryString() = "19 34 41 33 42 49 40 48 32 43 51 50 57 20 44 11 26"
+IsChanceNode() = False
+IsSimultaneousNode() = False
+CurrentPlayer() = 1
+InformationStateString(0) = "19 34 41 33 42 49 40 48 32 43 51 50 57 20 44 11 26"
+InformationStateString(1) = "19 34 41 33 42 49 40 48 32 43 51 50 57 20 44 11 26"
+ObservationString(0) = "  a b c d e f g h  \n1 - - - - - - - - 1\n2 - - - o - - - - 2\n3 - - - o o - - - 3\n4 - - x o o - - - 4\n5 x x x x o - - - 5\n6 x o x x x - - - 6\n7 o x o x - - - - 7\n8 - x - - - - - - 8\n  a b c d e f g h  "
+ObservationString(1) = "  a b c d e f g h  \n1 - - - - - - - - 1\n2 - - - x - - - - 2\n3 - - - x x - - - 3\n4 - - o x x - - - 4\n5 o o o o x - - - 5\n6 o x o o o - - - 6\n7 x o x o - - - - 7\n8 - o - - - - - - 8\n  a b c d e f g h  "
+ObservationTensor(0):
+◉◉◉◉◉◉◉◉  ◯◯◯◯◯◯◯◯  ◯◯◯◯◯◯◯◯
+◉◉◉◯◉◉◉◉  ◯◯◯◯◯◯◯◯  ◯◯◯◉◯◯◯◯
+◉◉◉◯◯◉◉◉  ◯◯◯◯◯◯◯◯  ◯◯◯◉◉◯◯◯
+◉◉◯◯◯◉◉◉  ◯◯◉◯◯◯◯◯  ◯◯◯◉◉◯◯◯
+◯◯◯◯◯◉◉◉  ◉◉◉◉◯◯◯◯  ◯◯◯◯◉◯◯◯
+◯◯◯◯◯◉◉◉  ◉◯◉◉◉◯◯◯  ◯◉◯◯◯◯◯◯
+◯◯◯◯◉◉◉◉  ◯◉◯◉◯◯◯◯  ◉◯◉◯◯◯◯◯
+◉◯◉◉◉◉◉◉  ◯◉◯◯◯◯◯◯  ◯◯◯◯◯◯◯◯
+ObservationTensor(1):
+◉◉◉◉◉◉◉◉  ◯◯◯◯◯◯◯◯  ◯◯◯◯◯◯◯◯
+◉◉◉◯◉◉◉◉  ◯◯◯◉◯◯◯◯  ◯◯◯◯◯◯◯◯
+◉◉◉◯◯◉◉◉  ◯◯◯◉◉◯◯◯  ◯◯◯◯◯◯◯◯
+◉◉◯◯◯◉◉◉  ◯◯◯◉◉◯◯◯  ◯◯◉◯◯◯◯◯
+◯◯◯◯◯◉◉◉  ◯◯◯◯◉◯◯◯  ◉◉◉◉◯◯◯◯
+◯◯◯◯◯◉◉◉  ◯◉◯◯◯◯◯◯  ◉◯◉◉◉◯◯◯
+◯◯◯◯◉◉◉◉  ◉◯◉◯◯◯◯◯  ◯◉◯◉◯◯◯◯
+◉◯◉◉◉◉◉◉  ◯◯◯◯◯◯◯◯  ◯◉◯◯◯◯◯◯
+Rewards() = [0.0, 0.0]
+Returns() = [0.0, 0.0]
+LegalActions() = [18, 24, 25, 45, 52, 56, 59]
+StringLegalActions() = ["c3", "a4", "b4", "f6", "e7", "a8", "d8"]
+
+# Apply action "a8"
+action: 56
+
+# State 18
+#   a b c d e f g h
+# 1 - - - - - - - - 1
+# 2 - - - o - - - - 2
+# 3 - - - o o - - - 3
+# 4 - - x o o - - - 4
+# 5 x x x o o - - - 5
+# 6 x o o x x - - - 6
+# 7 o o o x - - - - 7
+# 8 o x - - - - - - 8
+#   a b c d e f g h
+IsTerminal() = False
+History() = [19, 34, 41, 33, 42, 49, 40, 48, 32, 43, 51, 50, 57, 20, 44, 11, 26, 56]
+HistoryString() = "19 34 41 33 42 49 40 48 32 43 51 50 57 20 44 11 26 56"
+IsChanceNode() = False
+IsSimultaneousNode() = False
+CurrentPlayer() = 0
+InformationStateString(0) = "19 34 41 33 42 49 40 48 32 43 51 50 57 20 44 11 26 56"
+InformationStateString(1) = "19 34 41 33 42 49 40 48 32 43 51 50 57 20 44 11 26 56"
+ObservationString(0) = "  a b c d e f g h  \n1 - - - - - - - - 1\n2 - - - o - - - - 2\n3 - - - o o - - - 3\n4 - - x o o - - - 4\n5 x x x o o - - - 5\n6 x o o x x - - - 6\n7 o o o x - - - - 7\n8 o x - - - - - - 8\n  a b c d e f g h  "
+ObservationString(1) = "  a b c d e f g h  \n1 - - - - - - - - 1\n2 - - - x - - - - 2\n3 - - - x x - - - 3\n4 - - o x x - - - 4\n5 o o o x x - - - 5\n6 o x x o o - - - 6\n7 x x x o - - - - 7\n8 x o - - - - - - 8\n  a b c d e f g h  "
+ObservationTensor(0):
+◉◉◉◉◉◉◉◉  ◯◯◯◯◯◯◯◯  ◯◯◯◯◯◯◯◯
+◉◉◉◯◉◉◉◉  ◯◯◯◯◯◯◯◯  ◯◯◯◉◯◯◯◯
+◉◉◉◯◯◉◉◉  ◯◯◯◯◯◯◯◯  ◯◯◯◉◉◯◯◯
+◉◉◯◯◯◉◉◉  ◯◯◉◯◯◯◯◯  ◯◯◯◉◉◯◯◯
+◯◯◯◯◯◉◉◉  ◉◉◉◯◯◯◯◯  ◯◯◯◉◉◯◯◯
+◯◯◯◯◯◉◉◉  ◉◯◯◉◉◯◯◯  ◯◉◉◯◯◯◯◯
+◯◯◯◯◉◉◉◉  ◯◯◯◉◯◯◯◯  ◉◉◉◯◯◯◯◯
+◯◯◉◉◉◉◉◉  ◯◉◯◯◯◯◯◯  ◉◯◯◯◯◯◯◯
+ObservationTensor(1):
+◉◉◉◉◉◉◉◉  ◯◯◯◯◯◯◯◯  ◯◯◯◯◯◯◯◯
+◉◉◉◯◉◉◉◉  ◯◯◯◉◯◯◯◯  ◯◯◯◯◯◯◯◯
+◉◉◉◯◯◉◉◉  ◯◯◯◉◉◯◯◯  ◯◯◯◯◯◯◯◯
+◉◉◯◯◯◉◉◉  ◯◯◯◉◉◯◯◯  ◯◯◉◯◯◯◯◯
+◯◯◯◯◯◉◉◉  ◯◯◯◉◉◯◯◯  ◉◉◉◯◯◯◯◯
+◯◯◯◯◯◉◉◉  ◯◉◉◯◯◯◯◯  ◉◯◯◉◉◯◯◯
+◯◯◯◯◉◉◉◉  ◉◉◉◯◯◯◯◯  ◯◯◯◉◯◯◯◯
+◯◯◉◉◉◉◉◉  ◉◯◯◯◯◯◯◯  ◯◉◯◯◯◯◯◯
+Rewards() = [0.0, 0.0]
+Returns() = [0.0, 0.0]
+LegalActions() = [3, 12, 13, 29, 37, 58, 59]
+StringLegalActions() = ["d1", "e2", "f2", "f4", "f5", "c8", "d8"]
+
+# Apply action "d8"
+action: 59
+
+# State 19
+#   a b c d e f g h
+# 1 - - - - - - - - 1
+# 2 - - - o - - - - 2
+# 3 - - - o o - - - 3
+# 4 - - x o o - - - 4
+# 5 x x x o o - - - 5
+# 6 x x o x x - - - 6
+# 7 o o x x - - - - 7
+# 8 o x - x - - - - 8
+#   a b c d e f g h
+IsTerminal() = False
+History() = [19, 34, 41, 33, 42, 49, 40, 48, 32, 43, 51, 50, 57, 20, 44, 11, 26, 56, 59]
+HistoryString() = "19 34 41 33 42 49 40 48 32 43 51 50 57 20 44 11 26 56 59"
+IsChanceNode() = False
+IsSimultaneousNode() = False
+CurrentPlayer() = 1
+InformationStateString(0) = "19 34 41 33 42 49 40 48 32 43 51 50 57 20 44 11 26 56 59"
+InformationStateString(1) = "19 34 41 33 42 49 40 48 32 43 51 50 57 20 44 11 26 56 59"
+ObservationString(0) = "  a b c d e f g h  \n1 - - - - - - - - 1\n2 - - - o - - - - 2\n3 - - - o o - - - 3\n4 - - x o o - - - 4\n5 x x x o o - - - 5\n6 x x o x x - - - 6\n7 o o x x - - - - 7\n8 o x - x - - - - 8\n  a b c d e f g h  "
+ObservationString(1) = "  a b c d e f g h  \n1 - - - - - - - - 1\n2 - - - x - - - - 2\n3 - - - x x - - - 3\n4 - - o x x - - - 4\n5 o o o x x - - - 5\n6 o o x o o - - - 6\n7 x x o o - - - - 7\n8 x o - o - - - - 8\n  a b c d e f g h  "
+ObservationTensor(0):
+◉◉◉◉◉◉◉◉  ◯◯◯◯◯◯◯◯  ◯◯◯◯◯◯◯◯
+◉◉◉◯◉◉◉◉  ◯◯◯◯◯◯◯◯  ◯◯◯◉◯◯◯◯
+◉◉◉◯◯◉◉◉  ◯◯◯◯◯◯◯◯  ◯◯◯◉◉◯◯◯
+◉◉◯◯◯◉◉◉  ◯◯◉◯◯◯◯◯  ◯◯◯◉◉◯◯◯
+◯◯◯◯◯◉◉◉  ◉◉◉◯◯◯◯◯  ◯◯◯◉◉◯◯◯
+◯◯◯◯◯◉◉◉  ◉◉◯◉◉◯◯◯  ◯◯◉◯◯◯◯◯
+◯◯◯◯◉◉◉◉  ◯◯◉◉◯◯◯◯  ◉◉◯◯◯◯◯◯
+◯◯◉◯◉◉◉◉  ◯◉◯◉◯◯◯◯  ◉◯◯◯◯◯◯◯
+ObservationTensor(1):
+◉◉◉◉◉◉◉◉  ◯◯◯◯◯◯◯◯  ◯◯◯◯◯◯◯◯
+◉◉◉◯◉◉◉◉  ◯◯◯◉◯◯◯◯  ◯◯◯◯◯◯◯◯
+◉◉◉◯◯◉◉◉  ◯◯◯◉◉◯◯◯  ◯◯◯◯◯◯◯◯
+◉◉◯◯◯◉◉◉  ◯◯◯◉◉◯◯◯  ◯◯◉◯◯◯◯◯
+◯◯◯◯◯◉◉◉  ◯◯◯◉◉◯◯◯  ◉◉◉◯◯◯◯◯
+◯◯◯◯◯◉◉◉  ◯◯◉◯◯◯◯◯  ◉◉◯◉◉◯◯◯
+◯◯◯◯◉◉◉◉  ◉◉◯◯◯◯◯◯  ◯◯◉◉◯◯◯◯
+◯◯◉◯◉◉◉◉  ◉◯◯◯◯◯◯◯  ◯◉◯◉◯◯◯◯
+Rewards() = [0.0, 0.0]
+Returns() = [0.0, 0.0]
+LegalActions() = [17, 18, 24, 25, 45, 52, 53, 58, 60]
+StringLegalActions() = ["b3", "c3", "a4", "b4", "f6", "e7", "f7", "c8", "e8"]
+
+# Apply action "e8"
+action: 60
+
+# State 20
+#   a b c d e f g h
+# 1 - - - - - - - - 1
+# 2 - - - o - - - - 2
+# 3 - - - o o - - - 3
+# 4 - - x o o - - - 4
+# 5 x x x o o - - - 5
+# 6 x x o x x - - - 6
+# 7 o o x o - - - - 7
+# 8 o x - x o - - - 8
+#   a b c d e f g h
+IsTerminal() = False
+History() = [19, 34, 41, 33, 42, 49, 40, 48, 32, 43, 51, 50, 57, 20, 44, 11, 26, 56, 59, 60]
+HistoryString() = "19 34 41 33 42 49 40 48 32 43 51 50 57 20 44 11 26 56 59 60"
+IsChanceNode() = False
+IsSimultaneousNode() = False
+CurrentPlayer() = 0
+InformationStateString(0) = "19 34 41 33 42 49 40 48 32 43 51 50 57 20 44 11 26 56 59 60"
+InformationStateString(1) = "19 34 41 33 42 49 40 48 32 43 51 50 57 20 44 11 26 56 59 60"
+ObservationString(0) = "  a b c d e f g h  \n1 - - - - - - - - 1\n2 - - - o - - - - 2\n3 - - - o o - - - 3\n4 - - x o o - - - 4\n5 x x x o o - - - 5\n6 x x o x x - - - 6\n7 o o x o - - - - 7\n8 o x - x o - - - 8\n  a b c d e f g h  "
+ObservationString(1) = "  a b c d e f g h  \n1 - - - - - - - - 1\n2 - - - x - - - - 2\n3 - - - x x - - - 3\n4 - - o x x - - - 4\n5 o o o x x - - - 5\n6 o o x o o - - - 6\n7 x x o x - - - - 7\n8 x o - o x - - - 8\n  a b c d e f g h  "
+ObservationTensor(0):
+◉◉◉◉◉◉◉◉  ◯◯◯◯◯◯◯◯  ◯◯◯◯◯◯◯◯
+◉◉◉◯◉◉◉◉  ◯◯◯◯◯◯◯◯  ◯◯◯◉◯◯◯◯
+◉◉◉◯◯◉◉◉  ◯◯◯◯◯◯◯◯  ◯◯◯◉◉◯◯◯
+◉◉◯◯◯◉◉◉  ◯◯◉◯◯◯◯◯  ◯◯◯◉◉◯◯◯
+◯◯◯◯◯◉◉◉  ◉◉◉◯◯◯◯◯  ◯◯◯◉◉◯◯◯
+◯◯◯◯◯◉◉◉  ◉◉◯◉◉◯◯◯  ◯◯◉◯◯◯◯◯
+◯◯◯◯◉◉◉◉  ◯◯◉◯◯◯◯◯  ◉◉◯◉◯◯◯◯
+◯◯◉◯◯◉◉◉  ◯◉◯◉◯◯◯◯  ◉◯◯◯◉◯◯◯
+ObservationTensor(1):
+◉◉◉◉◉◉◉◉  ◯◯◯◯◯◯◯◯  ◯◯◯◯◯◯◯◯
+◉◉◉◯◉◉◉◉  ◯◯◯◉◯◯◯◯  ◯◯◯◯◯◯◯◯
+◉◉◉◯◯◉◉◉  ◯◯◯◉◉◯◯◯  ◯◯◯◯◯◯◯◯
+◉◉◯◯◯◉◉◉  ◯◯◯◉◉◯◯◯  ◯◯◉◯◯◯◯◯
+◯◯◯◯◯◉◉◉  ◯◯◯◉◉◯◯◯  ◉◉◉◯◯◯◯◯
+◯◯◯◯◯◉◉◉  ◯◯◉◯◯◯◯◯  ◉◉◯◉◉◯◯◯
+◯◯◯◯◉◉◉◉  ◉◉◯◉◯◯◯◯  ◯◯◉◯◯◯◯◯
+◯◯◉◯◯◉◉◉  ◉◯◯◯◉◯◯◯  ◯◉◯◉◯◯◯◯
+Rewards() = [0.0, 0.0]
+Returns() = [0.0, 0.0]
+LegalActions() = [3, 12, 13, 29, 37, 52, 58, 61]
+StringLegalActions() = ["d1", "e2", "f2", "f4", "f5", "e7", "c8", "f8"]
+
+# Apply action "e2"
+action: 12
+
+# State 21
+#   a b c d e f g h
+# 1 - - - - - - - - 1
+# 2 - - - o x - - - 2
+# 3 - - - x x - - - 3
+# 4 - - x o x - - - 4
+# 5 x x x o x - - - 5
+# 6 x x o x x - - - 6
+# 7 o o x o - - - - 7
+# 8 o x - x o - - - 8
+#   a b c d e f g h
+IsTerminal() = False
+History() = [19, 34, 41, 33, 42, 49, 40, 48, 32, 43, 51, 50, 57, 20, 44, 11, 26, 56, 59, 60, 12]
+HistoryString() = "19 34 41 33 42 49 40 48 32 43 51 50 57 20 44 11 26 56 59 60 12"
+IsChanceNode() = False
+IsSimultaneousNode() = False
+CurrentPlayer() = 1
+InformationStateString(0) = "19 34 41 33 42 49 40 48 32 43 51 50 57 20 44 11 26 56 59 60 12"
+InformationStateString(1) = "19 34 41 33 42 49 40 48 32 43 51 50 57 20 44 11 26 56 59 60 12"
+ObservationString(0) = "  a b c d e f g h  \n1 - - - - - - - - 1\n2 - - - o x - - - 2\n3 - - - x x - - - 3\n4 - - x o x - - - 4\n5 x x x o x - - - 5\n6 x x o x x - - - 6\n7 o o x o - - - - 7\n8 o x - x o - - - 8\n  a b c d e f g h  "
+ObservationString(1) = "  a b c d e f g h  \n1 - - - - - - - - 1\n2 - - - x o - - - 2\n3 - - - o o - - - 3\n4 - - o x o - - - 4\n5 o o o x o - - - 5\n6 o o x o o - - - 6\n7 x x o x - - - - 7\n8 x o - o x - - - 8\n  a b c d e f g h  "
+ObservationTensor(0):
+◉◉◉◉◉◉◉◉  ◯◯◯◯◯◯◯◯  ◯◯◯◯◯◯◯◯
+◉◉◉◯◯◉◉◉  ◯◯◯◯◉◯◯◯  ◯◯◯◉◯◯◯◯
+◉◉◉◯◯◉◉◉  ◯◯◯◉◉◯◯◯  ◯◯◯◯◯◯◯◯
+◉◉◯◯◯◉◉◉  ◯◯◉◯◉◯◯◯  ◯◯◯◉◯◯◯◯
+◯◯◯◯◯◉◉◉  ◉◉◉◯◉◯◯◯  ◯◯◯◉◯◯◯◯
+◯◯◯◯◯◉◉◉  ◉◉◯◉◉◯◯◯  ◯◯◉◯◯◯◯◯
+◯◯◯◯◉◉◉◉  ◯◯◉◯◯◯◯◯  ◉◉◯◉◯◯◯◯
+◯◯◉◯◯◉◉◉  ◯◉◯◉◯◯◯◯  ◉◯◯◯◉◯◯◯
+ObservationTensor(1):
+◉◉◉◉◉◉◉◉  ◯◯◯◯◯◯◯◯  ◯◯◯◯◯◯◯◯
+◉◉◉◯◯◉◉◉  ◯◯◯◉◯◯◯◯  ◯◯◯◯◉◯◯◯
+◉◉◉◯◯◉◉◉  ◯◯◯◯◯◯◯◯  ◯◯◯◉◉◯◯◯
+◉◉◯◯◯◉◉◉  ◯◯◯◉◯◯◯◯  ◯◯◉◯◉◯◯◯
+◯◯◯◯◯◉◉◉  ◯◯◯◉◯◯◯◯  ◉◉◉◯◉◯◯◯
+◯◯◯◯◯◉◉◉  ◯◯◉◯◯◯◯◯  ◉◉◯◉◉◯◯◯
+◯◯◯◯◉◉◉◉  ◉◉◯◉◯◯◯◯  ◯◯◉◯◯◯◯◯
+◯◯◉◯◯◉◉◉  ◉◯◯◯◉◯◯◯  ◯◉◯◉◯◯◯◯
+Rewards() = [0.0, 0.0]
+Returns() = [0.0, 0.0]
+LegalActions() = [13, 17, 18, 21, 24, 25, 29, 37, 45, 53, 58]
+StringLegalActions() = ["f2", "b3", "c3", "f3", "a4", "b4", "f4", "f5", "f6", "f7", "c8"]
+
+# Apply action "c8"
+action: 58
+
+# State 22
+#   a b c d e f g h
+# 1 - - - - - - - - 1
+# 2 - - - o x - - - 2
+# 3 - - - x x - - - 3
+# 4 - - x o x - - - 4
+# 5 x x x o x - - - 5
+# 6 x x o x x - - - 6
+# 7 o o o o - - - - 7
+# 8 o o o o o - - - 8
+#   a b c d e f g h
+IsTerminal() = False
+History() = [19, 34, 41, 33, 42, 49, 40, 48, 32, 43, 51, 50, 57, 20, 44, 11, 26, 56, 59, 60, 12, 58]
+HistoryString() = "19 34 41 33 42 49 40 48 32 43 51 50 57 20 44 11 26 56 59 60 12 58"
+IsChanceNode() = False
+IsSimultaneousNode() = False
+CurrentPlayer() = 0
+InformationStateString(0) = "19 34 41 33 42 49 40 48 32 43 51 50 57 20 44 11 26 56 59 60 12 58"
+InformationStateString(1) = "19 34 41 33 42 49 40 48 32 43 51 50 57 20 44 11 26 56 59 60 12 58"
+ObservationString(0) = "  a b c d e f g h  \n1 - - - - - - - - 1\n2 - - - o x - - - 2\n3 - - - x x - - - 3\n4 - - x o x - - - 4\n5 x x x o x - - - 5\n6 x x o x x - - - 6\n7 o o o o - - - - 7\n8 o o o o o - - - 8\n  a b c d e f g h  "
+ObservationString(1) = "  a b c d e f g h  \n1 - - - - - - - - 1\n2 - - - x o - - - 2\n3 - - - o o - - - 3\n4 - - o x o - - - 4\n5 o o o x o - - - 5\n6 o o x o o - - - 6\n7 x x x x - - - - 7\n8 x x x x x - - - 8\n  a b c d e f g h  "
+ObservationTensor(0):
+◉◉◉◉◉◉◉◉  ◯◯◯◯◯◯◯◯  ◯◯◯◯◯◯◯◯
+◉◉◉◯◯◉◉◉  ◯◯◯◯◉◯◯◯  ◯◯◯◉◯◯◯◯
+◉◉◉◯◯◉◉◉  ◯◯◯◉◉◯◯◯  ◯◯◯◯◯◯◯◯
+◉◉◯◯◯◉◉◉  ◯◯◉◯◉◯◯◯  ◯◯◯◉◯◯◯◯
+◯◯◯◯◯◉◉◉  ◉◉◉◯◉◯◯◯  ◯◯◯◉◯◯◯◯
+◯◯◯◯◯◉◉◉  ◉◉◯◉◉◯◯◯  ◯◯◉◯◯◯◯◯
+◯◯◯◯◉◉◉◉  ◯◯◯◯◯◯◯◯  ◉◉◉◉◯◯◯◯
+◯◯◯◯◯◉◉◉  ◯◯◯◯◯◯◯◯  ◉◉◉◉◉◯◯◯
+ObservationTensor(1):
+◉◉◉◉◉◉◉◉  ◯◯◯◯◯◯◯◯  ◯◯◯◯◯◯◯◯
+◉◉◉◯◯◉◉◉  ◯◯◯◉◯◯◯◯  ◯◯◯◯◉◯◯◯
+◉◉◉◯◯◉◉◉  ◯◯◯◯◯◯◯◯  ◯◯◯◉◉◯◯◯
+◉◉◯◯◯◉◉◉  ◯◯◯◉◯◯◯◯  ◯◯◉◯◉◯◯◯
+◯◯◯◯◯◉◉◉  ◯◯◯◉◯◯◯◯  ◉◉◉◯◉◯◯◯
+◯◯◯◯◯◉◉◉  ◯◯◉◯◯◯◯◯  ◉◉◯◉◉◯◯◯
+◯◯◯◯◉◉◉◉  ◉◉◉◉◯◯◯◯  ◯◯◯◯◯◯◯◯
+◯◯◯◯◯◉◉◉  ◉◉◉◉◉◯◯◯  ◯◯◯◯◯◯◯◯
+Rewards() = [0.0, 0.0]
+Returns() = [0.0, 0.0]
+LegalActions() = [2, 3, 10, 18]
+StringLegalActions() = ["c1", "d1", "c2", "c3"]
+
+# Apply action "c1"
+action: 2
+
+# State 23
+#   a b c d e f g h
+# 1 - - x - - - - - 1
+# 2 - - - x x - - - 2
+# 3 - - - x x - - - 3
+# 4 - - x o x - - - 4
+# 5 x x x o x - - - 5
+# 6 x x o x x - - - 6
+# 7 o o o o - - - - 7
+# 8 o o o o o - - - 8
+#   a b c d e f g h
+IsTerminal() = False
+History() = [19, 34, 41, 33, 42, 49, 40, 48, 32, 43, 51, 50, 57, 20, 44, 11, 26, 56, 59, 60, 12, 58, 2]
+HistoryString() = "19 34 41 33 42 49 40 48 32 43 51 50 57 20 44 11 26 56 59 60 12 58 2"
+IsChanceNode() = False
+IsSimultaneousNode() = False
+CurrentPlayer() = 1
+InformationStateString(0) = "19 34 41 33 42 49 40 48 32 43 51 50 57 20 44 11 26 56 59 60 12 58 2"
+InformationStateString(1) = "19 34 41 33 42 49 40 48 32 43 51 50 57 20 44 11 26 56 59 60 12 58 2"
+ObservationString(0) = "  a b c d e f g h  \n1 - - x - - - - - 1\n2 - - - x x - - - 2\n3 - - - x x - - - 3\n4 - - x o x - - - 4\n5 x x x o x - - - 5\n6 x x o x x - - - 6\n7 o o o o - - - - 7\n8 o o o o o - - - 8\n  a b c d e f g h  "
+ObservationString(1) = "  a b c d e f g h  \n1 - - o - - - - - 1\n2 - - - o o - - - 2\n3 - - - o o - - - 3\n4 - - o x o - - - 4\n5 o o o x o - - - 5\n6 o o x o o - - - 6\n7 x x x x - - - - 7\n8 x x x x x - - - 8\n  a b c d e f g h  "
+ObservationTensor(0):
+◉◉◯◉◉◉◉◉  ◯◯◉◯◯◯◯◯  ◯◯◯◯◯◯◯◯
+◉◉◉◯◯◉◉◉  ◯◯◯◉◉◯◯◯  ◯◯◯◯◯◯◯◯
+◉◉◉◯◯◉◉◉  ◯◯◯◉◉◯◯◯  ◯◯◯◯◯◯◯◯
+◉◉◯◯◯◉◉◉  ◯◯◉◯◉◯◯◯  ◯◯◯◉◯◯◯◯
+◯◯◯◯◯◉◉◉  ◉◉◉◯◉◯◯◯  ◯◯◯◉◯◯◯◯
+◯◯◯◯◯◉◉◉  ◉◉◯◉◉◯◯◯  ◯◯◉◯◯◯◯◯
+◯◯◯◯◉◉◉◉  ◯◯◯◯◯◯◯◯  ◉◉◉◉◯◯◯◯
+◯◯◯◯◯◉◉◉  ◯◯◯◯◯◯◯◯  ◉◉◉◉◉◯◯◯
+ObservationTensor(1):
+◉◉◯◉◉◉◉◉  ◯◯◯◯◯◯◯◯  ◯◯◉◯◯◯◯◯
+◉◉◉◯◯◉◉◉  ◯◯◯◯◯◯◯◯  ◯◯◯◉◉◯◯◯
+◉◉◉◯◯◉◉◉  ◯◯◯◯◯◯◯◯  ◯◯◯◉◉◯◯◯
+◉◉◯◯◯◉◉◉  ◯◯◯◉◯◯◯◯  ◯◯◉◯◉◯◯◯
+◯◯◯◯◯◉◉◉  ◯◯◯◉◯◯◯◯  ◉◉◉◯◉◯◯◯
+◯◯◯◯◯◉◉◉  ◯◯◉◯◯◯◯◯  ◉◉◯◉◉◯◯◯
+◯◯◯◯◉◉◉◉  ◉◉◉◉◯◯◯◯  ◯◯◯◯◯◯◯◯
+◯◯◯◯◯◉◉◉  ◉◉◉◉◉◯◯◯  ◯◯◯◯◯◯◯◯
+Rewards() = [0.0, 0.0]
+Returns() = [0.0, 0.0]
+LegalActions() = [3, 13, 17, 18, 21, 24, 25, 29, 37, 45, 53]
+StringLegalActions() = ["d1", "f2", "b3", "c3", "f3", "a4", "b4", "f4", "f5", "f6", "f7"]
+
+# Apply action "d1"
+action: 3
+
+# State 24
+#   a b c d e f g h
+# 1 - - x o - - - - 1
+# 2 - - - o x - - - 2
+# 3 - - - o x - - - 3
+# 4 - - x o x - - - 4
+# 5 x x x o x - - - 5
+# 6 x x o x x - - - 6
+# 7 o o o o - - - - 7
+# 8 o o o o o - - - 8
+#   a b c d e f g h
+IsTerminal() = False
+History() = [19, 34, 41, 33, 42, 49, 40, 48, 32, 43, 51, 50, 57, 20, 44, 11, 26, 56, 59, 60, 12, 58, 2, 3]
+HistoryString() = "19 34 41 33 42 49 40 48 32 43 51 50 57 20 44 11 26 56 59 60 12 58 2 3"
+IsChanceNode() = False
+IsSimultaneousNode() = False
+CurrentPlayer() = 0
+InformationStateString(0) = "19 34 41 33 42 49 40 48 32 43 51 50 57 20 44 11 26 56 59 60 12 58 2 3"
+InformationStateString(1) = "19 34 41 33 42 49 40 48 32 43 51 50 57 20 44 11 26 56 59 60 12 58 2 3"
+ObservationString(0) = "  a b c d e f g h  \n1 - - x o - - - - 1\n2 - - - o x - - - 2\n3 - - - o x - - - 3\n4 - - x o x - - - 4\n5 x x x o x - - - 5\n6 x x o x x - - - 6\n7 o o o o - - - - 7\n8 o o o o o - - - 8\n  a b c d e f g h  "
+ObservationString(1) = "  a b c d e f g h  \n1 - - o x - - - - 1\n2 - - - x o - - - 2\n3 - - - x o - - - 3\n4 - - o x o - - - 4\n5 o o o x o - - - 5\n6 o o x o o - - - 6\n7 x x x x - - - - 7\n8 x x x x x - - - 8\n  a b c d e f g h  "
+ObservationTensor(0):
+◉◉◯◯◉◉◉◉  ◯◯◉◯◯◯◯◯  ◯◯◯◉◯◯◯◯
+◉◉◉◯◯◉◉◉  ◯◯◯◯◉◯◯◯  ◯◯◯◉◯◯◯◯
+◉◉◉◯◯◉◉◉  ◯◯◯◯◉◯◯◯  ◯◯◯◉◯◯◯◯
+◉◉◯◯◯◉◉◉  ◯◯◉◯◉◯◯◯  ◯◯◯◉◯◯◯◯
+◯◯◯◯◯◉◉◉  ◉◉◉◯◉◯◯◯  ◯◯◯◉◯◯◯◯
+◯◯◯◯◯◉◉◉  ◉◉◯◉◉◯◯◯  ◯◯◉◯◯◯◯◯
+◯◯◯◯◉◉◉◉  ◯◯◯◯◯◯◯◯  ◉◉◉◉◯◯◯◯
+◯◯◯◯◯◉◉◉  ◯◯◯◯◯◯◯◯  ◉◉◉◉◉◯◯◯
+ObservationTensor(1):
+◉◉◯◯◉◉◉◉  ◯◯◯◉◯◯◯◯  ◯◯◉◯◯◯◯◯
+◉◉◉◯◯◉◉◉  ◯◯◯◉◯◯◯◯  ◯◯◯◯◉◯◯◯
+◉◉◉◯◯◉◉◉  ◯◯◯◉◯◯◯◯  ◯◯◯◯◉◯◯◯
+◉◉◯◯◯◉◉◉  ◯◯◯◉◯◯◯◯  ◯◯◉◯◉◯◯◯
+◯◯◯◯◯◉◉◉  ◯◯◯◉◯◯◯◯  ◉◉◉◯◉◯◯◯
+◯◯◯◯◯◉◉◉  ◯◯◉◯◯◯◯◯  ◉◉◯◉◉◯◯◯
+◯◯◯◯◉◉◉◉  ◉◉◉◉◯◯◯◯  ◯◯◯◯◯◯◯◯
+◯◯◯◯◯◉◉◉  ◉◉◉◉◉◯◯◯  ◯◯◯◯◯◯◯◯
+Rewards() = [0.0, 0.0]
+Returns() = [0.0, 0.0]
+LegalActions() = [4, 10, 18]
+StringLegalActions() = ["e1", "c2", "c3"]
+
+# Apply action "e1"
+action: 4
+
+# State 25
+#   a b c d e f g h
+# 1 - - x x x - - - 1
+# 2 - - - o x - - - 2
+# 3 - - - o x - - - 3
+# 4 - - x o x - - - 4
+# 5 x x x o x - - - 5
+# 6 x x o x x - - - 6
+# 7 o o o o - - - - 7
+# 8 o o o o o - - - 8
+#   a b c d e f g h
+IsTerminal() = False
+History() = [19, 34, 41, 33, 42, 49, 40, 48, 32, 43, 51, 50, 57, 20, 44, 11, 26, 56, 59, 60, 12, 58, 2, 3, 4]
+HistoryString() = "19 34 41 33 42 49 40 48 32 43 51 50 57 20 44 11 26 56 59 60 12 58 2 3 4"
+IsChanceNode() = False
+IsSimultaneousNode() = False
+CurrentPlayer() = 1
+InformationStateString(0) = "19 34 41 33 42 49 40 48 32 43 51 50 57 20 44 11 26 56 59 60 12 58 2 3 4"
+InformationStateString(1) = "19 34 41 33 42 49 40 48 32 43 51 50 57 20 44 11 26 56 59 60 12 58 2 3 4"
+ObservationString(0) = "  a b c d e f g h  \n1 - - x x x - - - 1\n2 - - - o x - - - 2\n3 - - - o x - - - 3\n4 - - x o x - - - 4\n5 x x x o x - - - 5\n6 x x o x x - - - 6\n7 o o o o - - - - 7\n8 o o o o o - - - 8\n  a b c d e f g h  "
+ObservationString(1) = "  a b c d e f g h  \n1 - - o o o - - - 1\n2 - - - x o - - - 2\n3 - - - x o - - - 3\n4 - - o x o - - - 4\n5 o o o x o - - - 5\n6 o o x o o - - - 6\n7 x x x x - - - - 7\n8 x x x x x - - - 8\n  a b c d e f g h  "
+ObservationTensor(0):
+◉◉◯◯◯◉◉◉  ◯◯◉◉◉◯◯◯  ◯◯◯◯◯◯◯◯
+◉◉◉◯◯◉◉◉  ◯◯◯◯◉◯◯◯  ◯◯◯◉◯◯◯◯
+◉◉◉◯◯◉◉◉  ◯◯◯◯◉◯◯◯  ◯◯◯◉◯◯◯◯
+◉◉◯◯◯◉◉◉  ◯◯◉◯◉◯◯◯  ◯◯◯◉◯◯◯◯
+◯◯◯◯◯◉◉◉  ◉◉◉◯◉◯◯◯  ◯◯◯◉◯◯◯◯
+◯◯◯◯◯◉◉◉  ◉◉◯◉◉◯◯◯  ◯◯◉◯◯◯◯◯
+◯◯◯◯◉◉◉◉  ◯◯◯◯◯◯◯◯  ◉◉◉◉◯◯◯◯
+◯◯◯◯◯◉◉◉  ◯◯◯◯◯◯◯◯  ◉◉◉◉◉◯◯◯
+ObservationTensor(1):
+◉◉◯◯◯◉◉◉  ◯◯◯◯◯◯◯◯  ◯◯◉◉◉◯◯◯
+◉◉◉◯◯◉◉◉  ◯◯◯◉◯◯◯◯  ◯◯◯◯◉◯◯◯
+◉◉◉◯◯◉◉◉  ◯◯◯◉◯◯◯◯  ◯◯◯◯◉◯◯◯
+◉◉◯◯◯◉◉◉  ◯◯◯◉◯◯◯◯  ◯◯◉◯◉◯◯◯
+◯◯◯◯◯◉◉◉  ◯◯◯◉◯◯◯◯  ◉◉◉◯◉◯◯◯
+◯◯◯◯◯◉◉◉  ◯◯◉◯◯◯◯◯  ◉◉◯◉◉◯◯◯
+◯◯◯◯◉◉◉◉  ◉◉◉◉◯◯◯◯  ◯◯◯◯◯◯◯◯
+◯◯◯◯◯◉◉◉  ◉◉◉◉◉◯◯◯  ◯◯◯◯◯◯◯◯
+Rewards() = [0.0, 0.0]
+Returns() = [0.0, 0.0]
+LegalActions() = [5, 13, 17, 18, 21, 24, 25, 29, 37, 45, 53]
+StringLegalActions() = ["f1", "f2", "b3", "c3", "f3", "a4", "b4", "f4", "f5", "f6", "f7"]
+
+# Apply action "b4"
+action: 25
+
+# State 26
+#   a b c d e f g h
+# 1 - - x x x - - - 1
+# 2 - - - o x - - - 2
+# 3 - - - o x - - - 3
+# 4 - o o o x - - - 4
+# 5 x o x o x - - - 5
+# 6 x o o x x - - - 6
+# 7 o o o o - - - - 7
+# 8 o o o o o - - - 8
+#   a b c d e f g h
+IsTerminal() = False
+History() = [19, 34, 41, 33, 42, 49, 40, 48, 32, 43, 51, 50, 57, 20, 44, 11, 26, 56, 59, 60, 12, 58, 2, 3, 4, 25]
+HistoryString() = "19 34 41 33 42 49 40 48 32 43 51 50 57 20 44 11 26 56 59 60 12 58 2 3 4 25"
+IsChanceNode() = False
+IsSimultaneousNode() = False
+CurrentPlayer() = 0
+InformationStateString(0) = "19 34 41 33 42 49 40 48 32 43 51 50 57 20 44 11 26 56 59 60 12 58 2 3 4 25"
+InformationStateString(1) = "19 34 41 33 42 49 40 48 32 43 51 50 57 20 44 11 26 56 59 60 12 58 2 3 4 25"
+ObservationString(0) = "  a b c d e f g h  \n1 - - x x x - - - 1\n2 - - - o x - - - 2\n3 - - - o x - - - 3\n4 - o o o x - - - 4\n5 x o x o x - - - 5\n6 x o o x x - - - 6\n7 o o o o - - - - 7\n8 o o o o o - - - 8\n  a b c d e f g h  "
+ObservationString(1) = "  a b c d e f g h  \n1 - - o o o - - - 1\n2 - - - x o - - - 2\n3 - - - x o - - - 3\n4 - x x x o - - - 4\n5 o x o x o - - - 5\n6 o x x o o - - - 6\n7 x x x x - - - - 7\n8 x x x x x - - - 8\n  a b c d e f g h  "
+ObservationTensor(0):
+◉◉◯◯◯◉◉◉  ◯◯◉◉◉◯◯◯  ◯◯◯◯◯◯◯◯
+◉◉◉◯◯◉◉◉  ◯◯◯◯◉◯◯◯  ◯◯◯◉◯◯◯◯
+◉◉◉◯◯◉◉◉  ◯◯◯◯◉◯◯◯  ◯◯◯◉◯◯◯◯
+◉◯◯◯◯◉◉◉  ◯◯◯◯◉◯◯◯  ◯◉◉◉◯◯◯◯
+◯◯◯◯◯◉◉◉  ◉◯◉◯◉◯◯◯  ◯◉◯◉◯◯◯◯
+◯◯◯◯◯◉◉◉  ◉◯◯◉◉◯◯◯  ◯◉◉◯◯◯◯◯
+◯◯◯◯◉◉◉◉  ◯◯◯◯◯◯◯◯  ◉◉◉◉◯◯◯◯
+◯◯◯◯◯◉◉◉  ◯◯◯◯◯◯◯◯  ◉◉◉◉◉◯◯◯
+ObservationTensor(1):
+◉◉◯◯◯◉◉◉  ◯◯◯◯◯◯◯◯  ◯◯◉◉◉◯◯◯
+◉◉◉◯◯◉◉◉  ◯◯◯◉◯◯◯◯  ◯◯◯◯◉◯◯◯
+◉◉◉◯◯◉◉◉  ◯◯◯◉◯◯◯◯  ◯◯◯◯◉◯◯◯
+◉◯◯◯◯◉◉◉  ◯◉◉◉◯◯◯◯  ◯◯◯◯◉◯◯◯
+◯◯◯◯◯◉◉◉  ◯◉◯◉◯◯◯◯  ◉◯◉◯◉◯◯◯
+◯◯◯◯◯◉◉◉  ◯◉◉◯◯◯◯◯  ◉◯◯◉◉◯◯◯
+◯◯◯◯◉◉◉◉  ◉◉◉◉◯◯◯◯  ◯◯◯◯◯◯◯◯
+◯◯◯◯◯◉◉◉  ◉◉◉◉◉◯◯◯  ◯◯◯◯◯◯◯◯
+Rewards() = [0.0, 0.0]
+Returns() = [0.0, 0.0]
+LegalActions() = [10, 16, 17, 18, 24]
+StringLegalActions() = ["c2", "a3", "b3", "c3", "a4"]
+
+# Apply action "c2"
+action: 10
+
+# State 27
+#   a b c d e f g h
+# 1 - - x x x - - - 1
+# 2 - - x x x - - - 2
+# 3 - - - x x - - - 3
+# 4 - o o o x - - - 4
+# 5 x o x o x - - - 5
+# 6 x o o x x - - - 6
+# 7 o o o o - - - - 7
+# 8 o o o o o - - - 8
+#   a b c d e f g h
+IsTerminal() = False
+History() = [19, 34, 41, 33, 42, 49, 40, 48, 32, 43, 51, 50, 57, 20, 44, 11, 26, 56, 59, 60, 12, 58, 2, 3, 4, 25, 10]
+HistoryString() = "19 34 41 33 42 49 40 48 32 43 51 50 57 20 44 11 26 56 59 60 12 58 2 3 4 25 10"
+IsChanceNode() = False
+IsSimultaneousNode() = False
+CurrentPlayer() = 1
+InformationStateString(0) = "19 34 41 33 42 49 40 48 32 43 51 50 57 20 44 11 26 56 59 60 12 58 2 3 4 25 10"
+InformationStateString(1) = "19 34 41 33 42 49 40 48 32 43 51 50 57 20 44 11 26 56 59 60 12 58 2 3 4 25 10"
+ObservationString(0) = "  a b c d e f g h  \n1 - - x x x - - - 1\n2 - - x x x - - - 2\n3 - - - x x - - - 3\n4 - o o o x - - - 4\n5 x o x o x - - - 5\n6 x o o x x - - - 6\n7 o o o o - - - - 7\n8 o o o o o - - - 8\n  a b c d e f g h  "
+ObservationString(1) = "  a b c d e f g h  \n1 - - o o o - - - 1\n2 - - o o o - - - 2\n3 - - - o o - - - 3\n4 - x x x o - - - 4\n5 o x o x o - - - 5\n6 o x x o o - - - 6\n7 x x x x - - - - 7\n8 x x x x x - - - 8\n  a b c d e f g h  "
+ObservationTensor(0):
+◉◉◯◯◯◉◉◉  ◯◯◉◉◉◯◯◯  ◯◯◯◯◯◯◯◯
+◉◉◯◯◯◉◉◉  ◯◯◉◉◉◯◯◯  ◯◯◯◯◯◯◯◯
+◉◉◉◯◯◉◉◉  ◯◯◯◉◉◯◯◯  ◯◯◯◯◯◯◯◯
+◉◯◯◯◯◉◉◉  ◯◯◯◯◉◯◯◯  ◯◉◉◉◯◯◯◯
+◯◯◯◯◯◉◉◉  ◉◯◉◯◉◯◯◯  ◯◉◯◉◯◯◯◯
+◯◯◯◯◯◉◉◉  ◉◯◯◉◉◯◯◯  ◯◉◉◯◯◯◯◯
+◯◯◯◯◉◉◉◉  ◯◯◯◯◯◯◯◯  ◉◉◉◉◯◯◯◯
+◯◯◯◯◯◉◉◉  ◯◯◯◯◯◯◯◯  ◉◉◉◉◉◯◯◯
+ObservationTensor(1):
+◉◉◯◯◯◉◉◉  ◯◯◯◯◯◯◯◯  ◯◯◉◉◉◯◯◯
+◉◉◯◯◯◉◉◉  ◯◯◯◯◯◯◯◯  ◯◯◉◉◉◯◯◯
+◉◉◉◯◯◉◉◉  ◯◯◯◯◯◯◯◯  ◯◯◯◉◉◯◯◯
+◉◯◯◯◯◉◉◉  ◯◉◉◉◯◯◯◯  ◯◯◯◯◉◯◯◯
+◯◯◯◯◯◉◉◉  ◯◉◯◉◯◯◯◯  ◉◯◉◯◉◯◯◯
+◯◯◯◯◯◉◉◉  ◯◉◉◯◯◯◯◯  ◉◯◯◉◉◯◯◯
+◯◯◯◯◉◉◉◉  ◉◉◉◉◯◯◯◯  ◯◯◯◯◯◯◯◯
+◯◯◯◯◯◉◉◉  ◉◉◉◉◉◯◯◯  ◯◯◯◯◯◯◯◯
+Rewards() = [0.0, 0.0]
+Returns() = [0.0, 0.0]
+LegalActions() = [5, 13, 21, 24, 29, 37, 45, 52, 53]
+StringLegalActions() = ["f1", "f2", "f3", "a4", "f4", "f5", "f6", "e7", "f7"]
+
+# Apply action "e7"
+action: 52
+
+# State 28
+#   a b c d e f g h
+# 1 - - x x x - - - 1
+# 2 - - x x x - - - 2
+# 3 - - - x x - - - 3
+# 4 - o o o x - - - 4
+# 5 x o o o x - - - 5
+# 6 x o o o x - - - 6
+# 7 o o o o o - - - 7
+# 8 o o o o o - - - 8
+#   a b c d e f g h
+IsTerminal() = False
+History() = [19, 34, 41, 33, 42, 49, 40, 48, 32, 43, 51, 50, 57, 20, 44, 11, 26, 56, 59, 60, 12, 58, 2, 3, 4, 25, 10, 52]
+HistoryString() = "19 34 41 33 42 49 40 48 32 43 51 50 57 20 44 11 26 56 59 60 12 58 2 3 4 25 10 52"
+IsChanceNode() = False
+IsSimultaneousNode() = False
+CurrentPlayer() = 0
+InformationStateString(0) = "19 34 41 33 42 49 40 48 32 43 51 50 57 20 44 11 26 56 59 60 12 58 2 3 4 25 10 52"
+InformationStateString(1) = "19 34 41 33 42 49 40 48 32 43 51 50 57 20 44 11 26 56 59 60 12 58 2 3 4 25 10 52"
+ObservationString(0) = "  a b c d e f g h  \n1 - - x x x - - - 1\n2 - - x x x - - - 2\n3 - - - x x - - - 3\n4 - o o o x - - - 4\n5 x o o o x - - - 5\n6 x o o o x - - - 6\n7 o o o o o - - - 7\n8 o o o o o - - - 8\n  a b c d e f g h  "
+ObservationString(1) = "  a b c d e f g h  \n1 - - o o o - - - 1\n2 - - o o o - - - 2\n3 - - - o o - - - 3\n4 - x x x o - - - 4\n5 o x x x o - - - 5\n6 o x x x o - - - 6\n7 x x x x x - - - 7\n8 x x x x x - - - 8\n  a b c d e f g h  "
+ObservationTensor(0):
+◉◉◯◯◯◉◉◉  ◯◯◉◉◉◯◯◯  ◯◯◯◯◯◯◯◯
+◉◉◯◯◯◉◉◉  ◯◯◉◉◉◯◯◯  ◯◯◯◯◯◯◯◯
+◉◉◉◯◯◉◉◉  ◯◯◯◉◉◯◯◯  ◯◯◯◯◯◯◯◯
+◉◯◯◯◯◉◉◉  ◯◯◯◯◉◯◯◯  ◯◉◉◉◯◯◯◯
+◯◯◯◯◯◉◉◉  ◉◯◯◯◉◯◯◯  ◯◉◉◉◯◯◯◯
+◯◯◯◯◯◉◉◉  ◉◯◯◯◉◯◯◯  ◯◉◉◉◯◯◯◯
+◯◯◯◯◯◉◉◉  ◯◯◯◯◯◯◯◯  ◉◉◉◉◉◯◯◯
+◯◯◯◯◯◉◉◉  ◯◯◯◯◯◯◯◯  ◉◉◉◉◉◯◯◯
+ObservationTensor(1):
+◉◉◯◯◯◉◉◉  ◯◯◯◯◯◯◯◯  ◯◯◉◉◉◯◯◯
+◉◉◯◯◯◉◉◉  ◯◯◯◯◯◯◯◯  ◯◯◉◉◉◯◯◯
+◉◉◉◯◯◉◉◉  ◯◯◯◯◯◯◯◯  ◯◯◯◉◉◯◯◯
+◉◯◯◯◯◉◉◉  ◯◉◉◉◯◯◯◯  ◯◯◯◯◉◯◯◯
+◯◯◯◯◯◉◉◉  ◯◉◉◉◯◯◯◯  ◉◯◯◯◉◯◯◯
+◯◯◯◯◯◉◉◉  ◯◉◉◉◯◯◯◯  ◉◯◯◯◉◯◯◯
+◯◯◯◯◯◉◉◉  ◉◉◉◉◉◯◯◯  ◯◯◯◯◯◯◯◯
+◯◯◯◯◯◉◉◉  ◉◉◉◉◉◯◯◯  ◯◯◯◯◯◯◯◯
+Rewards() = [0.0, 0.0]
+Returns() = [0.0, 0.0]
+LegalActions() = [17, 18, 24]
+StringLegalActions() = ["b3", "c3", "a4"]
+
+# Apply action "c3"
+action: 18
+
+# State 29
+#   a b c d e f g h
+# 1 - - x x x - - - 1
+# 2 - - x x x - - - 2
+# 3 - - x x x - - - 3
+# 4 - x o x x - - - 4
+# 5 x o o o x - - - 5
+# 6 x o o o x - - - 6
+# 7 o o o o o - - - 7
+# 8 o o o o o - - - 8
+#   a b c d e f g h
+IsTerminal() = False
+History() = [19, 34, 41, 33, 42, 49, 40, 48, 32, 43, 51, 50, 57, 20, 44, 11, 26, 56, 59, 60, 12, 58, 2, 3, 4, 25, 10, 52, 18]
+HistoryString() = "19 34 41 33 42 49 40 48 32 43 51 50 57 20 44 11 26 56 59 60 12 58 2 3 4 25 10 52 18"
+IsChanceNode() = False
+IsSimultaneousNode() = False
+CurrentPlayer() = 1
+InformationStateString(0) = "19 34 41 33 42 49 40 48 32 43 51 50 57 20 44 11 26 56 59 60 12 58 2 3 4 25 10 52 18"
+InformationStateString(1) = "19 34 41 33 42 49 40 48 32 43 51 50 57 20 44 11 26 56 59 60 12 58 2 3 4 25 10 52 18"
+ObservationString(0) = "  a b c d e f g h  \n1 - - x x x - - - 1\n2 - - x x x - - - 2\n3 - - x x x - - - 3\n4 - x o x x - - - 4\n5 x o o o x - - - 5\n6 x o o o x - - - 6\n7 o o o o o - - - 7\n8 o o o o o - - - 8\n  a b c d e f g h  "
+ObservationString(1) = "  a b c d e f g h  \n1 - - o o o - - - 1\n2 - - o o o - - - 2\n3 - - o o o - - - 3\n4 - o x o o - - - 4\n5 o x x x o - - - 5\n6 o x x x o - - - 6\n7 x x x x x - - - 7\n8 x x x x x - - - 8\n  a b c d e f g h  "
+ObservationTensor(0):
+◉◉◯◯◯◉◉◉  ◯◯◉◉◉◯◯◯  ◯◯◯◯◯◯◯◯
+◉◉◯◯◯◉◉◉  ◯◯◉◉◉◯◯◯  ◯◯◯◯◯◯◯◯
+◉◉◯◯◯◉◉◉  ◯◯◉◉◉◯◯◯  ◯◯◯◯◯◯◯◯
+◉◯◯◯◯◉◉◉  ◯◉◯◉◉◯◯◯  ◯◯◉◯◯◯◯◯
+◯◯◯◯◯◉◉◉  ◉◯◯◯◉◯◯◯  ◯◉◉◉◯◯◯◯
+◯◯◯◯◯◉◉◉  ◉◯◯◯◉◯◯◯  ◯◉◉◉◯◯◯◯
+◯◯◯◯◯◉◉◉  ◯◯◯◯◯◯◯◯  ◉◉◉◉◉◯◯◯
+◯◯◯◯◯◉◉◉  ◯◯◯◯◯◯◯◯  ◉◉◉◉◉◯◯◯
+ObservationTensor(1):
+◉◉◯◯◯◉◉◉  ◯◯◯◯◯◯◯◯  ◯◯◉◉◉◯◯◯
+◉◉◯◯◯◉◉◉  ◯◯◯◯◯◯◯◯  ◯◯◉◉◉◯◯◯
+◉◉◯◯◯◉◉◉  ◯◯◯◯◯◯◯◯  ◯◯◉◉◉◯◯◯
+◉◯◯◯◯◉◉◉  ◯◯◉◯◯◯◯◯  ◯◉◯◉◉◯◯◯
+◯◯◯◯◯◉◉◉  ◯◉◉◉◯◯◯◯  ◉◯◯◯◉◯◯◯
+◯◯◯◯◯◉◉◉  ◯◉◉◉◯◯◯◯  ◉◯◯◯◉◯◯◯
+◯◯◯◯◯◉◉◉  ◉◉◉◉◉◯◯◯  ◯◯◯◯◯◯◯◯
+◯◯◯◯◯◉◉◉  ◉◉◉◉◉◯◯◯  ◯◯◯◯◯◯◯◯
+Rewards() = [0.0, 0.0]
+Returns() = [0.0, 0.0]
+LegalActions() = [5, 13, 16, 17, 21, 24, 29, 37, 45, 53]
+StringLegalActions() = ["f1", "f2", "a3", "b3", "f3", "a4", "f4", "f5", "f6", "f7"]
+
+# Apply action "f5"
+action: 37
+
+# State 30
+#   a b c d e f g h
+# 1 - - x x x - - - 1
+# 2 - - x x x - - - 2
+# 3 - - x x x - - - 3
+# 4 - x o x x - - - 4
+# 5 x o o o o o - - 5
+# 6 x o o o o - - - 6
+# 7 o o o o o - - - 7
+# 8 o o o o o - - - 8
+#   a b c d e f g h
+IsTerminal() = False
+History() = [19, 34, 41, 33, 42, 49, 40, 48, 32, 43, 51, 50, 57, 20, 44, 11, 26, 56, 59, 60, 12, 58, 2, 3, 4, 25, 10, 52, 18, 37]
+HistoryString() = "19 34 41 33 42 49 40 48 32 43 51 50 57 20 44 11 26 56 59 60 12 58 2 3 4 25 10 52 18 37"
+IsChanceNode() = False
+IsSimultaneousNode() = False
+CurrentPlayer() = 0
+InformationStateString(0) = "19 34 41 33 42 49 40 48 32 43 51 50 57 20 44 11 26 56 59 60 12 58 2 3 4 25 10 52 18 37"
+InformationStateString(1) = "19 34 41 33 42 49 40 48 32 43 51 50 57 20 44 11 26 56 59 60 12 58 2 3 4 25 10 52 18 37"
+ObservationString(0) = "  a b c d e f g h  \n1 - - x x x - - - 1\n2 - - x x x - - - 2\n3 - - x x x - - - 3\n4 - x o x x - - - 4\n5 x o o o o o - - 5\n6 x o o o o - - - 6\n7 o o o o o - - - 7\n8 o o o o o - - - 8\n  a b c d e f g h  "
+ObservationString(1) = "  a b c d e f g h  \n1 - - o o o - - - 1\n2 - - o o o - - - 2\n3 - - o o o - - - 3\n4 - o x o o - - - 4\n5 o x x x x x - - 5\n6 o x x x x - - - 6\n7 x x x x x - - - 7\n8 x x x x x - - - 8\n  a b c d e f g h  "
+ObservationTensor(0):
+◉◉◯◯◯◉◉◉  ◯◯◉◉◉◯◯◯  ◯◯◯◯◯◯◯◯
+◉◉◯◯◯◉◉◉  ◯◯◉◉◉◯◯◯  ◯◯◯◯◯◯◯◯
+◉◉◯◯◯◉◉◉  ◯◯◉◉◉◯◯◯  ◯◯◯◯◯◯◯◯
+◉◯◯◯◯◉◉◉  ◯◉◯◉◉◯◯◯  ◯◯◉◯◯◯◯◯
+◯◯◯◯◯◯◉◉  ◉◯◯◯◯◯◯◯  ◯◉◉◉◉◉◯◯
+◯◯◯◯◯◉◉◉  ◉◯◯◯◯◯◯◯  ◯◉◉◉◉◯◯◯
+◯◯◯◯◯◉◉◉  ◯◯◯◯◯◯◯◯  ◉◉◉◉◉◯◯◯
+◯◯◯◯◯◉◉◉  ◯◯◯◯◯◯◯◯  ◉◉◉◉◉◯◯◯
+ObservationTensor(1):
+◉◉◯◯◯◉◉◉  ◯◯◯◯◯◯◯◯  ◯◯◉◉◉◯◯◯
+◉◉◯◯◯◉◉◉  ◯◯◯◯◯◯◯◯  ◯◯◉◉◉◯◯◯
+◉◉◯◯◯◉◉◉  ◯◯◯◯◯◯◯◯  ◯◯◉◉◉◯◯◯
+◉◯◯◯◯◉◉◉  ◯◯◉◯◯◯◯◯  ◯◉◯◉◉◯◯◯
+◯◯◯◯◯◯◉◉  ◯◉◉◉◉◉◯◯  ◉◯◯◯◯◯◯◯
+◯◯◯◯◯◉◉◉  ◯◉◉◉◉◯◯◯  ◉◯◯◯◯◯◯◯
+◯◯◯◯◯◉◉◉  ◉◉◉◉◉◯◯◯  ◯◯◯◯◯◯◯◯
+◯◯◯◯◯◉◉◉  ◉◉◉◉◉◯◯◯  ◯◯◯◯◯◯◯◯
+Rewards() = [0.0, 0.0]
+Returns() = [0.0, 0.0]
+LegalActions() = [38, 45, 46, 61]
+StringLegalActions() = ["g5", "f6", "g6", "f8"]
+
+# Apply action "g6"
+action: 46
+
+# State 31
+#   a b c d e f g h
+# 1 - - x x x - - - 1
+# 2 - - x x x - - - 2
+# 3 - - x x x - - - 3
+# 4 - x o x x - - - 4
+# 5 x o o o o x - - 5
+# 6 x o o o o - x - 6
+# 7 o o o o o - - - 7
+# 8 o o o o o - - - 8
+#   a b c d e f g h
+IsTerminal() = False
+History() = [19, 34, 41, 33, 42, 49, 40, 48, 32, 43, 51, 50, 57, 20, 44, 11, 26, 56, 59, 60, 12, 58, 2, 3, 4, 25, 10, 52, 18, 37, 46]
+HistoryString() = "19 34 41 33 42 49 40 48 32 43 51 50 57 20 44 11 26 56 59 60 12 58 2 3 4 25 10 52 18 37 46"
+IsChanceNode() = False
+IsSimultaneousNode() = False
+CurrentPlayer() = 1
+InformationStateString(0) = "19 34 41 33 42 49 40 48 32 43 51 50 57 20 44 11 26 56 59 60 12 58 2 3 4 25 10 52 18 37 46"
+InformationStateString(1) = "19 34 41 33 42 49 40 48 32 43 51 50 57 20 44 11 26 56 59 60 12 58 2 3 4 25 10 52 18 37 46"
+ObservationString(0) = "  a b c d e f g h  \n1 - - x x x - - - 1\n2 - - x x x - - - 2\n3 - - x x x - - - 3\n4 - x o x x - - - 4\n5 x o o o o x - - 5\n6 x o o o o - x - 6\n7 o o o o o - - - 7\n8 o o o o o - - - 8\n  a b c d e f g h  "
+ObservationString(1) = "  a b c d e f g h  \n1 - - o o o - - - 1\n2 - - o o o - - - 2\n3 - - o o o - - - 3\n4 - o x o o - - - 4\n5 o x x x x o - - 5\n6 o x x x x - o - 6\n7 x x x x x - - - 7\n8 x x x x x - - - 8\n  a b c d e f g h  "
+ObservationTensor(0):
+◉◉◯◯◯◉◉◉  ◯◯◉◉◉◯◯◯  ◯◯◯◯◯◯◯◯
+◉◉◯◯◯◉◉◉  ◯◯◉◉◉◯◯◯  ◯◯◯◯◯◯◯◯
+◉◉◯◯◯◉◉◉  ◯◯◉◉◉◯◯◯  ◯◯◯◯◯◯◯◯
+◉◯◯◯◯◉◉◉  ◯◉◯◉◉◯◯◯  ◯◯◉◯◯◯◯◯
+◯◯◯◯◯◯◉◉  ◉◯◯◯◯◉◯◯  ◯◉◉◉◉◯◯◯
+◯◯◯◯◯◉◯◉  ◉◯◯◯◯◯◉◯  ◯◉◉◉◉◯◯◯
+◯◯◯◯◯◉◉◉  ◯◯◯◯◯◯◯◯  ◉◉◉◉◉◯◯◯
+◯◯◯◯◯◉◉◉  ◯◯◯◯◯◯◯◯  ◉◉◉◉◉◯◯◯
+ObservationTensor(1):
+◉◉◯◯◯◉◉◉  ◯◯◯◯◯◯◯◯  ◯◯◉◉◉◯◯◯
+◉◉◯◯◯◉◉◉  ◯◯◯◯◯◯◯◯  ◯◯◉◉◉◯◯◯
+◉◉◯◯◯◉◉◉  ◯◯◯◯◯◯◯◯  ◯◯◉◉◉◯◯◯
+◉◯◯◯◯◉◉◉  ◯◯◉◯◯◯◯◯  ◯◉◯◉◉◯◯◯
+◯◯◯◯◯◯◉◉  ◯◉◉◉◉◯◯◯  ◉◯◯◯◯◉◯◯
+◯◯◯◯◯◉◯◉  ◯◉◉◉◉◯◯◯  ◉◯◯◯◯◯◉◯
+◯◯◯◯◯◉◉◉  ◉◉◉◉◉◯◯◯  ◯◯◯◯◯◯◯◯
+◯◯◯◯◯◉◉◉  ◉◉◉◉◉◯◯◯  ◯◯◯◯◯◯◯◯
+Rewards() = [0.0, 0.0]
+Returns() = [0.0, 0.0]
+LegalActions() = [5, 9, 13, 16, 17, 21, 24, 29, 30, 38]
+StringLegalActions() = ["f1", "b2", "f2", "a3", "b3", "f3", "a4", "f4", "g4", "g5"]
+
+# Apply action "a4"
+action: 24
+
+# State 32
+#   a b c d e f g h
+# 1 - - x x x - - - 1
+# 2 - - x x x - - - 2
+# 3 - - x x x - - - 3
+# 4 o o o x x - - - 4
+# 5 o o o o o x - - 5
+# 6 o o o o o - x - 6
+# 7 o o o o o - - - 7
+# 8 o o o o o - - - 8
+#   a b c d e f g h
+IsTerminal() = False
+History() = [19, 34, 41, 33, 42, 49, 40, 48, 32, 43, 51, 50, 57, 20, 44, 11, 26, 56, 59, 60, 12, 58, 2, 3, 4, 25, 10, 52, 18, 37, 46, 24]
+HistoryString() = "19 34 41 33 42 49 40 48 32 43 51 50 57 20 44 11 26 56 59 60 12 58 2 3 4 25 10 52 18 37 46 24"
+IsChanceNode() = False
+IsSimultaneousNode() = False
+CurrentPlayer() = 0
+InformationStateString(0) = "19 34 41 33 42 49 40 48 32 43 51 50 57 20 44 11 26 56 59 60 12 58 2 3 4 25 10 52 18 37 46 24"
+InformationStateString(1) = "19 34 41 33 42 49 40 48 32 43 51 50 57 20 44 11 26 56 59 60 12 58 2 3 4 25 10 52 18 37 46 24"
+ObservationString(0) = "  a b c d e f g h  \n1 - - x x x - - - 1\n2 - - x x x - - - 2\n3 - - x x x - - - 3\n4 o o o x x - - - 4\n5 o o o o o x - - 5\n6 o o o o o - x - 6\n7 o o o o o - - - 7\n8 o o o o o - - - 8\n  a b c d e f g h  "
+ObservationString(1) = "  a b c d e f g h  \n1 - - o o o - - - 1\n2 - - o o o - - - 2\n3 - - o o o - - - 3\n4 x x x o o - - - 4\n5 x x x x x o - - 5\n6 x x x x x - o - 6\n7 x x x x x - - - 7\n8 x x x x x - - - 8\n  a b c d e f g h  "
+ObservationTensor(0):
+◉◉◯◯◯◉◉◉  ◯◯◉◉◉◯◯◯  ◯◯◯◯◯◯◯◯
+◉◉◯◯◯◉◉◉  ◯◯◉◉◉◯◯◯  ◯◯◯◯◯◯◯◯
+◉◉◯◯◯◉◉◉  ◯◯◉◉◉◯◯◯  ◯◯◯◯◯◯◯◯
+◯◯◯◯◯◉◉◉  ◯◯◯◉◉◯◯◯  ◉◉◉◯◯◯◯◯
+◯◯◯◯◯◯◉◉  ◯◯◯◯◯◉◯◯  ◉◉◉◉◉◯◯◯
+◯◯◯◯◯◉◯◉  ◯◯◯◯◯◯◉◯  ◉◉◉◉◉◯◯◯
+◯◯◯◯◯◉◉◉  ◯◯◯◯◯◯◯◯  ◉◉◉◉◉◯◯◯
+◯◯◯◯◯◉◉◉  ◯◯◯◯◯◯◯◯  ◉◉◉◉◉◯◯◯
+ObservationTensor(1):
+◉◉◯◯◯◉◉◉  ◯◯◯◯◯◯◯◯  ◯◯◉◉◉◯◯◯
+◉◉◯◯◯◉◉◉  ◯◯◯◯◯◯◯◯  ◯◯◉◉◉◯◯◯
+◉◉◯◯◯◉◉◉  ◯◯◯◯◯◯◯◯  ◯◯◉◉◉◯◯◯
+◯◯◯◯◯◉◉◉  ◉◉◉◯◯◯◯◯  ◯◯◯◉◉◯◯◯
+◯◯◯◯◯◯◉◉  ◉◉◉◉◉◯◯◯  ◯◯◯◯◯◉◯◯
+◯◯◯◯◯◉◯◉  ◉◉◉◉◉◯◯◯  ◯◯◯◯◯◯◉◯
+◯◯◯◯◯◉◉◉  ◉◉◉◉◉◯◯◯  ◯◯◯◯◯◯◯◯
+◯◯◯◯◯◉◉◉  ◉◉◉◉◉◯◯◯  ◯◯◯◯◯◯◯◯
+Rewards() = [0.0, 0.0]
+Returns() = [0.0, 0.0]
+LegalActions() = [45]
+StringLegalActions() = ["f6"]
+
+# Apply action "f6"
+action: 45
+
+# State 33
+#   a b c d e f g h
+# 1 - - x x x - - - 1
+# 2 - - x x x - - - 2
+# 3 - - x x x - - - 3
+# 4 o o o x x - - - 4
+# 5 o o o o x x - - 5
+# 6 o o o o o x x - 6
+# 7 o o o o o - - - 7
+# 8 o o o o o - - - 8
+#   a b c d e f g h
+IsTerminal() = False
+History() = [19, 34, 41, 33, 42, 49, 40, 48, 32, 43, 51, 50, 57, 20, 44, 11, 26, 56, 59, 60, 12, 58, 2, 3, 4, 25, 10, 52, 18, 37, 46, 24, 45]
+HistoryString() = "19 34 41 33 42 49 40 48 32 43 51 50 57 20 44 11 26 56 59 60 12 58 2 3 4 25 10 52 18 37 46 24 45"
+IsChanceNode() = False
+IsSimultaneousNode() = False
+CurrentPlayer() = 1
+InformationStateString(0) = "19 34 41 33 42 49 40 48 32 43 51 50 57 20 44 11 26 56 59 60 12 58 2 3 4 25 10 52 18 37 46 24 45"
+InformationStateString(1) = "19 34 41 33 42 49 40 48 32 43 51 50 57 20 44 11 26 56 59 60 12 58 2 3 4 25 10 52 18 37 46 24 45"
+ObservationString(0) = "  a b c d e f g h  \n1 - - x x x - - - 1\n2 - - x x x - - - 2\n3 - - x x x - - - 3\n4 o o o x x - - - 4\n5 o o o o x x - - 5\n6 o o o o o x x - 6\n7 o o o o o - - - 7\n8 o o o o o - - - 8\n  a b c d e f g h  "
+ObservationString(1) = "  a b c d e f g h  \n1 - - o o o - - - 1\n2 - - o o o - - - 2\n3 - - o o o - - - 3\n4 x x x o o - - - 4\n5 x x x x o o - - 5\n6 x x x x x o o - 6\n7 x x x x x - - - 7\n8 x x x x x - - - 8\n  a b c d e f g h  "
+ObservationTensor(0):
+◉◉◯◯◯◉◉◉  ◯◯◉◉◉◯◯◯  ◯◯◯◯◯◯◯◯
+◉◉◯◯◯◉◉◉  ◯◯◉◉◉◯◯◯  ◯◯◯◯◯◯◯◯
+◉◉◯◯◯◉◉◉  ◯◯◉◉◉◯◯◯  ◯◯◯◯◯◯◯◯
+◯◯◯◯◯◉◉◉  ◯◯◯◉◉◯◯◯  ◉◉◉◯◯◯◯◯
+◯◯◯◯◯◯◉◉  ◯◯◯◯◉◉◯◯  ◉◉◉◉◯◯◯◯
+◯◯◯◯◯◯◯◉  ◯◯◯◯◯◉◉◯  ◉◉◉◉◉◯◯◯
+◯◯◯◯◯◉◉◉  ◯◯◯◯◯◯◯◯  ◉◉◉◉◉◯◯◯
+◯◯◯◯◯◉◉◉  ◯◯◯◯◯◯◯◯  ◉◉◉◉◉◯◯◯
+ObservationTensor(1):
+◉◉◯◯◯◉◉◉  ◯◯◯◯◯◯◯◯  ◯◯◉◉◉◯◯◯
+◉◉◯◯◯◉◉◉  ◯◯◯◯◯◯◯◯  ◯◯◉◉◉◯◯◯
+◉◉◯◯◯◉◉◉  ◯◯◯◯◯◯◯◯  ◯◯◉◉◉◯◯◯
+◯◯◯◯◯◉◉◉  ◉◉◉◯◯◯◯◯  ◯◯◯◉◉◯◯◯
+◯◯◯◯◯◯◉◉  ◉◉◉◉◯◯◯◯  ◯◯◯◯◉◉◯◯
+◯◯◯◯◯◯◯◉  ◉◉◉◉◉◯◯◯  ◯◯◯◯◯◉◉◯
+◯◯◯◯◯◉◉◉  ◉◉◉◉◉◯◯◯  ◯◯◯◯◯◯◯◯
+◯◯◯◯◯◉◉◉  ◉◉◉◉◉◯◯◯  ◯◯◯◯◯◯◯◯
+Rewards() = [0.0, 0.0]
+Returns() = [0.0, 0.0]
+LegalActions() = [5, 13, 21, 29, 30, 38, 47]
+StringLegalActions() = ["f1", "f2", "f3", "f4", "g4", "g5", "h6"]
+
+# Apply action "f1"
+action: 5
+
+# State 34
+#   a b c d e f g h
+# 1 - - x x x o - - 1
+# 2 - - x x o - - - 2
+# 3 - - x o x - - - 3
+# 4 o o o x x - - - 4
+# 5 o o o o x x - - 5
+# 6 o o o o o x x - 6
+# 7 o o o o o - - - 7
+# 8 o o o o o - - - 8
+#   a b c d e f g h
+IsTerminal() = False
+History() = [19, 34, 41, 33, 42, 49, 40, 48, 32, 43, 51, 50, 57, 20, 44, 11, 26, 56, 59, 60, 12, 58, 2, 3, 4, 25, 10, 52, 18, 37, 46, 24, 45, 5]
+HistoryString() = "19 34 41 33 42 49 40 48 32 43 51 50 57 20 44 11 26 56 59 60 12 58 2 3 4 25 10 52 18 37 46 24 45 5"
+IsChanceNode() = False
+IsSimultaneousNode() = False
+CurrentPlayer() = 0
+InformationStateString(0) = "19 34 41 33 42 49 40 48 32 43 51 50 57 20 44 11 26 56 59 60 12 58 2 3 4 25 10 52 18 37 46 24 45 5"
+InformationStateString(1) = "19 34 41 33 42 49 40 48 32 43 51 50 57 20 44 11 26 56 59 60 12 58 2 3 4 25 10 52 18 37 46 24 45 5"
+ObservationString(0) = "  a b c d e f g h  \n1 - - x x x o - - 1\n2 - - x x o - - - 2\n3 - - x o x - - - 3\n4 o o o x x - - - 4\n5 o o o o x x - - 5\n6 o o o o o x x - 6\n7 o o o o o - - - 7\n8 o o o o o - - - 8\n  a b c d e f g h  "
+ObservationString(1) = "  a b c d e f g h  \n1 - - o o o x - - 1\n2 - - o o x - - - 2\n3 - - o x o - - - 3\n4 x x x o o - - - 4\n5 x x x x o o - - 5\n6 x x x x x o o - 6\n7 x x x x x - - - 7\n8 x x x x x - - - 8\n  a b c d e f g h  "
+ObservationTensor(0):
+◉◉◯◯◯◯◉◉  ◯◯◉◉◉◯◯◯  ◯◯◯◯◯◉◯◯
+◉◉◯◯◯◉◉◉  ◯◯◉◉◯◯◯◯  ◯◯◯◯◉◯◯◯
+◉◉◯◯◯◉◉◉  ◯◯◉◯◉◯◯◯  ◯◯◯◉◯◯◯◯
+◯◯◯◯◯◉◉◉  ◯◯◯◉◉◯◯◯  ◉◉◉◯◯◯◯◯
+◯◯◯◯◯◯◉◉  ◯◯◯◯◉◉◯◯  ◉◉◉◉◯◯◯◯
+◯◯◯◯◯◯◯◉  ◯◯◯◯◯◉◉◯  ◉◉◉◉◉◯◯◯
+◯◯◯◯◯◉◉◉  ◯◯◯◯◯◯◯◯  ◉◉◉◉◉◯◯◯
+◯◯◯◯◯◉◉◉  ◯◯◯◯◯◯◯◯  ◉◉◉◉◉◯◯◯
+ObservationTensor(1):
+◉◉◯◯◯◯◉◉  ◯◯◯◯◯◉◯◯  ◯◯◉◉◉◯◯◯
+◉◉◯◯◯◉◉◉  ◯◯◯◯◉◯◯◯  ◯◯◉◉◯◯◯◯
+◉◉◯◯◯◉◉◉  ◯◯◯◉◯◯◯◯  ◯◯◉◯◉◯◯◯
+◯◯◯◯◯◉◉◉  ◉◉◉◯◯◯◯◯  ◯◯◯◉◉◯◯◯
+◯◯◯◯◯◯◉◉  ◉◉◉◉◯◯◯◯  ◯◯◯◯◉◉◯◯
+◯◯◯◯◯◯◯◉  ◉◉◉◉◉◯◯◯  ◯◯◯◯◯◉◉◯
+◯◯◯◯◯◉◉◉  ◉◉◉◉◉◯◯◯  ◯◯◯◯◯◯◯◯
+◯◯◯◯◯◉◉◉  ◉◉◉◉◉◯◯◯  ◯◯◯◯◯◯◯◯
+Rewards() = [0.0, 0.0]
+Returns() = [0.0, 0.0]
+LegalActions() = [6, 13, 21]
+StringLegalActions() = ["g1", "f2", "f3"]
+
+# Apply action "f3"
+action: 21
+
+# State 35
+#   a b c d e f g h
+# 1 - - x x x o - - 1
+# 2 - - x x x - - - 2
+# 3 - - x o x x - - 3
+# 4 o o o x x - - - 4
+# 5 o o o o x x - - 5
+# 6 o o o o o x x - 6
+# 7 o o o o o - - - 7
+# 8 o o o o o - - - 8
+#   a b c d e f g h
+IsTerminal() = False
+History() = [19, 34, 41, 33, 42, 49, 40, 48, 32, 43, 51, 50, 57, 20, 44, 11, 26, 56, 59, 60, 12, 58, 2, 3, 4, 25, 10, 52, 18, 37, 46, 24, 45, 5, 21]
+HistoryString() = "19 34 41 33 42 49 40 48 32 43 51 50 57 20 44 11 26 56 59 60 12 58 2 3 4 25 10 52 18 37 46 24 45 5 21"
+IsChanceNode() = False
+IsSimultaneousNode() = False
+CurrentPlayer() = 1
+InformationStateString(0) = "19 34 41 33 42 49 40 48 32 43 51 50 57 20 44 11 26 56 59 60 12 58 2 3 4 25 10 52 18 37 46 24 45 5 21"
+InformationStateString(1) = "19 34 41 33 42 49 40 48 32 43 51 50 57 20 44 11 26 56 59 60 12 58 2 3 4 25 10 52 18 37 46 24 45 5 21"
+ObservationString(0) = "  a b c d e f g h  \n1 - - x x x o - - 1\n2 - - x x x - - - 2\n3 - - x o x x - - 3\n4 o o o x x - - - 4\n5 o o o o x x - - 5\n6 o o o o o x x - 6\n7 o o o o o - - - 7\n8 o o o o o - - - 8\n  a b c d e f g h  "
+ObservationString(1) = "  a b c d e f g h  \n1 - - o o o x - - 1\n2 - - o o o - - - 2\n3 - - o x o o - - 3\n4 x x x o o - - - 4\n5 x x x x o o - - 5\n6 x x x x x o o - 6\n7 x x x x x - - - 7\n8 x x x x x - - - 8\n  a b c d e f g h  "
+ObservationTensor(0):
+◉◉◯◯◯◯◉◉  ◯◯◉◉◉◯◯◯  ◯◯◯◯◯◉◯◯
+◉◉◯◯◯◉◉◉  ◯◯◉◉◉◯◯◯  ◯◯◯◯◯◯◯◯
+◉◉◯◯◯◯◉◉  ◯◯◉◯◉◉◯◯  ◯◯◯◉◯◯◯◯
+◯◯◯◯◯◉◉◉  ◯◯◯◉◉◯◯◯  ◉◉◉◯◯◯◯◯
+◯◯◯◯◯◯◉◉  ◯◯◯◯◉◉◯◯  ◉◉◉◉◯◯◯◯
+◯◯◯◯◯◯◯◉  ◯◯◯◯◯◉◉◯  ◉◉◉◉◉◯◯◯
+◯◯◯◯◯◉◉◉  ◯◯◯◯◯◯◯◯  ◉◉◉◉◉◯◯◯
+◯◯◯◯◯◉◉◉  ◯◯◯◯◯◯◯◯  ◉◉◉◉◉◯◯◯
+ObservationTensor(1):
+◉◉◯◯◯◯◉◉  ◯◯◯◯◯◉◯◯  ◯◯◉◉◉◯◯◯
+◉◉◯◯◯◉◉◉  ◯◯◯◯◯◯◯◯  ◯◯◉◉◉◯◯◯
+◉◉◯◯◯◯◉◉  ◯◯◯◉◯◯◯◯  ◯◯◉◯◉◉◯◯
+◯◯◯◯◯◉◉◉  ◉◉◉◯◯◯◯◯  ◯◯◯◉◉◯◯◯
+◯◯◯◯◯◯◉◉  ◉◉◉◉◯◯◯◯  ◯◯◯◯◉◉◯◯
+◯◯◯◯◯◯◯◉  ◉◉◉◉◉◯◯◯  ◯◯◯◯◯◉◉◯
+◯◯◯◯◯◉◉◉  ◉◉◉◉◉◯◯◯  ◯◯◯◯◯◯◯◯
+◯◯◯◯◯◉◉◉  ◉◉◉◉◉◯◯◯  ◯◯◯◯◯◯◯◯
+Rewards() = [0.0, 0.0]
+Returns() = [0.0, 0.0]
+LegalActions() = [1, 13, 14, 17, 22, 29, 30, 38, 47, 55]
+StringLegalActions() = ["b1", "f2", "g2", "b3", "g3", "f4", "g4", "g5", "h6", "h7"]
+
+# Apply action "b1"
+action: 1
+
+# State 36
+#   a b c d e f g h
+# 1 - o o o o o - - 1
+# 2 - - o x x - - - 2
+# 3 - - x o x x - - 3
+# 4 o o o x x - - - 4
+# 5 o o o o x x - - 5
+# 6 o o o o o x x - 6
+# 7 o o o o o - - - 7
+# 8 o o o o o - - - 8
+#   a b c d e f g h
+IsTerminal() = False
+History() = [19, 34, 41, 33, 42, 49, 40, 48, 32, 43, 51, 50, 57, 20, 44, 11, 26, 56, 59, 60, 12, 58, 2, 3, 4, 25, 10, 52, 18, 37, 46, 24, 45, 5, 21, 1]
+HistoryString() = "19 34 41 33 42 49 40 48 32 43 51 50 57 20 44 11 26 56 59 60 12 58 2 3 4 25 10 52 18 37 46 24 45 5 21 1"
+IsChanceNode() = False
+IsSimultaneousNode() = False
+CurrentPlayer() = 0
+InformationStateString(0) = "19 34 41 33 42 49 40 48 32 43 51 50 57 20 44 11 26 56 59 60 12 58 2 3 4 25 10 52 18 37 46 24 45 5 21 1"
+InformationStateString(1) = "19 34 41 33 42 49 40 48 32 43 51 50 57 20 44 11 26 56 59 60 12 58 2 3 4 25 10 52 18 37 46 24 45 5 21 1"
+ObservationString(0) = "  a b c d e f g h  \n1 - o o o o o - - 1\n2 - - o x x - - - 2\n3 - - x o x x - - 3\n4 o o o x x - - - 4\n5 o o o o x x - - 5\n6 o o o o o x x - 6\n7 o o o o o - - - 7\n8 o o o o o - - - 8\n  a b c d e f g h  "
+ObservationString(1) = "  a b c d e f g h  \n1 - x x x x x - - 1\n2 - - x o o - - - 2\n3 - - o x o o - - 3\n4 x x x o o - - - 4\n5 x x x x o o - - 5\n6 x x x x x o o - 6\n7 x x x x x - - - 7\n8 x x x x x - - - 8\n  a b c d e f g h  "
+ObservationTensor(0):
+◉◯◯◯◯◯◉◉  ◯◯◯◯◯◯◯◯  ◯◉◉◉◉◉◯◯
+◉◉◯◯◯◉◉◉  ◯◯◯◉◉◯◯◯  ◯◯◉◯◯◯◯◯
+◉◉◯◯◯◯◉◉  ◯◯◉◯◉◉◯◯  ◯◯◯◉◯◯◯◯
+◯◯◯◯◯◉◉◉  ◯◯◯◉◉◯◯◯  ◉◉◉◯◯◯◯◯
+◯◯◯◯◯◯◉◉  ◯◯◯◯◉◉◯◯  ◉◉◉◉◯◯◯◯
+◯◯◯◯◯◯◯◉  ◯◯◯◯◯◉◉◯  ◉◉◉◉◉◯◯◯
+◯◯◯◯◯◉◉◉  ◯◯◯◯◯◯◯◯  ◉◉◉◉◉◯◯◯
+◯◯◯◯◯◉◉◉  ◯◯◯◯◯◯◯◯  ◉◉◉◉◉◯◯◯
+ObservationTensor(1):
+◉◯◯◯◯◯◉◉  ◯◉◉◉◉◉◯◯  ◯◯◯◯◯◯◯◯
+◉◉◯◯◯◉◉◉  ◯◯◉◯◯◯◯◯  ◯◯◯◉◉◯◯◯
+◉◉◯◯◯◯◉◉  ◯◯◯◉◯◯◯◯  ◯◯◉◯◉◉◯◯
+◯◯◯◯◯◉◉◉  ◉◉◉◯◯◯◯◯  ◯◯◯◉◉◯◯◯
+◯◯◯◯◯◯◉◉  ◉◉◉◉◯◯◯◯  ◯◯◯◯◉◉◯◯
+◯◯◯◯◯◯◯◉  ◉◉◉◉◉◯◯◯  ◯◯◯◯◯◉◉◯
+◯◯◯◯◯◉◉◉  ◉◉◉◉◉◯◯◯  ◯◯◯◯◯◯◯◯
+◯◯◯◯◯◉◉◉  ◉◉◉◉◉◯◯◯  ◯◯◯◯◯◯◯◯
+Rewards() = [0.0, 0.0]
+Returns() = [0.0, 0.0]
+LegalActions() = [9]
+StringLegalActions() = ["b2"]
+
+# Apply action "b2"
+action: 9
+
+# State 37
+#   a b c d e f g h
+# 1 - o o o o o - - 1
+# 2 - x x x x - - - 2
+# 3 - - x o x x - - 3
+# 4 o o o x x - - - 4
+# 5 o o o o x x - - 5
+# 6 o o o o o x x - 6
+# 7 o o o o o - - - 7
+# 8 o o o o o - - - 8
+#   a b c d e f g h
+IsTerminal() = False
+History() = [19, 34, 41, 33, 42, 49, 40, 48, 32, 43, 51, 50, 57, 20, 44, 11, 26, 56, 59, 60, 12, 58, 2, 3, 4, 25, 10, 52, 18, 37, 46, 24, 45, 5, 21, 1, 9]
+HistoryString() = "19 34 41 33 42 49 40 48 32 43 51 50 57 20 44 11 26 56 59 60 12 58 2 3 4 25 10 52 18 37 46 24 45 5 21 1 9"
+IsChanceNode() = False
+IsSimultaneousNode() = False
+CurrentPlayer() = 1
+InformationStateString(0) = "19 34 41 33 42 49 40 48 32 43 51 50 57 20 44 11 26 56 59 60 12 58 2 3 4 25 10 52 18 37 46 24 45 5 21 1 9"
+InformationStateString(1) = "19 34 41 33 42 49 40 48 32 43 51 50 57 20 44 11 26 56 59 60 12 58 2 3 4 25 10 52 18 37 46 24 45 5 21 1 9"
+ObservationString(0) = "  a b c d e f g h  \n1 - o o o o o - - 1\n2 - x x x x - - - 2\n3 - - x o x x - - 3\n4 o o o x x - - - 4\n5 o o o o x x - - 5\n6 o o o o o x x - 6\n7 o o o o o - - - 7\n8 o o o o o - - - 8\n  a b c d e f g h  "
+ObservationString(1) = "  a b c d e f g h  \n1 - x x x x x - - 1\n2 - o o o o - - - 2\n3 - - o x o o - - 3\n4 x x x o o - - - 4\n5 x x x x o o - - 5\n6 x x x x x o o - 6\n7 x x x x x - - - 7\n8 x x x x x - - - 8\n  a b c d e f g h  "
+ObservationTensor(0):
+◉◯◯◯◯◯◉◉  ◯◯◯◯◯◯◯◯  ◯◉◉◉◉◉◯◯
+◉◯◯◯◯◉◉◉  ◯◉◉◉◉◯◯◯  ◯◯◯◯◯◯◯◯
+◉◉◯◯◯◯◉◉  ◯◯◉◯◉◉◯◯  ◯◯◯◉◯◯◯◯
+◯◯◯◯◯◉◉◉  ◯◯◯◉◉◯◯◯  ◉◉◉◯◯◯◯◯
+◯◯◯◯◯◯◉◉  ◯◯◯◯◉◉◯◯  ◉◉◉◉◯◯◯◯
+◯◯◯◯◯◯◯◉  ◯◯◯◯◯◉◉◯  ◉◉◉◉◉◯◯◯
+◯◯◯◯◯◉◉◉  ◯◯◯◯◯◯◯◯  ◉◉◉◉◉◯◯◯
+◯◯◯◯◯◉◉◉  ◯◯◯◯◯◯◯◯  ◉◉◉◉◉◯◯◯
+ObservationTensor(1):
+◉◯◯◯◯◯◉◉  ◯◉◉◉◉◉◯◯  ◯◯◯◯◯◯◯◯
+◉◯◯◯◯◉◉◉  ◯◯◯◯◯◯◯◯  ◯◉◉◉◉◯◯◯
+◉◉◯◯◯◯◉◉  ◯◯◯◉◯◯◯◯  ◯◯◉◯◉◉◯◯
+◯◯◯◯◯◉◉◉  ◉◉◉◯◯◯◯◯  ◯◯◯◉◉◯◯◯
+◯◯◯◯◯◯◉◉  ◉◉◉◉◯◯◯◯  ◯◯◯◯◉◉◯◯
+◯◯◯◯◯◯◯◉  ◉◉◉◉◉◯◯◯  ◯◯◯◯◯◉◉◯
+◯◯◯◯◯◉◉◉  ◉◉◉◉◉◯◯◯  ◯◯◯◯◯◯◯◯
+◯◯◯◯◯◉◉◉  ◉◉◉◉◉◯◯◯  ◯◯◯◯◯◯◯◯
+Rewards() = [0.0, 0.0]
+Returns() = [0.0, 0.0]
+LegalActions() = [13, 14, 16, 17, 22, 29, 30, 38, 47, 55]
+StringLegalActions() = ["f2", "g2", "a3", "b3", "g3", "f4", "g4", "g5", "h6", "h7"]
+
+# Apply action "g2"
+action: 14
+
+# State 38
+#   a b c d e f g h
+# 1 - o o o o o - - 1
+# 2 - x x x x - o - 2
+# 3 - - x o x o - - 3
+# 4 o o o x o - - - 4
+# 5 o o o o x x - - 5
+# 6 o o o o o x x - 6
+# 7 o o o o o - - - 7
+# 8 o o o o o - - - 8
+#   a b c d e f g h
+IsTerminal() = False
+History() = [19, 34, 41, 33, 42, 49, 40, 48, 32, 43, 51, 50, 57, 20, 44, 11, 26, 56, 59, 60, 12, 58, 2, 3, 4, 25, 10, 52, 18, 37, 46, 24, 45, 5, 21, 1, 9, 14]
+HistoryString() = "19 34 41 33 42 49 40 48 32 43 51 50 57 20 44 11 26 56 59 60 12 58 2 3 4 25 10 52 18 37 46 24 45 5 21 1 9 14"
+IsChanceNode() = False
+IsSimultaneousNode() = False
+CurrentPlayer() = 0
+InformationStateString(0) = "19 34 41 33 42 49 40 48 32 43 51 50 57 20 44 11 26 56 59 60 12 58 2 3 4 25 10 52 18 37 46 24 45 5 21 1 9 14"
+InformationStateString(1) = "19 34 41 33 42 49 40 48 32 43 51 50 57 20 44 11 26 56 59 60 12 58 2 3 4 25 10 52 18 37 46 24 45 5 21 1 9 14"
+ObservationString(0) = "  a b c d e f g h  \n1 - o o o o o - - 1\n2 - x x x x - o - 2\n3 - - x o x o - - 3\n4 o o o x o - - - 4\n5 o o o o x x - - 5\n6 o o o o o x x - 6\n7 o o o o o - - - 7\n8 o o o o o - - - 8\n  a b c d e f g h  "
+ObservationString(1) = "  a b c d e f g h  \n1 - x x x x x - - 1\n2 - o o o o - x - 2\n3 - - o x o x - - 3\n4 x x x o x - - - 4\n5 x x x x o o - - 5\n6 x x x x x o o - 6\n7 x x x x x - - - 7\n8 x x x x x - - - 8\n  a b c d e f g h  "
+ObservationTensor(0):
+◉◯◯◯◯◯◉◉  ◯◯◯◯◯◯◯◯  ◯◉◉◉◉◉◯◯
+◉◯◯◯◯◉◯◉  ◯◉◉◉◉◯◯◯  ◯◯◯◯◯◯◉◯
+◉◉◯◯◯◯◉◉  ◯◯◉◯◉◯◯◯  ◯◯◯◉◯◉◯◯
+◯◯◯◯◯◉◉◉  ◯◯◯◉◯◯◯◯  ◉◉◉◯◉◯◯◯
+◯◯◯◯◯◯◉◉  ◯◯◯◯◉◉◯◯  ◉◉◉◉◯◯◯◯
+◯◯◯◯◯◯◯◉  ◯◯◯◯◯◉◉◯  ◉◉◉◉◉◯◯◯
+◯◯◯◯◯◉◉◉  ◯◯◯◯◯◯◯◯  ◉◉◉◉◉◯◯◯
+◯◯◯◯◯◉◉◉  ◯◯◯◯◯◯◯◯  ◉◉◉◉◉◯◯◯
+ObservationTensor(1):
+◉◯◯◯◯◯◉◉  ◯◉◉◉◉◉◯◯  ◯◯◯◯◯◯◯◯
+◉◯◯◯◯◉◯◉  ◯◯◯◯◯◯◉◯  ◯◉◉◉◉◯◯◯
+◉◉◯◯◯◯◉◉  ◯◯◯◉◯◉◯◯  ◯◯◉◯◉◯◯◯
+◯◯◯◯◯◉◉◉  ◉◉◉◯◉◯◯◯  ◯◯◯◉◯◯◯◯
+◯◯◯◯◯◯◉◉  ◉◉◉◉◯◯◯◯  ◯◯◯◯◉◉◯◯
+◯◯◯◯◯◯◯◉  ◉◉◉◉◉◯◯◯  ◯◯◯◯◯◉◉◯
+◯◯◯◯◯◉◉◉  ◉◉◉◉◉◯◯◯  ◯◯◯◯◯◯◯◯
+◯◯◯◯◯◉◉◉  ◉◉◉◉◉◯◯◯  ◯◯◯◯◯◯◯◯
+Rewards() = [0.0, 0.0]
+Returns() = [0.0, 0.0]
+LegalActions() = [22, 29, 30]
+StringLegalActions() = ["g3", "f4", "g4"]
+
+# Apply action "g3"
+action: 22
+
+# State 39
+#   a b c d e f g h
+# 1 - o o o o o - - 1
+# 2 - x x x x - o - 2
+# 3 - - x o x x x - 3
+# 4 o o o x o - - - 4
+# 5 o o o o x x - - 5
+# 6 o o o o o x x - 6
+# 7 o o o o o - - - 7
+# 8 o o o o o - - - 8
+#   a b c d e f g h
+IsTerminal() = False
+History() = [19, 34, 41, 33, 42, 49, 40, 48, 32, 43, 51, 50, 57, 20, 44, 11, 26, 56, 59, 60, 12, 58, 2, 3, 4, 25, 10, 52, 18, 37, 46, 24, 45, 5, 21, 1, 9, 14, 22]
+HistoryString() = "19 34 41 33 42 49 40 48 32 43 51 50 57 20 44 11 26 56 59 60 12 58 2 3 4 25 10 52 18 37 46 24 45 5 21 1 9 14 22"
+IsChanceNode() = False
+IsSimultaneousNode() = False
+CurrentPlayer() = 1
+InformationStateString(0) = "19 34 41 33 42 49 40 48 32 43 51 50 57 20 44 11 26 56 59 60 12 58 2 3 4 25 10 52 18 37 46 24 45 5 21 1 9 14 22"
+InformationStateString(1) = "19 34 41 33 42 49 40 48 32 43 51 50 57 20 44 11 26 56 59 60 12 58 2 3 4 25 10 52 18 37 46 24 45 5 21 1 9 14 22"
+ObservationString(0) = "  a b c d e f g h  \n1 - o o o o o - - 1\n2 - x x x x - o - 2\n3 - - x o x x x - 3\n4 o o o x o - - - 4\n5 o o o o x x - - 5\n6 o o o o o x x - 6\n7 o o o o o - - - 7\n8 o o o o o - - - 8\n  a b c d e f g h  "
+ObservationString(1) = "  a b c d e f g h  \n1 - x x x x x - - 1\n2 - o o o o - x - 2\n3 - - o x o o o - 3\n4 x x x o x - - - 4\n5 x x x x o o - - 5\n6 x x x x x o o - 6\n7 x x x x x - - - 7\n8 x x x x x - - - 8\n  a b c d e f g h  "
+ObservationTensor(0):
+◉◯◯◯◯◯◉◉  ◯◯◯◯◯◯◯◯  ◯◉◉◉◉◉◯◯
+◉◯◯◯◯◉◯◉  ◯◉◉◉◉◯◯◯  ◯◯◯◯◯◯◉◯
+◉◉◯◯◯◯◯◉  ◯◯◉◯◉◉◉◯  ◯◯◯◉◯◯◯◯
+◯◯◯◯◯◉◉◉  ◯◯◯◉◯◯◯◯  ◉◉◉◯◉◯◯◯
+◯◯◯◯◯◯◉◉  ◯◯◯◯◉◉◯◯  ◉◉◉◉◯◯◯◯
+◯◯◯◯◯◯◯◉  ◯◯◯◯◯◉◉◯  ◉◉◉◉◉◯◯◯
+◯◯◯◯◯◉◉◉  ◯◯◯◯◯◯◯◯  ◉◉◉◉◉◯◯◯
+◯◯◯◯◯◉◉◉  ◯◯◯◯◯◯◯◯  ◉◉◉◉◉◯◯◯
+ObservationTensor(1):
+◉◯◯◯◯◯◉◉  ◯◉◉◉◉◉◯◯  ◯◯◯◯◯◯◯◯
+◉◯◯◯◯◉◯◉  ◯◯◯◯◯◯◉◯  ◯◉◉◉◉◯◯◯
+◉◉◯◯◯◯◯◉  ◯◯◯◉◯◯◯◯  ◯◯◉◯◉◉◉◯
+◯◯◯◯◯◉◉◉  ◉◉◉◯◉◯◯◯  ◯◯◯◉◯◯◯◯
+◯◯◯◯◯◯◉◉  ◉◉◉◉◯◯◯◯  ◯◯◯◯◉◉◯◯
+◯◯◯◯◯◯◯◉  ◉◉◉◉◉◯◯◯  ◯◯◯◯◯◉◉◯
+◯◯◯◯◯◉◉◉  ◉◉◉◉◉◯◯◯  ◯◯◯◯◯◯◯◯
+◯◯◯◯◯◉◉◉  ◉◉◉◉◉◯◯◯  ◯◯◯◯◯◯◯◯
+Rewards() = [0.0, 0.0]
+Returns() = [0.0, 0.0]
+LegalActions() = [13, 16, 17, 23, 29, 30, 38, 47, 55]
+StringLegalActions() = ["f2", "a3", "b3", "h3", "f4", "g4", "g5", "h6", "h7"]
+
+# Apply action "f2"
+action: 13
+
+# State 40
+#   a b c d e f g h
+# 1 - o o o o o - - 1
+# 2 - x x x x o o - 2
+# 3 - - x o o x x - 3
+# 4 o o o o o - - - 4
+# 5 o o o o x x - - 5
+# 6 o o o o o x x - 6
+# 7 o o o o o - - - 7
+# 8 o o o o o - - - 8
+#   a b c d e f g h
+IsTerminal() = False
+History() = [19, 34, 41, 33, 42, 49, 40, 48, 32, 43, 51, 50, 57, 20, 44, 11, 26, 56, 59, 60, 12, 58, 2, 3, 4, 25, 10, 52, 18, 37, 46, 24, 45, 5, 21, 1, 9, 14, 22, 13]
+HistoryString() = "19 34 41 33 42 49 40 48 32 43 51 50 57 20 44 11 26 56 59 60 12 58 2 3 4 25 10 52 18 37 46 24 45 5 21 1 9 14 22 13"
+IsChanceNode() = False
+IsSimultaneousNode() = False
+CurrentPlayer() = 0
+InformationStateString(0) = "19 34 41 33 42 49 40 48 32 43 51 50 57 20 44 11 26 56 59 60 12 58 2 3 4 25 10 52 18 37 46 24 45 5 21 1 9 14 22 13"
+InformationStateString(1) = "19 34 41 33 42 49 40 48 32 43 51 50 57 20 44 11 26 56 59 60 12 58 2 3 4 25 10 52 18 37 46 24 45 5 21 1 9 14 22 13"
+ObservationString(0) = "  a b c d e f g h  \n1 - o o o o o - - 1\n2 - x x x x o o - 2\n3 - - x o o x x - 3\n4 o o o o o - - - 4\n5 o o o o x x - - 5\n6 o o o o o x x - 6\n7 o o o o o - - - 7\n8 o o o o o - - - 8\n  a b c d e f g h  "
+ObservationString(1) = "  a b c d e f g h  \n1 - x x x x x - - 1\n2 - o o o o x x - 2\n3 - - o x x o o - 3\n4 x x x x x - - - 4\n5 x x x x o o - - 5\n6 x x x x x o o - 6\n7 x x x x x - - - 7\n8 x x x x x - - - 8\n  a b c d e f g h  "
+ObservationTensor(0):
+◉◯◯◯◯◯◉◉  ◯◯◯◯◯◯◯◯  ◯◉◉◉◉◉◯◯
+◉◯◯◯◯◯◯◉  ◯◉◉◉◉◯◯◯  ◯◯◯◯◯◉◉◯
+◉◉◯◯◯◯◯◉  ◯◯◉◯◯◉◉◯  ◯◯◯◉◉◯◯◯
+◯◯◯◯◯◉◉◉  ◯◯◯◯◯◯◯◯  ◉◉◉◉◉◯◯◯
+◯◯◯◯◯◯◉◉  ◯◯◯◯◉◉◯◯  ◉◉◉◉◯◯◯◯
+◯◯◯◯◯◯◯◉  ◯◯◯◯◯◉◉◯  ◉◉◉◉◉◯◯◯
+◯◯◯◯◯◉◉◉  ◯◯◯◯◯◯◯◯  ◉◉◉◉◉◯◯◯
+◯◯◯◯◯◉◉◉  ◯◯◯◯◯◯◯◯  ◉◉◉◉◉◯◯◯
+ObservationTensor(1):
+◉◯◯◯◯◯◉◉  ◯◉◉◉◉◉◯◯  ◯◯◯◯◯◯◯◯
+◉◯◯◯◯◯◯◉  ◯◯◯◯◯◉◉◯  ◯◉◉◉◉◯◯◯
+◉◉◯◯◯◯◯◉  ◯◯◯◉◉◯◯◯  ◯◯◉◯◯◉◉◯
+◯◯◯◯◯◉◉◉  ◉◉◉◉◉◯◯◯  ◯◯◯◯◯◯◯◯
+◯◯◯◯◯◯◉◉  ◉◉◉◉◯◯◯◯  ◯◯◯◯◉◉◯◯
+◯◯◯◯◯◯◯◉  ◉◉◉◉◉◯◯◯  ◯◯◯◯◯◉◉◯
+◯◯◯◯◯◉◉◉  ◉◉◉◉◉◯◯◯  ◯◯◯◯◯◯◯◯
+◯◯◯◯◯◉◉◉  ◉◉◉◉◉◯◯◯  ◯◯◯◯◯◯◯◯
+Rewards() = [0.0, 0.0]
+Returns() = [0.0, 0.0]
+LegalActions() = [6, 7, 15, 29]
+StringLegalActions() = ["g1", "h1", "h2", "f4"]
+
+# Apply action "h2"
+action: 15
+
+# State 41
+#   a b c d e f g h
+# 1 - o o o o o - - 1
+# 2 - x x x x x x x 2
+# 3 - - x o o x x - 3
+# 4 o o o o o - - - 4
+# 5 o o o o x x - - 5
+# 6 o o o o o x x - 6
+# 7 o o o o o - - - 7
+# 8 o o o o o - - - 8
+#   a b c d e f g h
+IsTerminal() = False
+History() = [19, 34, 41, 33, 42, 49, 40, 48, 32, 43, 51, 50, 57, 20, 44, 11, 26, 56, 59, 60, 12, 58, 2, 3, 4, 25, 10, 52, 18, 37, 46, 24, 45, 5, 21, 1, 9, 14, 22, 13, 15]
+HistoryString() = "19 34 41 33 42 49 40 48 32 43 51 50 57 20 44 11 26 56 59 60 12 58 2 3 4 25 10 52 18 37 46 24 45 5 21 1 9 14 22 13 15"
+IsChanceNode() = False
+IsSimultaneousNode() = False
+CurrentPlayer() = 1
+InformationStateString(0) = "19 34 41 33 42 49 40 48 32 43 51 50 57 20 44 11 26 56 59 60 12 58 2 3 4 25 10 52 18 37 46 24 45 5 21 1 9 14 22 13 15"
+InformationStateString(1) = "19 34 41 33 42 49 40 48 32 43 51 50 57 20 44 11 26 56 59 60 12 58 2 3 4 25 10 52 18 37 46 24 45 5 21 1 9 14 22 13 15"
+ObservationString(0) = "  a b c d e f g h  \n1 - o o o o o - - 1\n2 - x x x x x x x 2\n3 - - x o o x x - 3\n4 o o o o o - - - 4\n5 o o o o x x - - 5\n6 o o o o o x x - 6\n7 o o o o o - - - 7\n8 o o o o o - - - 8\n  a b c d e f g h  "
+ObservationString(1) = "  a b c d e f g h  \n1 - x x x x x - - 1\n2 - o o o o o o o 2\n3 - - o x x o o - 3\n4 x x x x x - - - 4\n5 x x x x o o - - 5\n6 x x x x x o o - 6\n7 x x x x x - - - 7\n8 x x x x x - - - 8\n  a b c d e f g h  "
+ObservationTensor(0):
+◉◯◯◯◯◯◉◉  ◯◯◯◯◯◯◯◯  ◯◉◉◉◉◉◯◯
+◉◯◯◯◯◯◯◯  ◯◉◉◉◉◉◉◉  ◯◯◯◯◯◯◯◯
+◉◉◯◯◯◯◯◉  ◯◯◉◯◯◉◉◯  ◯◯◯◉◉◯◯◯
+◯◯◯◯◯◉◉◉  ◯◯◯◯◯◯◯◯  ◉◉◉◉◉◯◯◯
+◯◯◯◯◯◯◉◉  ◯◯◯◯◉◉◯◯  ◉◉◉◉◯◯◯◯
+◯◯◯◯◯◯◯◉  ◯◯◯◯◯◉◉◯  ◉◉◉◉◉◯◯◯
+◯◯◯◯◯◉◉◉  ◯◯◯◯◯◯◯◯  ◉◉◉◉◉◯◯◯
+◯◯◯◯◯◉◉◉  ◯◯◯◯◯◯◯◯  ◉◉◉◉◉◯◯◯
+ObservationTensor(1):
+◉◯◯◯◯◯◉◉  ◯◉◉◉◉◉◯◯  ◯◯◯◯◯◯◯◯
+◉◯◯◯◯◯◯◯  ◯◯◯◯◯◯◯◯  ◯◉◉◉◉◉◉◉
+◉◉◯◯◯◯◯◉  ◯◯◯◉◉◯◯◯  ◯◯◉◯◯◉◉◯
+◯◯◯◯◯◉◉◉  ◉◉◉◉◉◯◯◯  ◯◯◯◯◯◯◯◯
+◯◯◯◯◯◯◉◉  ◉◉◉◉◯◯◯◯  ◯◯◯◯◉◉◯◯
+◯◯◯◯◯◯◯◉  ◉◉◉◉◉◯◯◯  ◯◯◯◯◯◉◉◯
+◯◯◯◯◯◉◉◉  ◉◉◉◉◉◯◯◯  ◯◯◯◯◯◯◯◯
+◯◯◯◯◯◉◉◉  ◉◉◉◉◉◯◯◯  ◯◯◯◯◯◯◯◯
+Rewards() = [0.0, 0.0]
+Returns() = [0.0, 0.0]
+LegalActions() = [0, 6, 7, 16, 17, 23, 29, 30, 31, 38, 47, 54, 55]
+StringLegalActions() = ["a1", "g1", "h1", "a3", "b3", "h3", "f4", "g4", "h4", "g5", "h6", "g7", "h7"]
 
 # Apply action "b3"
 action: 17
->>>>>>> c2be1951
-
-# State 7
-# White (o) to play:
-#   a b c d e f g h
-# 1 - - - - - - - - 1
-# 2 - - - - - - - - 2
-<<<<<<< HEAD
-# 3 - - - x o - - - 3
-# 4 - - - x x x - - 4
-# 5 - - - x o x o - 5
-# 6 - - - - - x - - 6
-# 7 - - - - - x - - 7
-=======
-# 3 - x - - - - - - 3
-# 4 - o x o o o - - 4
-# 5 - - - x x - - - 5
-# 6 - - - o x x - - 6
-# 7 - - - - - - - - 7
->>>>>>> c2be1951
-# 8 - - - - - - - - 8
-#   a b c d e f g h
-IsTerminal() = False
-History() = [37, 45, 53, 20, 19, 38, 29]
-HistoryString() = "37 45 53 20 19 38 29"
+
+# State 42
+#   a b c d e f g h
+# 1 - o o o o o - - 1
+# 2 - o o x x x x x 2
+# 3 - o o o o x x - 3
+# 4 o o o o o - - - 4
+# 5 o o o o x x - - 5
+# 6 o o o o o x x - 6
+# 7 o o o o o - - - 7
+# 8 o o o o o - - - 8
+#   a b c d e f g h
+IsTerminal() = False
+History() = [19, 34, 41, 33, 42, 49, 40, 48, 32, 43, 51, 50, 57, 20, 44, 11, 26, 56, 59, 60, 12, 58, 2, 3, 4, 25, 10, 52, 18, 37, 46, 24, 45, 5, 21, 1, 9, 14, 22, 13, 15, 17]
+HistoryString() = "19 34 41 33 42 49 40 48 32 43 51 50 57 20 44 11 26 56 59 60 12 58 2 3 4 25 10 52 18 37 46 24 45 5 21 1 9 14 22 13 15 17"
+IsChanceNode() = False
+IsSimultaneousNode() = False
+CurrentPlayer() = 0
+InformationStateString(0) = "19 34 41 33 42 49 40 48 32 43 51 50 57 20 44 11 26 56 59 60 12 58 2 3 4 25 10 52 18 37 46 24 45 5 21 1 9 14 22 13 15 17"
+InformationStateString(1) = "19 34 41 33 42 49 40 48 32 43 51 50 57 20 44 11 26 56 59 60 12 58 2 3 4 25 10 52 18 37 46 24 45 5 21 1 9 14 22 13 15 17"
+ObservationString(0) = "  a b c d e f g h  \n1 - o o o o o - - 1\n2 - o o x x x x x 2\n3 - o o o o x x - 3\n4 o o o o o - - - 4\n5 o o o o x x - - 5\n6 o o o o o x x - 6\n7 o o o o o - - - 7\n8 o o o o o - - - 8\n  a b c d e f g h  "
+ObservationString(1) = "  a b c d e f g h  \n1 - x x x x x - - 1\n2 - x x o o o o o 2\n3 - x x x x o o - 3\n4 x x x x x - - - 4\n5 x x x x o o - - 5\n6 x x x x x o o - 6\n7 x x x x x - - - 7\n8 x x x x x - - - 8\n  a b c d e f g h  "
+ObservationTensor(0):
+◉◯◯◯◯◯◉◉  ◯◯◯◯◯◯◯◯  ◯◉◉◉◉◉◯◯
+◉◯◯◯◯◯◯◯  ◯◯◯◉◉◉◉◉  ◯◉◉◯◯◯◯◯
+◉◯◯◯◯◯◯◉  ◯◯◯◯◯◉◉◯  ◯◉◉◉◉◯◯◯
+◯◯◯◯◯◉◉◉  ◯◯◯◯◯◯◯◯  ◉◉◉◉◉◯◯◯
+◯◯◯◯◯◯◉◉  ◯◯◯◯◉◉◯◯  ◉◉◉◉◯◯◯◯
+◯◯◯◯◯◯◯◉  ◯◯◯◯◯◉◉◯  ◉◉◉◉◉◯◯◯
+◯◯◯◯◯◉◉◉  ◯◯◯◯◯◯◯◯  ◉◉◉◉◉◯◯◯
+◯◯◯◯◯◉◉◉  ◯◯◯◯◯◯◯◯  ◉◉◉◉◉◯◯◯
+ObservationTensor(1):
+◉◯◯◯◯◯◉◉  ◯◉◉◉◉◉◯◯  ◯◯◯◯◯◯◯◯
+◉◯◯◯◯◯◯◯  ◯◉◉◯◯◯◯◯  ◯◯◯◉◉◉◉◉
+◉◯◯◯◯◯◯◉  ◯◉◉◉◉◯◯◯  ◯◯◯◯◯◉◉◯
+◯◯◯◯◯◉◉◉  ◉◉◉◉◉◯◯◯  ◯◯◯◯◯◯◯◯
+◯◯◯◯◯◯◉◉  ◉◉◉◉◯◯◯◯  ◯◯◯◯◉◉◯◯
+◯◯◯◯◯◯◯◉  ◉◉◉◉◉◯◯◯  ◯◯◯◯◯◉◉◯
+◯◯◯◯◯◉◉◉  ◉◉◉◉◉◯◯◯  ◯◯◯◯◯◯◯◯
+◯◯◯◯◯◉◉◉  ◉◉◉◉◉◯◯◯  ◯◯◯◯◯◯◯◯
+Rewards() = [0.0, 0.0]
+Returns() = [0.0, 0.0]
+LegalActions() = [0, 8, 16, 29]
+StringLegalActions() = ["a1", "a2", "a3", "f4"]
+
+# Apply action "a1"
+action: 0
+
+# State 43
+#   a b c d e f g h
+# 1 x o o o o o - - 1
+# 2 - x o x x x x x 2
+# 3 - o x o o x x - 3
+# 4 o o o x o - - - 4
+# 5 o o o o x x - - 5
+# 6 o o o o o x x - 6
+# 7 o o o o o - - - 7
+# 8 o o o o o - - - 8
+#   a b c d e f g h
+IsTerminal() = False
+History() = [19, 34, 41, 33, 42, 49, 40, 48, 32, 43, 51, 50, 57, 20, 44, 11, 26, 56, 59, 60, 12, 58, 2, 3, 4, 25, 10, 52, 18, 37, 46, 24, 45, 5, 21, 1, 9, 14, 22, 13, 15, 17, 0]
+HistoryString() = "19 34 41 33 42 49 40 48 32 43 51 50 57 20 44 11 26 56 59 60 12 58 2 3 4 25 10 52 18 37 46 24 45 5 21 1 9 14 22 13 15 17 0"
 IsChanceNode() = False
 IsSimultaneousNode() = False
 CurrentPlayer() = 1
-<<<<<<< HEAD
-InformationStateString(0) = "37 45 53 20 19 38 29"
-InformationStateString(1) = "37 45 53 20 19 38 29"
-ObservationString(0) = "  a b c d e f g h  \n1 - - - - - - - - 1\n2 - - - - - - - - 2\n3 - - - x o - - - 3\n4 - - - x x x - - 4\n5 - - - x o x o - 5\n6 - - - - - x - - 6\n7 - - - - - x - - 7\n8 - - - - - - - - 8\n  a b c d e f g h  "
-ObservationString(1) = "  a b c d e f g h  \n1 - - - - - - - - 1\n2 - - - - - - - - 2\n3 - - - o x - - - 3\n4 - - - o o o - - 4\n5 - - - o x o x - 5\n6 - - - - - o - - 6\n7 - - - - - o - - 7\n8 - - - - - - - - 8\n  a b c d e f g h  "
-=======
-InformationStateString(0) = "44 43 26 29 45 25 17"
-InformationStateString(1) = "44 43 26 29 45 25 17"
-ObservationString(0) = "White (o) to play:\n  a b c d e f g h  \n1 - - - - - - - - 1\n2 - - - - - - - - 2\n3 - x - - - - - - 3\n4 - o x o o o - - 4\n5 - - - x x - - - 5\n6 - - - o x x - - 6\n7 - - - - - - - - 7\n8 - - - - - - - - 8\n  a b c d e f g h  "
-ObservationString(1) = "White (o) to play:\n  a b c d e f g h  \n1 - - - - - - - - 1\n2 - - - - - - - - 2\n3 - x - - - - - - 3\n4 - o x o o o - - 4\n5 - - - x x - - - 5\n6 - - - o x x - - 6\n7 - - - - - - - - 7\n8 - - - - - - - - 8\n  a b c d e f g h  "
->>>>>>> c2be1951
-ObservationTensor(0):
-◉◉◉◉◉◉◉◉  ◯◯◯◯◯◯◯◯  ◯◯◯◯◯◯◯◯
-◉◉◉◉◉◉◉◉  ◯◯◯◯◯◯◯◯  ◯◯◯◯◯◯◯◯
-◉◉◉◯◯◉◉◉  ◯◯◯◉◯◯◯◯  ◯◯◯◯◉◯◯◯
-◉◉◉◯◯◯◉◉  ◯◯◯◉◉◉◯◯  ◯◯◯◯◯◯◯◯
-◉◉◉◯◯◯◯◉  ◯◯◯◉◯◉◯◯  ◯◯◯◯◉◯◉◯
-◉◉◉◉◉◯◉◉  ◯◯◯◯◯◉◯◯  ◯◯◯◯◯◯◯◯
-◉◉◉◉◉◯◉◉  ◯◯◯◯◯◉◯◯  ◯◯◯◯◯◯◯◯
-◉◉◉◉◉◉◉◉  ◯◯◯◯◯◯◯◯  ◯◯◯◯◯◯◯◯
-ObservationTensor(1):
-◉◉◉◉◉◉◉◉  ◯◯◯◯◯◯◯◯  ◯◯◯◯◯◯◯◯
-◉◉◉◉◉◉◉◉  ◯◯◯◯◯◯◯◯  ◯◯◯◯◯◯◯◯
-◉◉◉◯◯◉◉◉  ◯◯◯◯◉◯◯◯  ◯◯◯◉◯◯◯◯
-◉◉◉◯◯◯◉◉  ◯◯◯◯◯◯◯◯  ◯◯◯◉◉◉◯◯
-◉◉◉◯◯◯◯◉  ◯◯◯◯◉◯◉◯  ◯◯◯◉◯◉◯◯
-◉◉◉◉◉◯◉◉  ◯◯◯◯◯◯◯◯  ◯◯◯◯◯◉◯◯
-◉◉◉◉◉◯◉◉  ◯◯◯◯◯◯◯◯  ◯◯◯◯◯◉◯◯
-◉◉◉◉◉◉◉◉  ◯◯◯◯◯◯◯◯  ◯◯◯◯◯◯◯◯
-Rewards() = [0.0, 0.0]
-Returns() = [0.0, 0.0]
-<<<<<<< HEAD
-LegalActions() = [18, 22, 34, 52, 54]
-StringLegalActions() = ["c3 (o)", "g3 (o)", "c5 (o)", "e7 (o)", "g7 (o)"]
-
-# Apply action "c3 (o)"
-action: 18
-=======
-LegalActions() = [9, 42, 46, 52, 54]
-StringLegalActions() = ["b2", "c6", "g6", "e7", "g7"]
-
-# Apply action "e7"
-action: 52
->>>>>>> c2be1951
-
-# State 8
-# Black (x) to play:
-#   a b c d e f g h
-# 1 - - - - - - - - 1
-# 2 - - - - - - - - 2
-# 3 - - o o o - - - 3
-# 4 - - - o x x - - 4
-# 5 - - - x o x o - 5
-# 6 - - - - - x - - 6
-# 7 - - - - - x - - 7
-# 8 - - - - - - - - 8
-#   a b c d e f g h
-IsTerminal() = False
-History() = [37, 45, 53, 20, 19, 38, 29, 18]
-HistoryString() = "37 45 53 20 19 38 29 18"
-IsChanceNode() = False
-IsSimultaneousNode() = False
-CurrentPlayer() = 0
-<<<<<<< HEAD
-InformationStateString(0) = "37 45 53 20 19 38 29 18"
-InformationStateString(1) = "37 45 53 20 19 38 29 18"
-ObservationString(0) = "  a b c d e f g h  \n1 - - - - - - - - 1\n2 - - - - - - - - 2\n3 - - o o o - - - 3\n4 - - - o x x - - 4\n5 - - - x o x o - 5\n6 - - - - - x - - 6\n7 - - - - - x - - 7\n8 - - - - - - - - 8\n  a b c d e f g h  "
-ObservationString(1) = "  a b c d e f g h  \n1 - - - - - - - - 1\n2 - - - - - - - - 2\n3 - - x x x - - - 3\n4 - - - x o o - - 4\n5 - - - o x o x - 5\n6 - - - - - o - - 6\n7 - - - - - o - - 7\n8 - - - - - - - - 8\n  a b c d e f g h  "
-=======
-InformationStateString(0) = "44 43 26 29 45 25 17 52"
-InformationStateString(1) = "44 43 26 29 45 25 17 52"
-ObservationString(0) = "Black (x) to play:\n  a b c d e f g h  \n1 - - - - - - - - 1\n2 - - - - - - - - 2\n3 - x - - - - - - 3\n4 - o x o o o - - 4\n5 - - - x o - - - 5\n6 - - - o o x - - 6\n7 - - - - o - - - 7\n8 - - - - - - - - 8\n  a b c d e f g h  "
-ObservationString(1) = "Black (x) to play:\n  a b c d e f g h  \n1 - - - - - - - - 1\n2 - - - - - - - - 2\n3 - x - - - - - - 3\n4 - o x o o o - - 4\n5 - - - x o - - - 5\n6 - - - o o x - - 6\n7 - - - - o - - - 7\n8 - - - - - - - - 8\n  a b c d e f g h  "
->>>>>>> c2be1951
-ObservationTensor(0):
-◉◉◉◉◉◉◉◉  ◯◯◯◯◯◯◯◯  ◯◯◯◯◯◯◯◯
-◉◉◉◉◉◉◉◉  ◯◯◯◯◯◯◯◯  ◯◯◯◯◯◯◯◯
-◉◉◯◯◯◉◉◉  ◯◯◯◯◯◯◯◯  ◯◯◉◉◉◯◯◯
-◉◉◉◯◯◯◉◉  ◯◯◯◯◉◉◯◯  ◯◯◯◉◯◯◯◯
-◉◉◉◯◯◯◯◉  ◯◯◯◉◯◉◯◯  ◯◯◯◯◉◯◉◯
-◉◉◉◉◉◯◉◉  ◯◯◯◯◯◉◯◯  ◯◯◯◯◯◯◯◯
-◉◉◉◉◉◯◉◉  ◯◯◯◯◯◉◯◯  ◯◯◯◯◯◯◯◯
-◉◉◉◉◉◉◉◉  ◯◯◯◯◯◯◯◯  ◯◯◯◯◯◯◯◯
-ObservationTensor(1):
-◉◉◉◉◉◉◉◉  ◯◯◯◯◯◯◯◯  ◯◯◯◯◯◯◯◯
-◉◉◉◉◉◉◉◉  ◯◯◯◯◯◯◯◯  ◯◯◯◯◯◯◯◯
-◉◉◯◯◯◉◉◉  ◯◯◉◉◉◯◯◯  ◯◯◯◯◯◯◯◯
-◉◉◉◯◯◯◉◉  ◯◯◯◉◯◯◯◯  ◯◯◯◯◉◉◯◯
-◉◉◉◯◯◯◯◉  ◯◯◯◯◉◯◉◯  ◯◯◯◉◯◉◯◯
-◉◉◉◉◉◯◉◉  ◯◯◯◯◯◯◯◯  ◯◯◯◯◯◉◯◯
-◉◉◉◉◉◯◉◉  ◯◯◯◯◯◯◯◯  ◯◯◯◯◯◉◯◯
-◉◉◉◉◉◉◉◉  ◯◯◯◯◯◯◯◯  ◯◯◯◯◯◯◯◯
-Rewards() = [0.0, 0.0]
-Returns() = [0.0, 0.0]
-<<<<<<< HEAD
-LegalActions() = [9, 10, 11, 12, 26, 31, 39, 43, 44, 47]
-StringLegalActions() = ["b2 (x)", "c2 (x)", "d2 (x)", "e2 (x)", "c4 (x)", "h4 (x)", "h5 (x)", "d6 (x)", "e6 (x)", "h6 (x)"]
-
-# Apply action "h6 (x)"
-action: 47
-=======
-LegalActions() = [18, 19, 21, 24, 30, 33, 37, 42, 51, 53, 59]
-StringLegalActions() = ["c3", "d3", "f3", "a4", "g4", "b5", "f5", "c6", "d7", "f7", "d8"]
-
-# Apply action "f3"
-action: 21
->>>>>>> c2be1951
-
-# State 9
-# White (o) to play:
-#   a b c d e f g h
-# 1 - - - - - - - - 1
-# 2 - - - - - - - - 2
-<<<<<<< HEAD
-# 3 - - o o o - - - 3
-# 4 - - - o x x - - 4
-# 5 - - - x o x x - 5
-# 6 - - - - - x - x 6
-# 7 - - - - - x - - 7
-=======
-# 3 - x - - - x - - 3
-# 4 - o x o x o - - 4
-# 5 - - - x o - - - 5
-# 6 - - - o o x - - 6
-# 7 - - - - o - - - 7
->>>>>>> c2be1951
-# 8 - - - - - - - - 8
-#   a b c d e f g h
-IsTerminal() = False
-History() = [37, 45, 53, 20, 19, 38, 29, 18, 47]
-HistoryString() = "37 45 53 20 19 38 29 18 47"
+InformationStateString(0) = "19 34 41 33 42 49 40 48 32 43 51 50 57 20 44 11 26 56 59 60 12 58 2 3 4 25 10 52 18 37 46 24 45 5 21 1 9 14 22 13 15 17 0"
+InformationStateString(1) = "19 34 41 33 42 49 40 48 32 43 51 50 57 20 44 11 26 56 59 60 12 58 2 3 4 25 10 52 18 37 46 24 45 5 21 1 9 14 22 13 15 17 0"
+ObservationString(0) = "  a b c d e f g h  \n1 x o o o o o - - 1\n2 - x o x x x x x 2\n3 - o x o o x x - 3\n4 o o o x o - - - 4\n5 o o o o x x - - 5\n6 o o o o o x x - 6\n7 o o o o o - - - 7\n8 o o o o o - - - 8\n  a b c d e f g h  "
+ObservationString(1) = "  a b c d e f g h  \n1 o x x x x x - - 1\n2 - o x o o o o o 2\n3 - x o x x o o - 3\n4 x x x o x - - - 4\n5 x x x x o o - - 5\n6 x x x x x o o - 6\n7 x x x x x - - - 7\n8 x x x x x - - - 8\n  a b c d e f g h  "
+ObservationTensor(0):
+◯◯◯◯◯◯◉◉  ◉◯◯◯◯◯◯◯  ◯◉◉◉◉◉◯◯
+◉◯◯◯◯◯◯◯  ◯◉◯◉◉◉◉◉  ◯◯◉◯◯◯◯◯
+◉◯◯◯◯◯◯◉  ◯◯◉◯◯◉◉◯  ◯◉◯◉◉◯◯◯
+◯◯◯◯◯◉◉◉  ◯◯◯◉◯◯◯◯  ◉◉◉◯◉◯◯◯
+◯◯◯◯◯◯◉◉  ◯◯◯◯◉◉◯◯  ◉◉◉◉◯◯◯◯
+◯◯◯◯◯◯◯◉  ◯◯◯◯◯◉◉◯  ◉◉◉◉◉◯◯◯
+◯◯◯◯◯◉◉◉  ◯◯◯◯◯◯◯◯  ◉◉◉◉◉◯◯◯
+◯◯◯◯◯◉◉◉  ◯◯◯◯◯◯◯◯  ◉◉◉◉◉◯◯◯
+ObservationTensor(1):
+◯◯◯◯◯◯◉◉  ◯◉◉◉◉◉◯◯  ◉◯◯◯◯◯◯◯
+◉◯◯◯◯◯◯◯  ◯◯◉◯◯◯◯◯  ◯◉◯◉◉◉◉◉
+◉◯◯◯◯◯◯◉  ◯◉◯◉◉◯◯◯  ◯◯◉◯◯◉◉◯
+◯◯◯◯◯◉◉◉  ◉◉◉◯◉◯◯◯  ◯◯◯◉◯◯◯◯
+◯◯◯◯◯◯◉◉  ◉◉◉◉◯◯◯◯  ◯◯◯◯◉◉◯◯
+◯◯◯◯◯◯◯◉  ◉◉◉◉◉◯◯◯  ◯◯◯◯◯◉◉◯
+◯◯◯◯◯◉◉◉  ◉◉◉◉◉◯◯◯  ◯◯◯◯◯◯◯◯
+◯◯◯◯◯◉◉◉  ◉◉◉◉◉◯◯◯  ◯◯◯◯◯◯◯◯
+Rewards() = [0.0, 0.0]
+Returns() = [0.0, 0.0]
+LegalActions() = [6, 7, 8, 16, 23, 29, 30, 31, 38, 47, 55]
+StringLegalActions() = ["g1", "h1", "a2", "a3", "h3", "f4", "g4", "h4", "g5", "h6", "h7"]
+
+# Apply action "h1"
+action: 7
+
+# State 44
+#   a b c d e f g h
+# 1 x o o o o o - o 1
+# 2 - x o x x x o x 2
+# 3 - o x o o o x - 3
+# 4 o o o x o - - - 4
+# 5 o o o o x x - - 5
+# 6 o o o o o x x - 6
+# 7 o o o o o - - - 7
+# 8 o o o o o - - - 8
+#   a b c d e f g h
+IsTerminal() = False
+History() = [19, 34, 41, 33, 42, 49, 40, 48, 32, 43, 51, 50, 57, 20, 44, 11, 26, 56, 59, 60, 12, 58, 2, 3, 4, 25, 10, 52, 18, 37, 46, 24, 45, 5, 21, 1, 9, 14, 22, 13, 15, 17, 0, 7]
+HistoryString() = "19 34 41 33 42 49 40 48 32 43 51 50 57 20 44 11 26 56 59 60 12 58 2 3 4 25 10 52 18 37 46 24 45 5 21 1 9 14 22 13 15 17 0 7"
+IsChanceNode() = False
+IsSimultaneousNode() = False
+CurrentPlayer() = 0
+InformationStateString(0) = "19 34 41 33 42 49 40 48 32 43 51 50 57 20 44 11 26 56 59 60 12 58 2 3 4 25 10 52 18 37 46 24 45 5 21 1 9 14 22 13 15 17 0 7"
+InformationStateString(1) = "19 34 41 33 42 49 40 48 32 43 51 50 57 20 44 11 26 56 59 60 12 58 2 3 4 25 10 52 18 37 46 24 45 5 21 1 9 14 22 13 15 17 0 7"
+ObservationString(0) = "  a b c d e f g h  \n1 x o o o o o - o 1\n2 - x o x x x o x 2\n3 - o x o o o x - 3\n4 o o o x o - - - 4\n5 o o o o x x - - 5\n6 o o o o o x x - 6\n7 o o o o o - - - 7\n8 o o o o o - - - 8\n  a b c d e f g h  "
+ObservationString(1) = "  a b c d e f g h  \n1 o x x x x x - x 1\n2 - o x o o o x o 2\n3 - x o x x x o - 3\n4 x x x o x - - - 4\n5 x x x x o o - - 5\n6 x x x x x o o - 6\n7 x x x x x - - - 7\n8 x x x x x - - - 8\n  a b c d e f g h  "
+ObservationTensor(0):
+◯◯◯◯◯◯◉◯  ◉◯◯◯◯◯◯◯  ◯◉◉◉◉◉◯◉
+◉◯◯◯◯◯◯◯  ◯◉◯◉◉◉◯◉  ◯◯◉◯◯◯◉◯
+◉◯◯◯◯◯◯◉  ◯◯◉◯◯◯◉◯  ◯◉◯◉◉◉◯◯
+◯◯◯◯◯◉◉◉  ◯◯◯◉◯◯◯◯  ◉◉◉◯◉◯◯◯
+◯◯◯◯◯◯◉◉  ◯◯◯◯◉◉◯◯  ◉◉◉◉◯◯◯◯
+◯◯◯◯◯◯◯◉  ◯◯◯◯◯◉◉◯  ◉◉◉◉◉◯◯◯
+◯◯◯◯◯◉◉◉  ◯◯◯◯◯◯◯◯  ◉◉◉◉◉◯◯◯
+◯◯◯◯◯◉◉◉  ◯◯◯◯◯◯◯◯  ◉◉◉◉◉◯◯◯
+ObservationTensor(1):
+◯◯◯◯◯◯◉◯  ◯◉◉◉◉◉◯◉  ◉◯◯◯◯◯◯◯
+◉◯◯◯◯◯◯◯  ◯◯◉◯◯◯◉◯  ◯◉◯◉◉◉◯◉
+◉◯◯◯◯◯◯◉  ◯◉◯◉◉◉◯◯  ◯◯◉◯◯◯◉◯
+◯◯◯◯◯◉◉◉  ◉◉◉◯◉◯◯◯  ◯◯◯◉◯◯◯◯
+◯◯◯◯◯◯◉◉  ◉◉◉◉◯◯◯◯  ◯◯◯◯◉◉◯◯
+◯◯◯◯◯◯◯◉  ◉◉◉◉◉◯◯◯  ◯◯◯◯◯◉◉◯
+◯◯◯◯◯◉◉◉  ◉◉◉◉◉◯◯◯  ◯◯◯◯◯◯◯◯
+◯◯◯◯◯◉◉◉  ◉◉◉◉◉◯◯◯  ◯◯◯◯◯◯◯◯
+Rewards() = [0.0, 0.0]
+Returns() = [0.0, 0.0]
+LegalActions() = [6, 16, 29, 30]
+StringLegalActions() = ["g1", "a3", "f4", "g4"]
+
+# Apply action "g1"
+action: 6
+
+# State 45
+#   a b c d e f g h
+# 1 x x x x x x x o 1
+# 2 - x o x x x x x 2
+# 3 - o x o o o x - 3
+# 4 o o o x o - - - 4
+# 5 o o o o x x - - 5
+# 6 o o o o o x x - 6
+# 7 o o o o o - - - 7
+# 8 o o o o o - - - 8
+#   a b c d e f g h
+IsTerminal() = False
+History() = [19, 34, 41, 33, 42, 49, 40, 48, 32, 43, 51, 50, 57, 20, 44, 11, 26, 56, 59, 60, 12, 58, 2, 3, 4, 25, 10, 52, 18, 37, 46, 24, 45, 5, 21, 1, 9, 14, 22, 13, 15, 17, 0, 7, 6]
+HistoryString() = "19 34 41 33 42 49 40 48 32 43 51 50 57 20 44 11 26 56 59 60 12 58 2 3 4 25 10 52 18 37 46 24 45 5 21 1 9 14 22 13 15 17 0 7 6"
 IsChanceNode() = False
 IsSimultaneousNode() = False
 CurrentPlayer() = 1
-<<<<<<< HEAD
-InformationStateString(0) = "37 45 53 20 19 38 29 18 47"
-InformationStateString(1) = "37 45 53 20 19 38 29 18 47"
-ObservationString(0) = "  a b c d e f g h  \n1 - - - - - - - - 1\n2 - - - - - - - - 2\n3 - - o o o - - - 3\n4 - - - o x x - - 4\n5 - - - x o x x - 5\n6 - - - - - x - x 6\n7 - - - - - x - - 7\n8 - - - - - - - - 8\n  a b c d e f g h  "
-ObservationString(1) = "  a b c d e f g h  \n1 - - - - - - - - 1\n2 - - - - - - - - 2\n3 - - x x x - - - 3\n4 - - - x o o - - 4\n5 - - - o x o o - 5\n6 - - - - - o - o 6\n7 - - - - - o - - 7\n8 - - - - - - - - 8\n  a b c d e f g h  "
-=======
-InformationStateString(0) = "44 43 26 29 45 25 17 52 21"
-InformationStateString(1) = "44 43 26 29 45 25 17 52 21"
-ObservationString(0) = "White (o) to play:\n  a b c d e f g h  \n1 - - - - - - - - 1\n2 - - - - - - - - 2\n3 - x - - - x - - 3\n4 - o x o x o - - 4\n5 - - - x o - - - 5\n6 - - - o o x - - 6\n7 - - - - o - - - 7\n8 - - - - - - - - 8\n  a b c d e f g h  "
-ObservationString(1) = "White (o) to play:\n  a b c d e f g h  \n1 - - - - - - - - 1\n2 - - - - - - - - 2\n3 - x - - - x - - 3\n4 - o x o x o - - 4\n5 - - - x o - - - 5\n6 - - - o o x - - 6\n7 - - - - o - - - 7\n8 - - - - - - - - 8\n  a b c d e f g h  "
->>>>>>> c2be1951
-ObservationTensor(0):
-◉◉◉◉◉◉◉◉  ◯◯◯◯◯◯◯◯  ◯◯◯◯◯◯◯◯
-◉◉◉◉◉◉◉◉  ◯◯◯◯◯◯◯◯  ◯◯◯◯◯◯◯◯
-◉◉◯◯◯◉◉◉  ◯◯◯◯◯◯◯◯  ◯◯◉◉◉◯◯◯
-◉◉◉◯◯◯◉◉  ◯◯◯◯◉◉◯◯  ◯◯◯◉◯◯◯◯
-◉◉◉◯◯◯◯◉  ◯◯◯◉◯◉◉◯  ◯◯◯◯◉◯◯◯
-◉◉◉◉◉◯◉◯  ◯◯◯◯◯◉◯◉  ◯◯◯◯◯◯◯◯
-◉◉◉◉◉◯◉◉  ◯◯◯◯◯◉◯◯  ◯◯◯◯◯◯◯◯
-◉◉◉◉◉◉◉◉  ◯◯◯◯◯◯◯◯  ◯◯◯◯◯◯◯◯
-ObservationTensor(1):
-◉◉◉◉◉◉◉◉  ◯◯◯◯◯◯◯◯  ◯◯◯◯◯◯◯◯
-◉◉◉◉◉◉◉◉  ◯◯◯◯◯◯◯◯  ◯◯◯◯◯◯◯◯
-◉◉◯◯◯◉◉◉  ◯◯◉◉◉◯◯◯  ◯◯◯◯◯◯◯◯
-◉◉◉◯◯◯◉◉  ◯◯◯◉◯◯◯◯  ◯◯◯◯◉◉◯◯
-◉◉◉◯◯◯◯◉  ◯◯◯◯◉◯◯◯  ◯◯◯◉◯◉◉◯
-◉◉◉◉◉◯◉◯  ◯◯◯◯◯◯◯◯  ◯◯◯◯◯◉◯◉
-◉◉◉◉◉◯◉◉  ◯◯◯◯◯◯◯◯  ◯◯◯◯◯◉◯◯
-◉◉◉◉◉◉◉◉  ◯◯◯◯◯◯◯◯  ◯◯◯◯◯◯◯◯
-Rewards() = [0.0, 0.0]
-Returns() = [0.0, 0.0]
-<<<<<<< HEAD
-LegalActions() = [22, 30, 34, 39, 43, 46, 54]
-StringLegalActions() = ["g3 (o)", "g4 (o)", "c5 (o)", "h5 (o)", "d6 (o)", "g6 (o)", "g7 (o)"]
-
-# Apply action "g4 (o)"
+InformationStateString(0) = "19 34 41 33 42 49 40 48 32 43 51 50 57 20 44 11 26 56 59 60 12 58 2 3 4 25 10 52 18 37 46 24 45 5 21 1 9 14 22 13 15 17 0 7 6"
+InformationStateString(1) = "19 34 41 33 42 49 40 48 32 43 51 50 57 20 44 11 26 56 59 60 12 58 2 3 4 25 10 52 18 37 46 24 45 5 21 1 9 14 22 13 15 17 0 7 6"
+ObservationString(0) = "  a b c d e f g h  \n1 x x x x x x x o 1\n2 - x o x x x x x 2\n3 - o x o o o x - 3\n4 o o o x o - - - 4\n5 o o o o x x - - 5\n6 o o o o o x x - 6\n7 o o o o o - - - 7\n8 o o o o o - - - 8\n  a b c d e f g h  "
+ObservationString(1) = "  a b c d e f g h  \n1 o o o o o o o x 1\n2 - o x o o o o o 2\n3 - x o x x x o - 3\n4 x x x o x - - - 4\n5 x x x x o o - - 5\n6 x x x x x o o - 6\n7 x x x x x - - - 7\n8 x x x x x - - - 8\n  a b c d e f g h  "
+ObservationTensor(0):
+◯◯◯◯◯◯◯◯  ◉◉◉◉◉◉◉◯  ◯◯◯◯◯◯◯◉
+◉◯◯◯◯◯◯◯  ◯◉◯◉◉◉◉◉  ◯◯◉◯◯◯◯◯
+◉◯◯◯◯◯◯◉  ◯◯◉◯◯◯◉◯  ◯◉◯◉◉◉◯◯
+◯◯◯◯◯◉◉◉  ◯◯◯◉◯◯◯◯  ◉◉◉◯◉◯◯◯
+◯◯◯◯◯◯◉◉  ◯◯◯◯◉◉◯◯  ◉◉◉◉◯◯◯◯
+◯◯◯◯◯◯◯◉  ◯◯◯◯◯◉◉◯  ◉◉◉◉◉◯◯◯
+◯◯◯◯◯◉◉◉  ◯◯◯◯◯◯◯◯  ◉◉◉◉◉◯◯◯
+◯◯◯◯◯◉◉◉  ◯◯◯◯◯◯◯◯  ◉◉◉◉◉◯◯◯
+ObservationTensor(1):
+◯◯◯◯◯◯◯◯  ◯◯◯◯◯◯◯◉  ◉◉◉◉◉◉◉◯
+◉◯◯◯◯◯◯◯  ◯◯◉◯◯◯◯◯  ◯◉◯◉◉◉◉◉
+◉◯◯◯◯◯◯◉  ◯◉◯◉◉◉◯◯  ◯◯◉◯◯◯◉◯
+◯◯◯◯◯◉◉◉  ◉◉◉◯◉◯◯◯  ◯◯◯◉◯◯◯◯
+◯◯◯◯◯◯◉◉  ◉◉◉◉◯◯◯◯  ◯◯◯◯◉◉◯◯
+◯◯◯◯◯◯◯◉  ◉◉◉◉◉◯◯◯  ◯◯◯◯◯◉◉◯
+◯◯◯◯◯◉◉◉  ◉◉◉◉◉◯◯◯  ◯◯◯◯◯◯◯◯
+◯◯◯◯◯◉◉◉  ◉◉◉◉◉◯◯◯  ◯◯◯◯◯◯◯◯
+Rewards() = [0.0, 0.0]
+Returns() = [0.0, 0.0]
+LegalActions() = [8, 23, 29, 30, 38, 47, 55]
+StringLegalActions() = ["a2", "h3", "f4", "g4", "g5", "h6", "h7"]
+
+# Apply action "g4"
 action: 30
-=======
-LegalActions() = [8, 9, 13, 20, 34, 38, 46, 54]
-StringLegalActions() = ["a2", "b2", "f2", "e3", "c5", "g5", "g6", "g7"]
-
-# Apply action "f2"
-action: 13
->>>>>>> c2be1951
-
-# State 10
-# Black (x) to play:
-#   a b c d e f g h
-# 1 - - - - - - - - 1
-# 2 - - - - - - - - 2
-# 3 - - o o o - - - 3
-# 4 - - - o o o o - 4
-# 5 - - - x o x x - 5
-# 6 - - - - - x - x 6
-# 7 - - - - - x - - 7
-# 8 - - - - - - - - 8
-#   a b c d e f g h
-IsTerminal() = False
-History() = [37, 45, 53, 20, 19, 38, 29, 18, 47, 30]
-HistoryString() = "37 45 53 20 19 38 29 18 47 30"
-IsChanceNode() = False
-IsSimultaneousNode() = False
-CurrentPlayer() = 0
-<<<<<<< HEAD
-InformationStateString(0) = "37 45 53 20 19 38 29 18 47 30"
-InformationStateString(1) = "37 45 53 20 19 38 29 18 47 30"
-ObservationString(0) = "  a b c d e f g h  \n1 - - - - - - - - 1\n2 - - - - - - - - 2\n3 - - o o o - - - 3\n4 - - - o o o o - 4\n5 - - - x o x x - 5\n6 - - - - - x - x 6\n7 - - - - - x - - 7\n8 - - - - - - - - 8\n  a b c d e f g h  "
-ObservationString(1) = "  a b c d e f g h  \n1 - - - - - - - - 1\n2 - - - - - - - - 2\n3 - - x x x - - - 3\n4 - - - x x x x - 4\n5 - - - o x o o - 5\n6 - - - - - o - o 6\n7 - - - - - o - - 7\n8 - - - - - - - - 8\n  a b c d e f g h  "
-=======
-InformationStateString(0) = "44 43 26 29 45 25 17 52 21 13"
-InformationStateString(1) = "44 43 26 29 45 25 17 52 21 13"
-ObservationString(0) = "Black (x) to play:\n  a b c d e f g h  \n1 - - - - - - - - 1\n2 - - - - - o - - 2\n3 - x - - - o - - 3\n4 - o x o x o - - 4\n5 - - - x o - - - 5\n6 - - - o o x - - 6\n7 - - - - o - - - 7\n8 - - - - - - - - 8\n  a b c d e f g h  "
-ObservationString(1) = "Black (x) to play:\n  a b c d e f g h  \n1 - - - - - - - - 1\n2 - - - - - o - - 2\n3 - x - - - o - - 3\n4 - o x o x o - - 4\n5 - - - x o - - - 5\n6 - - - o o x - - 6\n7 - - - - o - - - 7\n8 - - - - - - - - 8\n  a b c d e f g h  "
->>>>>>> c2be1951
-ObservationTensor(0):
-◉◉◉◉◉◉◉◉  ◯◯◯◯◯◯◯◯  ◯◯◯◯◯◯◯◯
-◉◉◉◉◉◉◉◉  ◯◯◯◯◯◯◯◯  ◯◯◯◯◯◯◯◯
-◉◉◯◯◯◉◉◉  ◯◯◯◯◯◯◯◯  ◯◯◉◉◉◯◯◯
-◉◉◉◯◯◯◯◉  ◯◯◯◯◯◯◯◯  ◯◯◯◉◉◉◉◯
-◉◉◉◯◯◯◯◉  ◯◯◯◉◯◉◉◯  ◯◯◯◯◉◯◯◯
-◉◉◉◉◉◯◉◯  ◯◯◯◯◯◉◯◉  ◯◯◯◯◯◯◯◯
-◉◉◉◉◉◯◉◉  ◯◯◯◯◯◉◯◯  ◯◯◯◯◯◯◯◯
-◉◉◉◉◉◉◉◉  ◯◯◯◯◯◯◯◯  ◯◯◯◯◯◯◯◯
-ObservationTensor(1):
-◉◉◉◉◉◉◉◉  ◯◯◯◯◯◯◯◯  ◯◯◯◯◯◯◯◯
-◉◉◉◉◉◉◉◉  ◯◯◯◯◯◯◯◯  ◯◯◯◯◯◯◯◯
-◉◉◯◯◯◉◉◉  ◯◯◉◉◉◯◯◯  ◯◯◯◯◯◯◯◯
-◉◉◉◯◯◯◯◉  ◯◯◯◉◉◉◉◯  ◯◯◯◯◯◯◯◯
-◉◉◉◯◯◯◯◉  ◯◯◯◯◉◯◯◯  ◯◯◯◉◯◉◉◯
-◉◉◉◉◉◯◉◯  ◯◯◯◯◯◯◯◯  ◯◯◯◯◯◉◯◉
-◉◉◉◉◉◯◉◉  ◯◯◯◯◯◯◯◯  ◯◯◯◯◯◉◯◯
-◉◉◉◉◉◉◉◉  ◯◯◯◯◯◯◯◯  ◯◯◯◯◯◯◯◯
-Rewards() = [0.0, 0.0]
-Returns() = [0.0, 0.0]
-<<<<<<< HEAD
-LegalActions() = [9, 10, 11, 21, 22, 23]
-StringLegalActions() = ["b2 (x)", "c2 (x)", "d2 (x)", "f3 (x)", "g3 (x)", "h3 (x)"]
-
-# Apply action "b2 (x)"
-action: 9
-=======
-LegalActions() = [14, 18, 19, 24, 30, 33, 37, 42, 51, 53, 59, 60]
-StringLegalActions() = ["g2", "c3", "d3", "a4", "g4", "b5", "f5", "c6", "d7", "f7", "d8", "e8"]
-
-# Apply action "f5"
-action: 37
->>>>>>> c2be1951
-
-# State 11
-# White (o) to play:
-#   a b c d e f g h
-# 1 - - - - - - - - 1
-<<<<<<< HEAD
-# 2 - x - - - - - - 2
-# 3 - - x o o - - - 3
-# 4 - - - x o o o - 4
-# 5 - - - x x x x - 5
-# 6 - - - - - x - x 6
-# 7 - - - - - x - - 7
-=======
-# 2 - - - - - o - - 2
-# 3 - x - - - o - - 3
-# 4 - o x o x o - - 4
-# 5 - - - x x x - - 5
-# 6 - - - o o x - - 6
-# 7 - - - - o - - - 7
->>>>>>> c2be1951
-# 8 - - - - - - - - 8
-#   a b c d e f g h
-IsTerminal() = False
-History() = [37, 45, 53, 20, 19, 38, 29, 18, 47, 30, 9]
-HistoryString() = "37 45 53 20 19 38 29 18 47 30 9"
+
+# State 46
+#   a b c d e f g h
+# 1 x x x x x x x o 1
+# 2 - x o x x x x x 2
+# 3 - o x o o o x - 3
+# 4 o o o x o - o - 4
+# 5 o o o o x o - - 5
+# 6 o o o o o x x - 6
+# 7 o o o o o - - - 7
+# 8 o o o o o - - - 8
+#   a b c d e f g h
+IsTerminal() = False
+History() = [19, 34, 41, 33, 42, 49, 40, 48, 32, 43, 51, 50, 57, 20, 44, 11, 26, 56, 59, 60, 12, 58, 2, 3, 4, 25, 10, 52, 18, 37, 46, 24, 45, 5, 21, 1, 9, 14, 22, 13, 15, 17, 0, 7, 6, 30]
+HistoryString() = "19 34 41 33 42 49 40 48 32 43 51 50 57 20 44 11 26 56 59 60 12 58 2 3 4 25 10 52 18 37 46 24 45 5 21 1 9 14 22 13 15 17 0 7 6 30"
+IsChanceNode() = False
+IsSimultaneousNode() = False
+CurrentPlayer() = 0
+InformationStateString(0) = "19 34 41 33 42 49 40 48 32 43 51 50 57 20 44 11 26 56 59 60 12 58 2 3 4 25 10 52 18 37 46 24 45 5 21 1 9 14 22 13 15 17 0 7 6 30"
+InformationStateString(1) = "19 34 41 33 42 49 40 48 32 43 51 50 57 20 44 11 26 56 59 60 12 58 2 3 4 25 10 52 18 37 46 24 45 5 21 1 9 14 22 13 15 17 0 7 6 30"
+ObservationString(0) = "  a b c d e f g h  \n1 x x x x x x x o 1\n2 - x o x x x x x 2\n3 - o x o o o x - 3\n4 o o o x o - o - 4\n5 o o o o x o - - 5\n6 o o o o o x x - 6\n7 o o o o o - - - 7\n8 o o o o o - - - 8\n  a b c d e f g h  "
+ObservationString(1) = "  a b c d e f g h  \n1 o o o o o o o x 1\n2 - o x o o o o o 2\n3 - x o x x x o - 3\n4 x x x o x - x - 4\n5 x x x x o x - - 5\n6 x x x x x o o - 6\n7 x x x x x - - - 7\n8 x x x x x - - - 8\n  a b c d e f g h  "
+ObservationTensor(0):
+◯◯◯◯◯◯◯◯  ◉◉◉◉◉◉◉◯  ◯◯◯◯◯◯◯◉
+◉◯◯◯◯◯◯◯  ◯◉◯◉◉◉◉◉  ◯◯◉◯◯◯◯◯
+◉◯◯◯◯◯◯◉  ◯◯◉◯◯◯◉◯  ◯◉◯◉◉◉◯◯
+◯◯◯◯◯◉◯◉  ◯◯◯◉◯◯◯◯  ◉◉◉◯◉◯◉◯
+◯◯◯◯◯◯◉◉  ◯◯◯◯◉◯◯◯  ◉◉◉◉◯◉◯◯
+◯◯◯◯◯◯◯◉  ◯◯◯◯◯◉◉◯  ◉◉◉◉◉◯◯◯
+◯◯◯◯◯◉◉◉  ◯◯◯◯◯◯◯◯  ◉◉◉◉◉◯◯◯
+◯◯◯◯◯◉◉◉  ◯◯◯◯◯◯◯◯  ◉◉◉◉◉◯◯◯
+ObservationTensor(1):
+◯◯◯◯◯◯◯◯  ◯◯◯◯◯◯◯◉  ◉◉◉◉◉◉◉◯
+◉◯◯◯◯◯◯◯  ◯◯◉◯◯◯◯◯  ◯◉◯◉◉◉◉◉
+◉◯◯◯◯◯◯◉  ◯◉◯◉◉◉◯◯  ◯◯◉◯◯◯◉◯
+◯◯◯◯◯◉◯◉  ◉◉◉◯◉◯◉◯  ◯◯◯◉◯◯◯◯
+◯◯◯◯◯◯◉◉  ◉◉◉◉◯◉◯◯  ◯◯◯◯◉◯◯◯
+◯◯◯◯◯◯◯◉  ◉◉◉◉◉◯◯◯  ◯◯◯◯◯◉◉◯
+◯◯◯◯◯◉◉◉  ◉◉◉◉◉◯◯◯  ◯◯◯◯◯◯◯◯
+◯◯◯◯◯◉◉◉  ◉◉◉◉◉◯◯◯  ◯◯◯◯◯◯◯◯
+Rewards() = [0.0, 0.0]
+Returns() = [0.0, 0.0]
+LegalActions() = [16, 29, 38, 39]
+StringLegalActions() = ["a3", "f4", "g5", "h5"]
+
+# Apply action "a3"
+action: 16
+
+# State 47
+#   a b c d e f g h
+# 1 x x x x x x x o 1
+# 2 - x o x x x x x 2
+# 3 x x x o o o x - 3
+# 4 o o o x o - o - 4
+# 5 o o o o x o - - 5
+# 6 o o o o o x x - 6
+# 7 o o o o o - - - 7
+# 8 o o o o o - - - 8
+#   a b c d e f g h
+IsTerminal() = False
+History() = [19, 34, 41, 33, 42, 49, 40, 48, 32, 43, 51, 50, 57, 20, 44, 11, 26, 56, 59, 60, 12, 58, 2, 3, 4, 25, 10, 52, 18, 37, 46, 24, 45, 5, 21, 1, 9, 14, 22, 13, 15, 17, 0, 7, 6, 30, 16]
+HistoryString() = "19 34 41 33 42 49 40 48 32 43 51 50 57 20 44 11 26 56 59 60 12 58 2 3 4 25 10 52 18 37 46 24 45 5 21 1 9 14 22 13 15 17 0 7 6 30 16"
 IsChanceNode() = False
 IsSimultaneousNode() = False
 CurrentPlayer() = 1
-<<<<<<< HEAD
-InformationStateString(0) = "37 45 53 20 19 38 29 18 47 30 9"
-InformationStateString(1) = "37 45 53 20 19 38 29 18 47 30 9"
-ObservationString(0) = "  a b c d e f g h  \n1 - - - - - - - - 1\n2 - x - - - - - - 2\n3 - - x o o - - - 3\n4 - - - x o o o - 4\n5 - - - x x x x - 5\n6 - - - - - x - x 6\n7 - - - - - x - - 7\n8 - - - - - - - - 8\n  a b c d e f g h  "
-ObservationString(1) = "  a b c d e f g h  \n1 - - - - - - - - 1\n2 - o - - - - - - 2\n3 - - o x x - - - 3\n4 - - - o x x x - 4\n5 - - - o o o o - 5\n6 - - - - - o - o 6\n7 - - - - - o - - 7\n8 - - - - - - - - 8\n  a b c d e f g h  "
-=======
-InformationStateString(0) = "44 43 26 29 45 25 17 52 21 13 37"
-InformationStateString(1) = "44 43 26 29 45 25 17 52 21 13 37"
-ObservationString(0) = "White (o) to play:\n  a b c d e f g h  \n1 - - - - - - - - 1\n2 - - - - - o - - 2\n3 - x - - - o - - 3\n4 - o x o x o - - 4\n5 - - - x x x - - 5\n6 - - - o o x - - 6\n7 - - - - o - - - 7\n8 - - - - - - - - 8\n  a b c d e f g h  "
-ObservationString(1) = "White (o) to play:\n  a b c d e f g h  \n1 - - - - - - - - 1\n2 - - - - - o - - 2\n3 - x - - - o - - 3\n4 - o x o x o - - 4\n5 - - - x x x - - 5\n6 - - - o o x - - 6\n7 - - - - o - - - 7\n8 - - - - - - - - 8\n  a b c d e f g h  "
->>>>>>> c2be1951
-ObservationTensor(0):
-◉◉◉◉◉◉◉◉  ◯◯◯◯◯◯◯◯  ◯◯◯◯◯◯◯◯
-◉◯◉◉◉◉◉◉  ◯◉◯◯◯◯◯◯  ◯◯◯◯◯◯◯◯
-◉◉◯◯◯◉◉◉  ◯◯◉◯◯◯◯◯  ◯◯◯◉◉◯◯◯
-◉◉◉◯◯◯◯◉  ◯◯◯◉◯◯◯◯  ◯◯◯◯◉◉◉◯
-◉◉◉◯◯◯◯◉  ◯◯◯◉◉◉◉◯  ◯◯◯◯◯◯◯◯
-◉◉◉◉◉◯◉◯  ◯◯◯◯◯◉◯◉  ◯◯◯◯◯◯◯◯
-◉◉◉◉◉◯◉◉  ◯◯◯◯◯◉◯◯  ◯◯◯◯◯◯◯◯
-◉◉◉◉◉◉◉◉  ◯◯◯◯◯◯◯◯  ◯◯◯◯◯◯◯◯
-ObservationTensor(1):
-◉◉◉◉◉◉◉◉  ◯◯◯◯◯◯◯◯  ◯◯◯◯◯◯◯◯
-◉◯◉◉◉◉◉◉  ◯◯◯◯◯◯◯◯  ◯◉◯◯◯◯◯◯
-◉◉◯◯◯◉◉◉  ◯◯◯◉◉◯◯◯  ◯◯◉◯◯◯◯◯
-◉◉◉◯◯◯◯◉  ◯◯◯◯◉◉◉◯  ◯◯◯◉◯◯◯◯
-◉◉◉◯◯◯◯◉  ◯◯◯◯◯◯◯◯  ◯◯◯◉◉◉◉◯
-◉◉◉◉◉◯◉◯  ◯◯◯◯◯◯◯◯  ◯◯◯◯◯◉◯◉
-◉◉◉◉◉◯◉◉  ◯◯◯◯◯◯◯◯  ◯◯◯◯◯◉◯◯
-◉◉◉◉◉◉◉◉  ◯◯◯◯◯◯◯◯  ◯◯◯◯◯◯◯◯
-Rewards() = [0.0, 0.0]
-Returns() = [0.0, 0.0]
-<<<<<<< HEAD
-LegalActions() = [17, 26, 34, 42, 43, 44, 46, 61]
-StringLegalActions() = ["b3 (o)", "c4 (o)", "c5 (o)", "c6 (o)", "d6 (o)", "e6 (o)", "g6 (o)", "f8 (o)"]
-
-# Apply action "c4 (o)"
-action: 26
-=======
-LegalActions() = [8, 9, 20, 30, 38, 42, 46, 53, 54]
-StringLegalActions() = ["a2", "b2", "e3", "g4", "g5", "c6", "g6", "f7", "g7"]
-
-# Apply action "c6"
-action: 42
->>>>>>> c2be1951
-
-# State 12
-# Black (x) to play:
-#   a b c d e f g h
-# 1 - - - - - - - - 1
-# 2 - x - - - - - - 2
-# 3 - - x o o - - - 3
-# 4 - - o o o o o - 4
-# 5 - - - x x x x - 5
-# 6 - - - - - x - x 6
-# 7 - - - - - x - - 7
-# 8 - - - - - - - - 8
-#   a b c d e f g h
-IsTerminal() = False
-History() = [37, 45, 53, 20, 19, 38, 29, 18, 47, 30, 9, 26]
-HistoryString() = "37 45 53 20 19 38 29 18 47 30 9 26"
-IsChanceNode() = False
-IsSimultaneousNode() = False
-CurrentPlayer() = 0
-<<<<<<< HEAD
-InformationStateString(0) = "37 45 53 20 19 38 29 18 47 30 9 26"
-InformationStateString(1) = "37 45 53 20 19 38 29 18 47 30 9 26"
-ObservationString(0) = "  a b c d e f g h  \n1 - - - - - - - - 1\n2 - x - - - - - - 2\n3 - - x o o - - - 3\n4 - - o o o o o - 4\n5 - - - x x x x - 5\n6 - - - - - x - x 6\n7 - - - - - x - - 7\n8 - - - - - - - - 8\n  a b c d e f g h  "
-ObservationString(1) = "  a b c d e f g h  \n1 - - - - - - - - 1\n2 - o - - - - - - 2\n3 - - o x x - - - 3\n4 - - x x x x x - 4\n5 - - - o o o o - 5\n6 - - - - - o - o 6\n7 - - - - - o - - 7\n8 - - - - - - - - 8\n  a b c d e f g h  "
-=======
-InformationStateString(0) = "44 43 26 29 45 25 17 52 21 13 37 42"
-InformationStateString(1) = "44 43 26 29 45 25 17 52 21 13 37 42"
-ObservationString(0) = "Black (x) to play:\n  a b c d e f g h  \n1 - - - - - - - - 1\n2 - - - - - o - - 2\n3 - x - - - o - - 3\n4 - o x o o o - - 4\n5 - - - o x x - - 5\n6 - - o o o x - - 6\n7 - - - - o - - - 7\n8 - - - - - - - - 8\n  a b c d e f g h  "
-ObservationString(1) = "Black (x) to play:\n  a b c d e f g h  \n1 - - - - - - - - 1\n2 - - - - - o - - 2\n3 - x - - - o - - 3\n4 - o x o o o - - 4\n5 - - - o x x - - 5\n6 - - o o o x - - 6\n7 - - - - o - - - 7\n8 - - - - - - - - 8\n  a b c d e f g h  "
->>>>>>> c2be1951
-ObservationTensor(0):
-◉◉◉◉◉◉◉◉  ◯◯◯◯◯◯◯◯  ◯◯◯◯◯◯◯◯
-◉◯◉◉◉◉◉◉  ◯◉◯◯◯◯◯◯  ◯◯◯◯◯◯◯◯
-◉◉◯◯◯◉◉◉  ◯◯◉◯◯◯◯◯  ◯◯◯◉◉◯◯◯
-◉◉◯◯◯◯◯◉  ◯◯◯◯◯◯◯◯  ◯◯◉◉◉◉◉◯
-◉◉◉◯◯◯◯◉  ◯◯◯◉◉◉◉◯  ◯◯◯◯◯◯◯◯
-◉◉◉◉◉◯◉◯  ◯◯◯◯◯◉◯◉  ◯◯◯◯◯◯◯◯
-◉◉◉◉◉◯◉◉  ◯◯◯◯◯◉◯◯  ◯◯◯◯◯◯◯◯
-◉◉◉◉◉◉◉◉  ◯◯◯◯◯◯◯◯  ◯◯◯◯◯◯◯◯
-ObservationTensor(1):
-◉◉◉◉◉◉◉◉  ◯◯◯◯◯◯◯◯  ◯◯◯◯◯◯◯◯
-◉◯◉◉◉◉◉◉  ◯◯◯◯◯◯◯◯  ◯◉◯◯◯◯◯◯
-◉◉◯◯◯◉◉◉  ◯◯◯◉◉◯◯◯  ◯◯◉◯◯◯◯◯
-◉◉◯◯◯◯◯◉  ◯◯◉◉◉◉◉◯  ◯◯◯◯◯◯◯◯
-◉◉◉◯◯◯◯◉  ◯◯◯◯◯◯◯◯  ◯◯◯◉◉◉◉◯
-◉◉◉◉◉◯◉◯  ◯◯◯◯◯◯◯◯  ◯◯◯◯◯◉◯◉
-◉◉◉◉◉◯◉◉  ◯◯◯◯◯◯◯◯  ◯◯◯◯◯◉◯◯
-◉◉◉◉◉◉◉◉  ◯◯◯◯◯◯◯◯  ◯◯◯◯◯◯◯◯
-Rewards() = [0.0, 0.0]
-Returns() = [0.0, 0.0]
-<<<<<<< HEAD
-LegalActions() = [10, 11, 12, 17, 21, 22, 23, 34]
-StringLegalActions() = ["c2 (x)", "d2 (x)", "e2 (x)", "b3 (x)", "f3 (x)", "g3 (x)", "h3 (x)", "c5 (x)"]
-
-# Apply action "f3 (x)"
-action: 21
-=======
-LegalActions() = [5, 18, 19, 20, 22, 24, 30, 33, 34, 41, 50, 51, 53, 59, 60]
-StringLegalActions() = ["f1", "c3", "d3", "e3", "g3", "a4", "g4", "b5", "c5", "b6", "c7", "d7", "f7", "d8", "e8"]
-
-# Apply action "b6"
-action: 41
->>>>>>> c2be1951
-
-# State 13
-# White (o) to play:
-#   a b c d e f g h
-# 1 - - - - - - - - 1
-<<<<<<< HEAD
-# 2 - x - - - - - - 2
-# 3 - - x x x x - - 3
-# 4 - - o o x x o - 4
-# 5 - - - x x x x - 5
-# 6 - - - - - x - x 6
-# 7 - - - - - x - - 7
-=======
-# 2 - - - - - o - - 2
-# 3 - x - - - o - - 3
-# 4 - o x o o o - - 4
-# 5 - - - o x x - - 5
-# 6 - x x x x x - - 6
-# 7 - - - - o - - - 7
->>>>>>> c2be1951
-# 8 - - - - - - - - 8
-#   a b c d e f g h
-IsTerminal() = False
-History() = [37, 45, 53, 20, 19, 38, 29, 18, 47, 30, 9, 26, 21]
-HistoryString() = "37 45 53 20 19 38 29 18 47 30 9 26 21"
-IsChanceNode() = False
-IsSimultaneousNode() = False
-CurrentPlayer() = 1
-<<<<<<< HEAD
-InformationStateString(0) = "37 45 53 20 19 38 29 18 47 30 9 26 21"
-InformationStateString(1) = "37 45 53 20 19 38 29 18 47 30 9 26 21"
-ObservationString(0) = "  a b c d e f g h  \n1 - - - - - - - - 1\n2 - x - - - - - - 2\n3 - - x x x x - - 3\n4 - - o o x x o - 4\n5 - - - x x x x - 5\n6 - - - - - x - x 6\n7 - - - - - x - - 7\n8 - - - - - - - - 8\n  a b c d e f g h  "
-ObservationString(1) = "  a b c d e f g h  \n1 - - - - - - - - 1\n2 - o - - - - - - 2\n3 - - o o o o - - 3\n4 - - x x o o x - 4\n5 - - - o o o o - 5\n6 - - - - - o - o 6\n7 - - - - - o - - 7\n8 - - - - - - - - 8\n  a b c d e f g h  "
-=======
-InformationStateString(0) = "44 43 26 29 45 25 17 52 21 13 37 42 41"
-InformationStateString(1) = "44 43 26 29 45 25 17 52 21 13 37 42 41"
-ObservationString(0) = "White (o) to play:\n  a b c d e f g h  \n1 - - - - - - - - 1\n2 - - - - - o - - 2\n3 - x - - - o - - 3\n4 - o x o o o - - 4\n5 - - - o x x - - 5\n6 - x x x x x - - 6\n7 - - - - o - - - 7\n8 - - - - - - - - 8\n  a b c d e f g h  "
-ObservationString(1) = "White (o) to play:\n  a b c d e f g h  \n1 - - - - - - - - 1\n2 - - - - - o - - 2\n3 - x - - - o - - 3\n4 - o x o o o - - 4\n5 - - - o x x - - 5\n6 - x x x x x - - 6\n7 - - - - o - - - 7\n8 - - - - - - - - 8\n  a b c d e f g h  "
->>>>>>> c2be1951
-ObservationTensor(0):
-◉◉◉◉◉◉◉◉  ◯◯◯◯◯◯◯◯  ◯◯◯◯◯◯◯◯
-◉◯◉◉◉◉◉◉  ◯◉◯◯◯◯◯◯  ◯◯◯◯◯◯◯◯
-◉◉◯◯◯◯◉◉  ◯◯◉◉◉◉◯◯  ◯◯◯◯◯◯◯◯
-◉◉◯◯◯◯◯◉  ◯◯◯◯◉◉◯◯  ◯◯◉◉◯◯◉◯
-◉◉◉◯◯◯◯◉  ◯◯◯◉◉◉◉◯  ◯◯◯◯◯◯◯◯
-◉◉◉◉◉◯◉◯  ◯◯◯◯◯◉◯◉  ◯◯◯◯◯◯◯◯
-◉◉◉◉◉◯◉◉  ◯◯◯◯◯◉◯◯  ◯◯◯◯◯◯◯◯
-◉◉◉◉◉◉◉◉  ◯◯◯◯◯◯◯◯  ◯◯◯◯◯◯◯◯
-ObservationTensor(1):
-◉◉◉◉◉◉◉◉  ◯◯◯◯◯◯◯◯  ◯◯◯◯◯◯◯◯
-◉◯◉◉◉◉◉◉  ◯◯◯◯◯◯◯◯  ◯◉◯◯◯◯◯◯
-◉◉◯◯◯◯◉◉  ◯◯◯◯◯◯◯◯  ◯◯◉◉◉◉◯◯
-◉◉◯◯◯◯◯◉  ◯◯◉◉◯◯◉◯  ◯◯◯◯◉◉◯◯
-◉◉◉◯◯◯◯◉  ◯◯◯◯◯◯◯◯  ◯◯◯◉◉◉◉◯
-◉◉◉◉◉◯◉◯  ◯◯◯◯◯◯◯◯  ◯◯◯◯◯◉◯◉
-◉◉◉◉◉◯◉◉  ◯◯◯◯◯◯◯◯  ◯◯◯◯◯◉◯◯
-◉◉◉◉◉◉◉◉  ◯◯◯◯◯◯◯◯  ◯◯◯◯◯◯◯◯
-Rewards() = [0.0, 0.0]
-Returns() = [0.0, 0.0]
-<<<<<<< HEAD
-LegalActions() = [0, 10, 11, 12, 13, 43, 44, 46, 54]
-StringLegalActions() = ["a1 (o)", "c2 (o)", "d2 (o)", "e2 (o)", "f2 (o)", "d6 (o)", "e6 (o)", "g6 (o)", "g7 (o)"]
-
-# Apply action "f2 (o)"
-action: 13
-=======
-LegalActions() = [8, 9, 34, 38, 46, 49, 50, 51, 53, 54]
-StringLegalActions() = ["a2", "b2", "c5", "g5", "g6", "b7", "c7", "d7", "f7", "g7"]
+InformationStateString(0) = "19 34 41 33 42 49 40 48 32 43 51 50 57 20 44 11 26 56 59 60 12 58 2 3 4 25 10 52 18 37 46 24 45 5 21 1 9 14 22 13 15 17 0 7 6 30 16"
+InformationStateString(1) = "19 34 41 33 42 49 40 48 32 43 51 50 57 20 44 11 26 56 59 60 12 58 2 3 4 25 10 52 18 37 46 24 45 5 21 1 9 14 22 13 15 17 0 7 6 30 16"
+ObservationString(0) = "  a b c d e f g h  \n1 x x x x x x x o 1\n2 - x o x x x x x 2\n3 x x x o o o x - 3\n4 o o o x o - o - 4\n5 o o o o x o - - 5\n6 o o o o o x x - 6\n7 o o o o o - - - 7\n8 o o o o o - - - 8\n  a b c d e f g h  "
+ObservationString(1) = "  a b c d e f g h  \n1 o o o o o o o x 1\n2 - o x o o o o o 2\n3 o o o x x x o - 3\n4 x x x o x - x - 4\n5 x x x x o x - - 5\n6 x x x x x o o - 6\n7 x x x x x - - - 7\n8 x x x x x - - - 8\n  a b c d e f g h  "
+ObservationTensor(0):
+◯◯◯◯◯◯◯◯  ◉◉◉◉◉◉◉◯  ◯◯◯◯◯◯◯◉
+◉◯◯◯◯◯◯◯  ◯◉◯◉◉◉◉◉  ◯◯◉◯◯◯◯◯
+◯◯◯◯◯◯◯◉  ◉◉◉◯◯◯◉◯  ◯◯◯◉◉◉◯◯
+◯◯◯◯◯◉◯◉  ◯◯◯◉◯◯◯◯  ◉◉◉◯◉◯◉◯
+◯◯◯◯◯◯◉◉  ◯◯◯◯◉◯◯◯  ◉◉◉◉◯◉◯◯
+◯◯◯◯◯◯◯◉  ◯◯◯◯◯◉◉◯  ◉◉◉◉◉◯◯◯
+◯◯◯◯◯◉◉◉  ◯◯◯◯◯◯◯◯  ◉◉◉◉◉◯◯◯
+◯◯◯◯◯◉◉◉  ◯◯◯◯◯◯◯◯  ◉◉◉◉◉◯◯◯
+ObservationTensor(1):
+◯◯◯◯◯◯◯◯  ◯◯◯◯◯◯◯◉  ◉◉◉◉◉◉◉◯
+◉◯◯◯◯◯◯◯  ◯◯◉◯◯◯◯◯  ◯◉◯◉◉◉◉◉
+◯◯◯◯◯◯◯◉  ◯◯◯◉◉◉◯◯  ◉◉◉◯◯◯◉◯
+◯◯◯◯◯◉◯◉  ◉◉◉◯◉◯◉◯  ◯◯◯◉◯◯◯◯
+◯◯◯◯◯◯◉◉  ◉◉◉◉◯◉◯◯  ◯◯◯◯◉◯◯◯
+◯◯◯◯◯◯◯◉  ◉◉◉◉◉◯◯◯  ◯◯◯◯◯◉◉◯
+◯◯◯◯◯◉◉◉  ◉◉◉◉◉◯◯◯  ◯◯◯◯◯◯◯◯
+◯◯◯◯◯◉◉◉  ◉◉◉◉◉◯◯◯  ◯◯◯◯◯◯◯◯
+Rewards() = [0.0, 0.0]
+Returns() = [0.0, 0.0]
+LegalActions() = [8, 23, 29, 38, 47, 53, 55]
+StringLegalActions() = ["a2", "h3", "f4", "g5", "h6", "f7", "h7"]
 
 # Apply action "f7"
 action: 53
->>>>>>> c2be1951
-
-# State 14
-# Black (x) to play:
-#   a b c d e f g h
-# 1 - - - - - - - - 1
-# 2 - x - - - o - - 2
-# 3 - - x x o x - - 3
-# 4 - - o o x x o - 4
-# 5 - - - x x x x - 5
-# 6 - - - - - x - x 6
-# 7 - - - - - x - - 7
-# 8 - - - - - - - - 8
-#   a b c d e f g h
-IsTerminal() = False
-History() = [37, 45, 53, 20, 19, 38, 29, 18, 47, 30, 9, 26, 21, 13]
-HistoryString() = "37 45 53 20 19 38 29 18 47 30 9 26 21 13"
-IsChanceNode() = False
-IsSimultaneousNode() = False
-CurrentPlayer() = 0
-<<<<<<< HEAD
-InformationStateString(0) = "37 45 53 20 19 38 29 18 47 30 9 26 21 13"
-InformationStateString(1) = "37 45 53 20 19 38 29 18 47 30 9 26 21 13"
-ObservationString(0) = "  a b c d e f g h  \n1 - - - - - - - - 1\n2 - x - - - o - - 2\n3 - - x x o x - - 3\n4 - - o o x x o - 4\n5 - - - x x x x - 5\n6 - - - - - x - x 6\n7 - - - - - x - - 7\n8 - - - - - - - - 8\n  a b c d e f g h  "
-ObservationString(1) = "  a b c d e f g h  \n1 - - - - - - - - 1\n2 - o - - - x - - 2\n3 - - o o x o - - 3\n4 - - x x o o x - 4\n5 - - - o o o o - 5\n6 - - - - - o - o 6\n7 - - - - - o - - 7\n8 - - - - - - - - 8\n  a b c d e f g h  "
-=======
-InformationStateString(0) = "44 43 26 29 45 25 17 52 21 13 37 42 41 53"
-InformationStateString(1) = "44 43 26 29 45 25 17 52 21 13 37 42 41 53"
-ObservationString(0) = "Black (x) to play:\n  a b c d e f g h  \n1 - - - - - - - - 1\n2 - - - - - o - - 2\n3 - x - - - o - - 3\n4 - o x o o o - - 4\n5 - - - o x o - - 5\n6 - x x x o o - - 6\n7 - - - - o o - - 7\n8 - - - - - - - - 8\n  a b c d e f g h  "
-ObservationString(1) = "Black (x) to play:\n  a b c d e f g h  \n1 - - - - - - - - 1\n2 - - - - - o - - 2\n3 - x - - - o - - 3\n4 - o x o o o - - 4\n5 - - - o x o - - 5\n6 - x x x o o - - 6\n7 - - - - o o - - 7\n8 - - - - - - - - 8\n  a b c d e f g h  "
->>>>>>> c2be1951
-ObservationTensor(0):
-◉◉◉◉◉◉◉◉  ◯◯◯◯◯◯◯◯  ◯◯◯◯◯◯◯◯
-◉◯◉◉◉◯◉◉  ◯◉◯◯◯◯◯◯  ◯◯◯◯◯◉◯◯
-◉◉◯◯◯◯◉◉  ◯◯◉◉◯◉◯◯  ◯◯◯◯◉◯◯◯
-◉◉◯◯◯◯◯◉  ◯◯◯◯◉◉◯◯  ◯◯◉◉◯◯◉◯
-◉◉◉◯◯◯◯◉  ◯◯◯◉◉◉◉◯  ◯◯◯◯◯◯◯◯
-◉◉◉◉◉◯◉◯  ◯◯◯◯◯◉◯◉  ◯◯◯◯◯◯◯◯
-◉◉◉◉◉◯◉◉  ◯◯◯◯◯◉◯◯  ◯◯◯◯◯◯◯◯
-◉◉◉◉◉◉◉◉  ◯◯◯◯◯◯◯◯  ◯◯◯◯◯◯◯◯
-ObservationTensor(1):
-◉◉◉◉◉◉◉◉  ◯◯◯◯◯◯◯◯  ◯◯◯◯◯◯◯◯
-◉◯◉◉◉◯◉◉  ◯◯◯◯◯◉◯◯  ◯◉◯◯◯◯◯◯
-◉◉◯◯◯◯◉◉  ◯◯◯◯◉◯◯◯  ◯◯◉◉◯◉◯◯
-◉◉◯◯◯◯◯◉  ◯◯◉◉◯◯◉◯  ◯◯◯◯◉◉◯◯
-◉◉◉◯◯◯◯◉  ◯◯◯◯◯◯◯◯  ◯◯◯◉◉◉◉◯
-◉◉◉◉◉◯◉◯  ◯◯◯◯◯◯◯◯  ◯◯◯◯◯◉◯◉
-◉◉◉◉◉◯◉◉  ◯◯◯◯◯◯◯◯  ◯◯◯◯◯◉◯◯
-◉◉◉◉◉◉◉◉  ◯◯◯◯◯◯◯◯  ◯◯◯◯◯◯◯◯
-Rewards() = [0.0, 0.0]
-Returns() = [0.0, 0.0]
-<<<<<<< HEAD
-LegalActions() = [5, 11, 12, 17, 22, 23, 25, 31, 33, 34, 39]
-StringLegalActions() = ["f1 (x)", "d2 (x)", "e2 (x)", "b3 (x)", "g3 (x)", "h3 (x)", "b4 (x)", "h4 (x)", "b5 (x)", "c5 (x)", "h5 (x)"]
-
-# Apply action "b4 (x)"
-action: 25
-=======
-LegalActions() = [14, 18, 19, 20, 22, 24, 30, 33, 34, 38, 46, 54, 60, 61, 62]
-StringLegalActions() = ["g2", "c3", "d3", "e3", "g3", "a4", "g4", "b5", "c5", "g5", "g6", "g7", "e8", "f8", "g8"]
-
-# Apply action "c5"
-action: 34
->>>>>>> c2be1951
-
-# State 15
-# White (o) to play:
-#   a b c d e f g h
-# 1 - - - - - - - - 1
-<<<<<<< HEAD
-# 2 - x - - - o - - 2
-# 3 - - x x o x - - 3
-# 4 - x x x x x o - 4
-# 5 - - - x x x x - 5
-# 6 - - - - - x - x 6
-# 7 - - - - - x - - 7
-=======
-# 2 - - - - - o - - 2
-# 3 - x - - - o - - 3
-# 4 - o x o o o - - 4
-# 5 - - x x x o - - 5
-# 6 - x x x o o - - 6
-# 7 - - - - o o - - 7
->>>>>>> c2be1951
-# 8 - - - - - - - - 8
-#   a b c d e f g h
-IsTerminal() = False
-History() = [37, 45, 53, 20, 19, 38, 29, 18, 47, 30, 9, 26, 21, 13, 25]
-HistoryString() = "37 45 53 20 19 38 29 18 47 30 9 26 21 13 25"
+
+# State 48
+#   a b c d e f g h
+# 1 x x x x x x x o 1
+# 2 - x o x x x x x 2
+# 3 x x x o o o x - 3
+# 4 o o o x o - o - 4
+# 5 o o o o x o - - 5
+# 6 o o o o o o x - 6
+# 7 o o o o o o - - 7
+# 8 o o o o o - - - 8
+#   a b c d e f g h
+IsTerminal() = False
+History() = [19, 34, 41, 33, 42, 49, 40, 48, 32, 43, 51, 50, 57, 20, 44, 11, 26, 56, 59, 60, 12, 58, 2, 3, 4, 25, 10, 52, 18, 37, 46, 24, 45, 5, 21, 1, 9, 14, 22, 13, 15, 17, 0, 7, 6, 30, 16, 53]
+HistoryString() = "19 34 41 33 42 49 40 48 32 43 51 50 57 20 44 11 26 56 59 60 12 58 2 3 4 25 10 52 18 37 46 24 45 5 21 1 9 14 22 13 15 17 0 7 6 30 16 53"
+IsChanceNode() = False
+IsSimultaneousNode() = False
+CurrentPlayer() = 0
+InformationStateString(0) = "19 34 41 33 42 49 40 48 32 43 51 50 57 20 44 11 26 56 59 60 12 58 2 3 4 25 10 52 18 37 46 24 45 5 21 1 9 14 22 13 15 17 0 7 6 30 16 53"
+InformationStateString(1) = "19 34 41 33 42 49 40 48 32 43 51 50 57 20 44 11 26 56 59 60 12 58 2 3 4 25 10 52 18 37 46 24 45 5 21 1 9 14 22 13 15 17 0 7 6 30 16 53"
+ObservationString(0) = "  a b c d e f g h  \n1 x x x x x x x o 1\n2 - x o x x x x x 2\n3 x x x o o o x - 3\n4 o o o x o - o - 4\n5 o o o o x o - - 5\n6 o o o o o o x - 6\n7 o o o o o o - - 7\n8 o o o o o - - - 8\n  a b c d e f g h  "
+ObservationString(1) = "  a b c d e f g h  \n1 o o o o o o o x 1\n2 - o x o o o o o 2\n3 o o o x x x o - 3\n4 x x x o x - x - 4\n5 x x x x o x - - 5\n6 x x x x x x o - 6\n7 x x x x x x - - 7\n8 x x x x x - - - 8\n  a b c d e f g h  "
+ObservationTensor(0):
+◯◯◯◯◯◯◯◯  ◉◉◉◉◉◉◉◯  ◯◯◯◯◯◯◯◉
+◉◯◯◯◯◯◯◯  ◯◉◯◉◉◉◉◉  ◯◯◉◯◯◯◯◯
+◯◯◯◯◯◯◯◉  ◉◉◉◯◯◯◉◯  ◯◯◯◉◉◉◯◯
+◯◯◯◯◯◉◯◉  ◯◯◯◉◯◯◯◯  ◉◉◉◯◉◯◉◯
+◯◯◯◯◯◯◉◉  ◯◯◯◯◉◯◯◯  ◉◉◉◉◯◉◯◯
+◯◯◯◯◯◯◯◉  ◯◯◯◯◯◯◉◯  ◉◉◉◉◉◉◯◯
+◯◯◯◯◯◯◉◉  ◯◯◯◯◯◯◯◯  ◉◉◉◉◉◉◯◯
+◯◯◯◯◯◉◉◉  ◯◯◯◯◯◯◯◯  ◉◉◉◉◉◯◯◯
+ObservationTensor(1):
+◯◯◯◯◯◯◯◯  ◯◯◯◯◯◯◯◉  ◉◉◉◉◉◉◉◯
+◉◯◯◯◯◯◯◯  ◯◯◉◯◯◯◯◯  ◯◉◯◉◉◉◉◉
+◯◯◯◯◯◯◯◉  ◯◯◯◉◉◉◯◯  ◉◉◉◯◯◯◉◯
+◯◯◯◯◯◉◯◉  ◉◉◉◯◉◯◉◯  ◯◯◯◉◯◯◯◯
+◯◯◯◯◯◯◉◉  ◉◉◉◉◯◉◯◯  ◯◯◯◯◉◯◯◯
+◯◯◯◯◯◯◯◉  ◉◉◉◉◉◉◯◯  ◯◯◯◯◯◯◉◯
+◯◯◯◯◯◯◉◉  ◉◉◉◉◉◉◯◯  ◯◯◯◯◯◯◯◯
+◯◯◯◯◯◉◉◉  ◉◉◉◉◉◯◯◯  ◯◯◯◯◯◯◯◯
+Rewards() = [0.0, 0.0]
+Returns() = [0.0, 0.0]
+LegalActions() = [29, 38, 39, 54, 61, 62]
+StringLegalActions() = ["f4", "g5", "h5", "g7", "f8", "g8"]
+
+# Apply action "f4"
+action: 29
+
+# State 49
+#   a b c d e f g h
+# 1 x x x x x x x o 1
+# 2 - x o x x x x x 2
+# 3 x x x o x x x - 3
+# 4 o o o x x x o - 4
+# 5 o o o o x o - - 5
+# 6 o o o o o o x - 6
+# 7 o o o o o o - - 7
+# 8 o o o o o - - - 8
+#   a b c d e f g h
+IsTerminal() = False
+History() = [19, 34, 41, 33, 42, 49, 40, 48, 32, 43, 51, 50, 57, 20, 44, 11, 26, 56, 59, 60, 12, 58, 2, 3, 4, 25, 10, 52, 18, 37, 46, 24, 45, 5, 21, 1, 9, 14, 22, 13, 15, 17, 0, 7, 6, 30, 16, 53, 29]
+HistoryString() = "19 34 41 33 42 49 40 48 32 43 51 50 57 20 44 11 26 56 59 60 12 58 2 3 4 25 10 52 18 37 46 24 45 5 21 1 9 14 22 13 15 17 0 7 6 30 16 53 29"
 IsChanceNode() = False
 IsSimultaneousNode() = False
 CurrentPlayer() = 1
-<<<<<<< HEAD
-InformationStateString(0) = "37 45 53 20 19 38 29 18 47 30 9 26 21 13 25"
-InformationStateString(1) = "37 45 53 20 19 38 29 18 47 30 9 26 21 13 25"
-ObservationString(0) = "  a b c d e f g h  \n1 - - - - - - - - 1\n2 - x - - - o - - 2\n3 - - x x o x - - 3\n4 - x x x x x o - 4\n5 - - - x x x x - 5\n6 - - - - - x - x 6\n7 - - - - - x - - 7\n8 - - - - - - - - 8\n  a b c d e f g h  "
-ObservationString(1) = "  a b c d e f g h  \n1 - - - - - - - - 1\n2 - o - - - x - - 2\n3 - - o o x o - - 3\n4 - o o o o o x - 4\n5 - - - o o o o - 5\n6 - - - - - o - o 6\n7 - - - - - o - - 7\n8 - - - - - - - - 8\n  a b c d e f g h  "
-=======
-InformationStateString(0) = "44 43 26 29 45 25 17 52 21 13 37 42 41 53 34"
-InformationStateString(1) = "44 43 26 29 45 25 17 52 21 13 37 42 41 53 34"
-ObservationString(0) = "White (o) to play:\n  a b c d e f g h  \n1 - - - - - - - - 1\n2 - - - - - o - - 2\n3 - x - - - o - - 3\n4 - o x o o o - - 4\n5 - - x x x o - - 5\n6 - x x x o o - - 6\n7 - - - - o o - - 7\n8 - - - - - - - - 8\n  a b c d e f g h  "
-ObservationString(1) = "White (o) to play:\n  a b c d e f g h  \n1 - - - - - - - - 1\n2 - - - - - o - - 2\n3 - x - - - o - - 3\n4 - o x o o o - - 4\n5 - - x x x o - - 5\n6 - x x x o o - - 6\n7 - - - - o o - - 7\n8 - - - - - - - - 8\n  a b c d e f g h  "
->>>>>>> c2be1951
-ObservationTensor(0):
-◉◉◉◉◉◉◉◉  ◯◯◯◯◯◯◯◯  ◯◯◯◯◯◯◯◯
-◉◯◉◉◉◯◉◉  ◯◉◯◯◯◯◯◯  ◯◯◯◯◯◉◯◯
-◉◉◯◯◯◯◉◉  ◯◯◉◉◯◉◯◯  ◯◯◯◯◉◯◯◯
-◉◯◯◯◯◯◯◉  ◯◉◉◉◉◉◯◯  ◯◯◯◯◯◯◉◯
-◉◉◉◯◯◯◯◉  ◯◯◯◉◉◉◉◯  ◯◯◯◯◯◯◯◯
-◉◉◉◉◉◯◉◯  ◯◯◯◯◯◉◯◉  ◯◯◯◯◯◯◯◯
-◉◉◉◉◉◯◉◉  ◯◯◯◯◯◉◯◯  ◯◯◯◯◯◯◯◯
-◉◉◉◉◉◉◉◉  ◯◯◯◯◯◯◯◯  ◯◯◯◯◯◯◯◯
-ObservationTensor(1):
-◉◉◉◉◉◉◉◉  ◯◯◯◯◯◯◯◯  ◯◯◯◯◯◯◯◯
-◉◯◉◉◉◯◉◉  ◯◯◯◯◯◉◯◯  ◯◉◯◯◯◯◯◯
-◉◉◯◯◯◯◉◉  ◯◯◯◯◉◯◯◯  ◯◯◉◉◯◉◯◯
-◉◯◯◯◯◯◯◉  ◯◯◯◯◯◯◉◯  ◯◉◉◉◉◉◯◯
-◉◉◉◯◯◯◯◉  ◯◯◯◯◯◯◯◯  ◯◯◯◉◉◉◉◯
-◉◉◉◉◉◯◉◯  ◯◯◯◯◯◯◯◯  ◯◯◯◯◯◉◯◉
-◉◉◉◉◉◯◉◉  ◯◯◯◯◯◯◯◯  ◯◯◯◯◯◉◯◯
-◉◉◉◉◉◉◉◉  ◯◯◯◯◯◯◯◯  ◯◯◯◯◯◯◯◯
-Rewards() = [0.0, 0.0]
-Returns() = [0.0, 0.0]
-<<<<<<< HEAD
-LegalActions() = [12, 17, 22, 24, 34, 44, 46, 61]
-StringLegalActions() = ["e2 (o)", "b3 (o)", "g3 (o)", "a4 (o)", "c5 (o)", "e6 (o)", "g6 (o)", "f8 (o)"]
-
-# Apply action "e6 (o)"
-action: 44
-=======
-LegalActions() = [8, 9, 33, 40, 48, 49, 50, 51]
-StringLegalActions() = ["a2", "b2", "b5", "a6", "a7", "b7", "c7", "d7"]
+InformationStateString(0) = "19 34 41 33 42 49 40 48 32 43 51 50 57 20 44 11 26 56 59 60 12 58 2 3 4 25 10 52 18 37 46 24 45 5 21 1 9 14 22 13 15 17 0 7 6 30 16 53 29"
+InformationStateString(1) = "19 34 41 33 42 49 40 48 32 43 51 50 57 20 44 11 26 56 59 60 12 58 2 3 4 25 10 52 18 37 46 24 45 5 21 1 9 14 22 13 15 17 0 7 6 30 16 53 29"
+ObservationString(0) = "  a b c d e f g h  \n1 x x x x x x x o 1\n2 - x o x x x x x 2\n3 x x x o x x x - 3\n4 o o o x x x o - 4\n5 o o o o x o - - 5\n6 o o o o o o x - 6\n7 o o o o o o - - 7\n8 o o o o o - - - 8\n  a b c d e f g h  "
+ObservationString(1) = "  a b c d e f g h  \n1 o o o o o o o x 1\n2 - o x o o o o o 2\n3 o o o x o o o - 3\n4 x x x o o o x - 4\n5 x x x x o x - - 5\n6 x x x x x x o - 6\n7 x x x x x x - - 7\n8 x x x x x - - - 8\n  a b c d e f g h  "
+ObservationTensor(0):
+◯◯◯◯◯◯◯◯  ◉◉◉◉◉◉◉◯  ◯◯◯◯◯◯◯◉
+◉◯◯◯◯◯◯◯  ◯◉◯◉◉◉◉◉  ◯◯◉◯◯◯◯◯
+◯◯◯◯◯◯◯◉  ◉◉◉◯◉◉◉◯  ◯◯◯◉◯◯◯◯
+◯◯◯◯◯◯◯◉  ◯◯◯◉◉◉◯◯  ◉◉◉◯◯◯◉◯
+◯◯◯◯◯◯◉◉  ◯◯◯◯◉◯◯◯  ◉◉◉◉◯◉◯◯
+◯◯◯◯◯◯◯◉  ◯◯◯◯◯◯◉◯  ◉◉◉◉◉◉◯◯
+◯◯◯◯◯◯◉◉  ◯◯◯◯◯◯◯◯  ◉◉◉◉◉◉◯◯
+◯◯◯◯◯◉◉◉  ◯◯◯◯◯◯◯◯  ◉◉◉◉◉◯◯◯
+ObservationTensor(1):
+◯◯◯◯◯◯◯◯  ◯◯◯◯◯◯◯◉  ◉◉◉◉◉◉◉◯
+◉◯◯◯◯◯◯◯  ◯◯◉◯◯◯◯◯  ◯◉◯◉◉◉◉◉
+◯◯◯◯◯◯◯◉  ◯◯◯◉◯◯◯◯  ◉◉◉◯◉◉◉◯
+◯◯◯◯◯◯◯◉  ◉◉◉◯◯◯◉◯  ◯◯◯◉◉◉◯◯
+◯◯◯◯◯◯◉◉  ◉◉◉◉◯◉◯◯  ◯◯◯◯◉◯◯◯
+◯◯◯◯◯◯◯◉  ◉◉◉◉◉◉◯◯  ◯◯◯◯◯◯◉◯
+◯◯◯◯◯◯◉◉  ◉◉◉◉◉◉◯◯  ◯◯◯◯◯◯◯◯
+◯◯◯◯◯◉◉◉  ◉◉◉◉◉◯◯◯  ◯◯◯◯◯◯◯◯
+Rewards() = [0.0, 0.0]
+Returns() = [0.0, 0.0]
+LegalActions() = [8, 23, 39, 47, 55]
+StringLegalActions() = ["a2", "h3", "h5", "h6", "h7"]
 
 # Apply action "a2"
 action: 8
->>>>>>> c2be1951
-
-# State 16
-# Black (x) to play:
-#   a b c d e f g h
-# 1 - - - - - - - - 1
-# 2 - x - - - o - - 2
-# 3 - - x x o x - - 3
-# 4 - x x x o x o - 4
-# 5 - - - x o o x - 5
-# 6 - - - - o x - x 6
-# 7 - - - - - x - - 7
-# 8 - - - - - - - - 8
-#   a b c d e f g h
-IsTerminal() = False
-History() = [37, 45, 53, 20, 19, 38, 29, 18, 47, 30, 9, 26, 21, 13, 25, 44]
-HistoryString() = "37 45 53 20 19 38 29 18 47 30 9 26 21 13 25 44"
-IsChanceNode() = False
-IsSimultaneousNode() = False
-CurrentPlayer() = 0
-<<<<<<< HEAD
-InformationStateString(0) = "37 45 53 20 19 38 29 18 47 30 9 26 21 13 25 44"
-InformationStateString(1) = "37 45 53 20 19 38 29 18 47 30 9 26 21 13 25 44"
-ObservationString(0) = "  a b c d e f g h  \n1 - - - - - - - - 1\n2 - x - - - o - - 2\n3 - - x x o x - - 3\n4 - x x x o x o - 4\n5 - - - x o o x - 5\n6 - - - - o x - x 6\n7 - - - - - x - - 7\n8 - - - - - - - - 8\n  a b c d e f g h  "
-ObservationString(1) = "  a b c d e f g h  \n1 - - - - - - - - 1\n2 - o - - - x - - 2\n3 - - o o x o - - 3\n4 - o o o x o x - 4\n5 - - - o x x o - 5\n6 - - - - x o - o 6\n7 - - - - - o - - 7\n8 - - - - - - - - 8\n  a b c d e f g h  "
-=======
-InformationStateString(0) = "44 43 26 29 45 25 17 52 21 13 37 42 41 53 34 8"
-InformationStateString(1) = "44 43 26 29 45 25 17 52 21 13 37 42 41 53 34 8"
-ObservationString(0) = "Black (x) to play:\n  a b c d e f g h  \n1 - - - - - - - - 1\n2 o - - - - o - - 2\n3 - o - - - o - - 3\n4 - o o o o o - - 4\n5 - - x o x o - - 5\n6 - x x x o o - - 6\n7 - - - - o o - - 7\n8 - - - - - - - - 8\n  a b c d e f g h  "
-ObservationString(1) = "Black (x) to play:\n  a b c d e f g h  \n1 - - - - - - - - 1\n2 o - - - - o - - 2\n3 - o - - - o - - 3\n4 - o o o o o - - 4\n5 - - x o x o - - 5\n6 - x x x o o - - 6\n7 - - - - o o - - 7\n8 - - - - - - - - 8\n  a b c d e f g h  "
->>>>>>> c2be1951
-ObservationTensor(0):
-◉◉◉◉◉◉◉◉  ◯◯◯◯◯◯◯◯  ◯◯◯◯◯◯◯◯
-◉◯◉◉◉◯◉◉  ◯◉◯◯◯◯◯◯  ◯◯◯◯◯◉◯◯
-◉◉◯◯◯◯◉◉  ◯◯◉◉◯◉◯◯  ◯◯◯◯◉◯◯◯
-◉◯◯◯◯◯◯◉  ◯◉◉◉◯◉◯◯  ◯◯◯◯◉◯◉◯
-◉◉◉◯◯◯◯◉  ◯◯◯◉◯◯◉◯  ◯◯◯◯◉◉◯◯
-◉◉◉◉◯◯◉◯  ◯◯◯◯◯◉◯◉  ◯◯◯◯◉◯◯◯
-◉◉◉◉◉◯◉◉  ◯◯◯◯◯◉◯◯  ◯◯◯◯◯◯◯◯
-◉◉◉◉◉◉◉◉  ◯◯◯◯◯◯◯◯  ◯◯◯◯◯◯◯◯
-ObservationTensor(1):
-◉◉◉◉◉◉◉◉  ◯◯◯◯◯◯◯◯  ◯◯◯◯◯◯◯◯
-◉◯◉◉◉◯◉◉  ◯◯◯◯◯◉◯◯  ◯◉◯◯◯◯◯◯
-◉◉◯◯◯◯◉◉  ◯◯◯◯◉◯◯◯  ◯◯◉◉◯◉◯◯
-◉◯◯◯◯◯◯◉  ◯◯◯◯◉◯◉◯  ◯◉◉◉◯◉◯◯
-◉◉◉◯◯◯◯◉  ◯◯◯◯◉◉◯◯  ◯◯◯◉◯◯◉◯
-◉◉◉◉◯◯◉◯  ◯◯◯◯◉◯◯◯  ◯◯◯◯◯◉◯◉
-◉◉◉◉◉◯◉◉  ◯◯◯◯◯◯◯◯  ◯◯◯◯◯◉◯◯
-◉◉◉◉◉◉◉◉  ◯◯◯◯◯◯◯◯  ◯◯◯◯◯◯◯◯
-Rewards() = [0.0, 0.0]
-Returns() = [0.0, 0.0]
-<<<<<<< HEAD
-LegalActions() = [5, 6, 11, 22, 31, 39, 43, 46]
-StringLegalActions() = ["f1 (x)", "g1 (x)", "d2 (x)", "g3 (x)", "h4 (x)", "h5 (x)", "d6 (x)", "g6 (x)"]
-
-# Apply action "h4 (x)"
-action: 31
-=======
-LegalActions() = [14, 16, 18, 19, 20, 22, 38, 46, 54, 60, 61]
-StringLegalActions() = ["g2", "a3", "c3", "d3", "e3", "g3", "g5", "g6", "g7", "e8", "f8"]
-
-# Apply action "a3"
-action: 16
->>>>>>> c2be1951
-
-# State 17
-# White (o) to play:
-#   a b c d e f g h
-# 1 - - - - - - - - 1
-<<<<<<< HEAD
-# 2 - x - - - o - - 2
-# 3 - - x x o x - - 3
-# 4 - x x x o x x x 4
-# 5 - - - x o o x - 5
-# 6 - - - - o x - x 6
-# 7 - - - - - x - - 7
-=======
-# 2 o - - - - o - - 2
-# 3 x o - - - o - - 3
-# 4 - x o o o o - - 4
-# 5 - - x o x o - - 5
-# 6 - x x x o o - - 6
-# 7 - - - - o o - - 7
->>>>>>> c2be1951
-# 8 - - - - - - - - 8
-#   a b c d e f g h
-IsTerminal() = False
-History() = [37, 45, 53, 20, 19, 38, 29, 18, 47, 30, 9, 26, 21, 13, 25, 44, 31]
-HistoryString() = "37 45 53 20 19 38 29 18 47 30 9 26 21 13 25 44 31"
+
+# State 50
+#   a b c d e f g h
+# 1 x x x x x x x o 1
+# 2 o o o x x x x x 2
+# 3 o o x o x x x - 3
+# 4 o o o x x x o - 4
+# 5 o o o o x o - - 5
+# 6 o o o o o o x - 6
+# 7 o o o o o o - - 7
+# 8 o o o o o - - - 8
+#   a b c d e f g h
+IsTerminal() = False
+History() = [19, 34, 41, 33, 42, 49, 40, 48, 32, 43, 51, 50, 57, 20, 44, 11, 26, 56, 59, 60, 12, 58, 2, 3, 4, 25, 10, 52, 18, 37, 46, 24, 45, 5, 21, 1, 9, 14, 22, 13, 15, 17, 0, 7, 6, 30, 16, 53, 29, 8]
+HistoryString() = "19 34 41 33 42 49 40 48 32 43 51 50 57 20 44 11 26 56 59 60 12 58 2 3 4 25 10 52 18 37 46 24 45 5 21 1 9 14 22 13 15 17 0 7 6 30 16 53 29 8"
+IsChanceNode() = False
+IsSimultaneousNode() = False
+CurrentPlayer() = 0
+InformationStateString(0) = "19 34 41 33 42 49 40 48 32 43 51 50 57 20 44 11 26 56 59 60 12 58 2 3 4 25 10 52 18 37 46 24 45 5 21 1 9 14 22 13 15 17 0 7 6 30 16 53 29 8"
+InformationStateString(1) = "19 34 41 33 42 49 40 48 32 43 51 50 57 20 44 11 26 56 59 60 12 58 2 3 4 25 10 52 18 37 46 24 45 5 21 1 9 14 22 13 15 17 0 7 6 30 16 53 29 8"
+ObservationString(0) = "  a b c d e f g h  \n1 x x x x x x x o 1\n2 o o o x x x x x 2\n3 o o x o x x x - 3\n4 o o o x x x o - 4\n5 o o o o x o - - 5\n6 o o o o o o x - 6\n7 o o o o o o - - 7\n8 o o o o o - - - 8\n  a b c d e f g h  "
+ObservationString(1) = "  a b c d e f g h  \n1 o o o o o o o x 1\n2 x x x o o o o o 2\n3 x x o x o o o - 3\n4 x x x o o o x - 4\n5 x x x x o x - - 5\n6 x x x x x x o - 6\n7 x x x x x x - - 7\n8 x x x x x - - - 8\n  a b c d e f g h  "
+ObservationTensor(0):
+◯◯◯◯◯◯◯◯  ◉◉◉◉◉◉◉◯  ◯◯◯◯◯◯◯◉
+◯◯◯◯◯◯◯◯  ◯◯◯◉◉◉◉◉  ◉◉◉◯◯◯◯◯
+◯◯◯◯◯◯◯◉  ◯◯◉◯◉◉◉◯  ◉◉◯◉◯◯◯◯
+◯◯◯◯◯◯◯◉  ◯◯◯◉◉◉◯◯  ◉◉◉◯◯◯◉◯
+◯◯◯◯◯◯◉◉  ◯◯◯◯◉◯◯◯  ◉◉◉◉◯◉◯◯
+◯◯◯◯◯◯◯◉  ◯◯◯◯◯◯◉◯  ◉◉◉◉◉◉◯◯
+◯◯◯◯◯◯◉◉  ◯◯◯◯◯◯◯◯  ◉◉◉◉◉◉◯◯
+◯◯◯◯◯◉◉◉  ◯◯◯◯◯◯◯◯  ◉◉◉◉◉◯◯◯
+ObservationTensor(1):
+◯◯◯◯◯◯◯◯  ◯◯◯◯◯◯◯◉  ◉◉◉◉◉◉◉◯
+◯◯◯◯◯◯◯◯  ◉◉◉◯◯◯◯◯  ◯◯◯◉◉◉◉◉
+◯◯◯◯◯◯◯◉  ◉◉◯◉◯◯◯◯  ◯◯◉◯◉◉◉◯
+◯◯◯◯◯◯◯◉  ◉◉◉◯◯◯◉◯  ◯◯◯◉◉◉◯◯
+◯◯◯◯◯◯◉◉  ◉◉◉◉◯◉◯◯  ◯◯◯◯◉◯◯◯
+◯◯◯◯◯◯◯◉  ◉◉◉◉◉◉◯◯  ◯◯◯◯◯◯◉◯
+◯◯◯◯◯◯◉◉  ◉◉◉◉◉◉◯◯  ◯◯◯◯◯◯◯◯
+◯◯◯◯◯◉◉◉  ◉◉◉◉◉◯◯◯  ◯◯◯◯◯◯◯◯
+Rewards() = [0.0, 0.0]
+Returns() = [0.0, 0.0]
+LegalActions() = [31, 38, 39, 54, 61]
+StringLegalActions() = ["h4", "g5", "h5", "g7", "f8"]
+
+# Apply action "g7"
+action: 54
+
+# State 51
+#   a b c d e f g h
+# 1 x x x x x x x o 1
+# 2 o o o x x x x x 2
+# 3 o o x o x x x - 3
+# 4 o o o x x x o - 4
+# 5 o o o o x o - - 5
+# 6 o o o o o x x - 6
+# 7 o o o o o o x - 7
+# 8 o o o o o - - - 8
+#   a b c d e f g h
+IsTerminal() = False
+History() = [19, 34, 41, 33, 42, 49, 40, 48, 32, 43, 51, 50, 57, 20, 44, 11, 26, 56, 59, 60, 12, 58, 2, 3, 4, 25, 10, 52, 18, 37, 46, 24, 45, 5, 21, 1, 9, 14, 22, 13, 15, 17, 0, 7, 6, 30, 16, 53, 29, 8, 54]
+HistoryString() = "19 34 41 33 42 49 40 48 32 43 51 50 57 20 44 11 26 56 59 60 12 58 2 3 4 25 10 52 18 37 46 24 45 5 21 1 9 14 22 13 15 17 0 7 6 30 16 53 29 8 54"
 IsChanceNode() = False
 IsSimultaneousNode() = False
 CurrentPlayer() = 1
-<<<<<<< HEAD
-InformationStateString(0) = "37 45 53 20 19 38 29 18 47 30 9 26 21 13 25 44 31"
-InformationStateString(1) = "37 45 53 20 19 38 29 18 47 30 9 26 21 13 25 44 31"
-ObservationString(0) = "  a b c d e f g h  \n1 - - - - - - - - 1\n2 - x - - - o - - 2\n3 - - x x o x - - 3\n4 - x x x o x x x 4\n5 - - - x o o x - 5\n6 - - - - o x - x 6\n7 - - - - - x - - 7\n8 - - - - - - - - 8\n  a b c d e f g h  "
-ObservationString(1) = "  a b c d e f g h  \n1 - - - - - - - - 1\n2 - o - - - x - - 2\n3 - - o o x o - - 3\n4 - o o o x o o o 4\n5 - - - o x x o - 5\n6 - - - - x o - o 6\n7 - - - - - o - - 7\n8 - - - - - - - - 8\n  a b c d e f g h  "
-=======
-InformationStateString(0) = "44 43 26 29 45 25 17 52 21 13 37 42 41 53 34 8 16"
-InformationStateString(1) = "44 43 26 29 45 25 17 52 21 13 37 42 41 53 34 8 16"
-ObservationString(0) = "White (o) to play:\n  a b c d e f g h  \n1 - - - - - - - - 1\n2 o - - - - o - - 2\n3 x o - - - o - - 3\n4 - x o o o o - - 4\n5 - - x o x o - - 5\n6 - x x x o o - - 6\n7 - - - - o o - - 7\n8 - - - - - - - - 8\n  a b c d e f g h  "
-ObservationString(1) = "White (o) to play:\n  a b c d e f g h  \n1 - - - - - - - - 1\n2 o - - - - o - - 2\n3 x o - - - o - - 3\n4 - x o o o o - - 4\n5 - - x o x o - - 5\n6 - x x x o o - - 6\n7 - - - - o o - - 7\n8 - - - - - - - - 8\n  a b c d e f g h  "
->>>>>>> c2be1951
-ObservationTensor(0):
-◉◉◉◉◉◉◉◉  ◯◯◯◯◯◯◯◯  ◯◯◯◯◯◯◯◯
-◉◯◉◉◉◯◉◉  ◯◉◯◯◯◯◯◯  ◯◯◯◯◯◉◯◯
-◉◉◯◯◯◯◉◉  ◯◯◉◉◯◉◯◯  ◯◯◯◯◉◯◯◯
-◉◯◯◯◯◯◯◯  ◯◉◉◉◯◉◉◉  ◯◯◯◯◉◯◯◯
-◉◉◉◯◯◯◯◉  ◯◯◯◉◯◯◉◯  ◯◯◯◯◉◉◯◯
-◉◉◉◉◯◯◉◯  ◯◯◯◯◯◉◯◉  ◯◯◯◯◉◯◯◯
-◉◉◉◉◉◯◉◉  ◯◯◯◯◯◉◯◯  ◯◯◯◯◯◯◯◯
-◉◉◉◉◉◉◉◉  ◯◯◯◯◯◯◯◯  ◯◯◯◯◯◯◯◯
-ObservationTensor(1):
-◉◉◉◉◉◉◉◉  ◯◯◯◯◯◯◯◯  ◯◯◯◯◯◯◯◯
-◉◯◉◉◉◯◉◉  ◯◯◯◯◯◉◯◯  ◯◉◯◯◯◯◯◯
-◉◉◯◯◯◯◉◉  ◯◯◯◯◉◯◯◯  ◯◯◉◉◯◉◯◯
-◉◯◯◯◯◯◯◯  ◯◯◯◯◉◯◯◯  ◯◉◉◉◯◉◉◉
-◉◉◉◯◯◯◯◉  ◯◯◯◯◉◉◯◯  ◯◯◯◉◯◯◉◯
-◉◉◉◉◯◯◉◯  ◯◯◯◯◉◯◯◯  ◯◯◯◯◯◉◯◉
-◉◉◉◉◉◯◉◉  ◯◯◯◯◯◯◯◯  ◯◯◯◯◯◉◯◯
-◉◉◉◉◉◉◉◉  ◯◯◯◯◯◯◯◯  ◯◯◯◯◯◯◯◯
-Rewards() = [0.0, 0.0]
-Returns() = [0.0, 0.0]
-<<<<<<< HEAD
-LegalActions() = [0, 10, 14, 17, 22, 23, 24, 34, 39, 42, 46, 54, 61, 62]
-StringLegalActions() = ["a1 (o)", "c2 (o)", "g2 (o)", "b3 (o)", "g3 (o)", "h3 (o)", "a4 (o)", "c5 (o)", "h5 (o)", "c6 (o)", "g6 (o)", "g7 (o)", "f8 (o)", "g8 (o)"]
-
-# Apply action "c2 (o)"
-action: 10
-=======
-LegalActions() = [24, 33, 40, 48, 49, 50, 51]
-StringLegalActions() = ["a4", "b5", "a6", "a7", "b7", "c7", "d7"]
-
-# Apply action "c7"
-action: 50
->>>>>>> c2be1951
-
-# State 18
-# Black (x) to play:
-#   a b c d e f g h
-# 1 - - - - - - - - 1
-# 2 - x o - - o - - 2
-# 3 - - x o o x - - 3
-# 4 - x x x o x x x 4
-# 5 - - - x o o x - 5
-# 6 - - - - o x - x 6
-# 7 - - - - - x - - 7
-# 8 - - - - - - - - 8
-#   a b c d e f g h
-IsTerminal() = False
-History() = [37, 45, 53, 20, 19, 38, 29, 18, 47, 30, 9, 26, 21, 13, 25, 44, 31, 10]
-HistoryString() = "37 45 53 20 19 38 29 18 47 30 9 26 21 13 25 44 31 10"
-IsChanceNode() = False
-IsSimultaneousNode() = False
-CurrentPlayer() = 0
-<<<<<<< HEAD
-InformationStateString(0) = "37 45 53 20 19 38 29 18 47 30 9 26 21 13 25 44 31 10"
-InformationStateString(1) = "37 45 53 20 19 38 29 18 47 30 9 26 21 13 25 44 31 10"
-ObservationString(0) = "  a b c d e f g h  \n1 - - - - - - - - 1\n2 - x o - - o - - 2\n3 - - x o o x - - 3\n4 - x x x o x x x 4\n5 - - - x o o x - 5\n6 - - - - o x - x 6\n7 - - - - - x - - 7\n8 - - - - - - - - 8\n  a b c d e f g h  "
-ObservationString(1) = "  a b c d e f g h  \n1 - - - - - - - - 1\n2 - o x - - x - - 2\n3 - - o x x o - - 3\n4 - o o o x o o o 4\n5 - - - o x x o - 5\n6 - - - - x o - o 6\n7 - - - - - o - - 7\n8 - - - - - - - - 8\n  a b c d e f g h  "
-=======
-InformationStateString(0) = "44 43 26 29 45 25 17 52 21 13 37 42 41 53 34 8 16 50"
-InformationStateString(1) = "44 43 26 29 45 25 17 52 21 13 37 42 41 53 34 8 16 50"
-ObservationString(0) = "Black (x) to play:\n  a b c d e f g h  \n1 - - - - - - - - 1\n2 o - - - - o - - 2\n3 x o - - - o - - 3\n4 - x o o o o - - 4\n5 - - o o o o - - 5\n6 - x o o o o - - 6\n7 - - o - o o - - 7\n8 - - - - - - - - 8\n  a b c d e f g h  "
-ObservationString(1) = "Black (x) to play:\n  a b c d e f g h  \n1 - - - - - - - - 1\n2 o - - - - o - - 2\n3 x o - - - o - - 3\n4 - x o o o o - - 4\n5 - - o o o o - - 5\n6 - x o o o o - - 6\n7 - - o - o o - - 7\n8 - - - - - - - - 8\n  a b c d e f g h  "
->>>>>>> c2be1951
-ObservationTensor(0):
-◉◉◉◉◉◉◉◉  ◯◯◯◯◯◯◯◯  ◯◯◯◯◯◯◯◯
-◉◯◯◉◉◯◉◉  ◯◉◯◯◯◯◯◯  ◯◯◉◯◯◉◯◯
-◉◉◯◯◯◯◉◉  ◯◯◉◯◯◉◯◯  ◯◯◯◉◉◯◯◯
-◉◯◯◯◯◯◯◯  ◯◉◉◉◯◉◉◉  ◯◯◯◯◉◯◯◯
-◉◉◉◯◯◯◯◉  ◯◯◯◉◯◯◉◯  ◯◯◯◯◉◉◯◯
-◉◉◉◉◯◯◉◯  ◯◯◯◯◯◉◯◉  ◯◯◯◯◉◯◯◯
-◉◉◉◉◉◯◉◉  ◯◯◯◯◯◉◯◯  ◯◯◯◯◯◯◯◯
-◉◉◉◉◉◉◉◉  ◯◯◯◯◯◯◯◯  ◯◯◯◯◯◯◯◯
-ObservationTensor(1):
-◉◉◉◉◉◉◉◉  ◯◯◯◯◯◯◯◯  ◯◯◯◯◯◯◯◯
-◉◯◯◉◉◯◉◉  ◯◯◉◯◯◉◯◯  ◯◉◯◯◯◯◯◯
-◉◉◯◯◯◯◉◉  ◯◯◯◉◉◯◯◯  ◯◯◉◯◯◉◯◯
-◉◯◯◯◯◯◯◯  ◯◯◯◯◉◯◯◯  ◯◉◉◉◯◉◉◉
-◉◉◉◯◯◯◯◉  ◯◯◯◯◉◉◯◯  ◯◯◯◉◯◯◉◯
-◉◉◉◉◯◯◉◯  ◯◯◯◯◉◯◯◯  ◯◯◯◯◯◉◯◉
-◉◉◉◉◉◯◉◉  ◯◯◯◯◯◯◯◯  ◯◯◯◯◯◉◯◯
-◉◉◉◉◉◉◉◉  ◯◯◯◯◯◯◯◯  ◯◯◯◯◯◯◯◯
-Rewards() = [0.0, 0.0]
-Returns() = [0.0, 0.0]
-<<<<<<< HEAD
-LegalActions() = [2, 5, 6, 11, 12, 43, 51]
-StringLegalActions() = ["c1 (x)", "f1 (x)", "g1 (x)", "d2 (x)", "e2 (x)", "d6 (x)", "d7 (x)"]
-
-# Apply action "e2 (x)"
-action: 12
-=======
-LegalActions() = [0, 9, 18, 20, 30, 46, 59, 61]
-StringLegalActions() = ["a1", "b2", "c3", "e3", "g4", "g6", "d8", "f8"]
-
-# Apply action "a1"
-action: 0
->>>>>>> c2be1951
-
-# State 19
-# White (o) to play:
-#   a b c d e f g h
-<<<<<<< HEAD
-# 1 - - - - - - - - 1
-# 2 - x o - x o - - 2
-# 3 - - x x o x - - 3
-# 4 - x x x o x x x 4
-# 5 - - - x o o x - 5
-# 6 - - - - o x - x 6
-# 7 - - - - - x - - 7
-=======
-# 1 x - - - - - - - 1
-# 2 x - - - - o - - 2
-# 3 x o - - - o - - 3
-# 4 - x o o o o - - 4
-# 5 - - o o o o - - 5
-# 6 - x o o o o - - 6
-# 7 - - o - o o - - 7
->>>>>>> c2be1951
-# 8 - - - - - - - - 8
-#   a b c d e f g h
-IsTerminal() = False
-History() = [37, 45, 53, 20, 19, 38, 29, 18, 47, 30, 9, 26, 21, 13, 25, 44, 31, 10, 12]
-HistoryString() = "37 45 53 20 19 38 29 18 47 30 9 26 21 13 25 44 31 10 12"
-IsChanceNode() = False
-IsSimultaneousNode() = False
-CurrentPlayer() = 1
-<<<<<<< HEAD
-InformationStateString(0) = "37 45 53 20 19 38 29 18 47 30 9 26 21 13 25 44 31 10 12"
-InformationStateString(1) = "37 45 53 20 19 38 29 18 47 30 9 26 21 13 25 44 31 10 12"
-ObservationString(0) = "  a b c d e f g h  \n1 - - - - - - - - 1\n2 - x o - x o - - 2\n3 - - x x o x - - 3\n4 - x x x o x x x 4\n5 - - - x o o x - 5\n6 - - - - o x - x 6\n7 - - - - - x - - 7\n8 - - - - - - - - 8\n  a b c d e f g h  "
-ObservationString(1) = "  a b c d e f g h  \n1 - - - - - - - - 1\n2 - o x - o x - - 2\n3 - - o o x o - - 3\n4 - o o o x o o o 4\n5 - - - o x x o - 5\n6 - - - - x o - o 6\n7 - - - - - o - - 7\n8 - - - - - - - - 8\n  a b c d e f g h  "
-=======
-InformationStateString(0) = "44 43 26 29 45 25 17 52 21 13 37 42 41 53 34 8 16 50 0"
-InformationStateString(1) = "44 43 26 29 45 25 17 52 21 13 37 42 41 53 34 8 16 50 0"
-ObservationString(0) = "White (o) to play:\n  a b c d e f g h  \n1 x - - - - - - - 1\n2 x - - - - o - - 2\n3 x o - - - o - - 3\n4 - x o o o o - - 4\n5 - - o o o o - - 5\n6 - x o o o o - - 6\n7 - - o - o o - - 7\n8 - - - - - - - - 8\n  a b c d e f g h  "
-ObservationString(1) = "White (o) to play:\n  a b c d e f g h  \n1 x - - - - - - - 1\n2 x - - - - o - - 2\n3 x o - - - o - - 3\n4 - x o o o o - - 4\n5 - - o o o o - - 5\n6 - x o o o o - - 6\n7 - - o - o o - - 7\n8 - - - - - - - - 8\n  a b c d e f g h  "
->>>>>>> c2be1951
-ObservationTensor(0):
-◉◉◉◉◉◉◉◉  ◯◯◯◯◯◯◯◯  ◯◯◯◯◯◯◯◯
-◉◯◯◉◯◯◉◉  ◯◉◯◯◉◯◯◯  ◯◯◉◯◯◉◯◯
-◉◉◯◯◯◯◉◉  ◯◯◉◉◯◉◯◯  ◯◯◯◯◉◯◯◯
-◉◯◯◯◯◯◯◯  ◯◉◉◉◯◉◉◉  ◯◯◯◯◉◯◯◯
-◉◉◉◯◯◯◯◉  ◯◯◯◉◯◯◉◯  ◯◯◯◯◉◉◯◯
-◉◉◉◉◯◯◉◯  ◯◯◯◯◯◉◯◉  ◯◯◯◯◉◯◯◯
-◉◉◉◉◉◯◉◉  ◯◯◯◯◯◉◯◯  ◯◯◯◯◯◯◯◯
-◉◉◉◉◉◉◉◉  ◯◯◯◯◯◯◯◯  ◯◯◯◯◯◯◯◯
-ObservationTensor(1):
-◉◉◉◉◉◉◉◉  ◯◯◯◯◯◯◯◯  ◯◯◯◯◯◯◯◯
-◉◯◯◉◯◯◉◉  ◯◯◉◯◯◉◯◯  ◯◉◯◯◉◯◯◯
-◉◉◯◯◯◯◉◉  ◯◯◯◯◉◯◯◯  ◯◯◉◉◯◉◯◯
-◉◯◯◯◯◯◯◯  ◯◯◯◯◉◯◯◯  ◯◉◉◉◯◉◉◉
-◉◉◉◯◯◯◯◉  ◯◯◯◯◉◉◯◯  ◯◯◯◉◯◯◉◯
-◉◉◉◉◯◯◉◯  ◯◯◯◯◉◯◯◯  ◯◯◯◯◯◉◯◉
-◉◉◉◉◉◯◉◉  ◯◯◯◯◯◯◯◯  ◯◯◯◯◯◉◯◯
-◉◉◉◉◉◉◉◉  ◯◯◯◯◯◯◯◯  ◯◯◯◯◯◯◯◯
-Rewards() = [0.0, 0.0]
-Returns() = [0.0, 0.0]
-<<<<<<< HEAD
-LegalActions() = [0, 4, 8, 11, 14, 17, 22, 23, 24, 34, 39, 42, 46, 54, 61, 62]
-StringLegalActions() = ["a1 (o)", "e1 (o)", "a2 (o)", "d2 (o)", "g2 (o)", "b3 (o)", "g3 (o)", "h3 (o)", "a4 (o)", "c5 (o)", "h5 (o)", "c6 (o)", "g6 (o)", "g7 (o)", "f8 (o)", "g8 (o)"]
-
-# Apply action "g2 (o)"
-action: 14
-=======
-LegalActions() = [24, 32, 33, 40, 48]
-StringLegalActions() = ["a4", "a5", "b5", "a6", "a7"]
-
-# Apply action "a7"
-action: 48
->>>>>>> c2be1951
-
-# State 20
-# Black (x) to play:
-#   a b c d e f g h
-# 1 - - - - - - - - 1
-# 2 - x o - x o o - 2
-# 3 - - x x o o - - 3
-# 4 - x x x o x x x 4
-# 5 - - - x o o x - 5
-# 6 - - - - o x - x 6
-# 7 - - - - - x - - 7
-# 8 - - - - - - - - 8
-#   a b c d e f g h
-IsTerminal() = False
-History() = [37, 45, 53, 20, 19, 38, 29, 18, 47, 30, 9, 26, 21, 13, 25, 44, 31, 10, 12, 14]
-HistoryString() = "37 45 53 20 19 38 29 18 47 30 9 26 21 13 25 44 31 10 12 14"
-IsChanceNode() = False
-IsSimultaneousNode() = False
-CurrentPlayer() = 0
-<<<<<<< HEAD
-InformationStateString(0) = "37 45 53 20 19 38 29 18 47 30 9 26 21 13 25 44 31 10 12 14"
-InformationStateString(1) = "37 45 53 20 19 38 29 18 47 30 9 26 21 13 25 44 31 10 12 14"
-ObservationString(0) = "  a b c d e f g h  \n1 - - - - - - - - 1\n2 - x o - x o o - 2\n3 - - x x o o - - 3\n4 - x x x o x x x 4\n5 - - - x o o x - 5\n6 - - - - o x - x 6\n7 - - - - - x - - 7\n8 - - - - - - - - 8\n  a b c d e f g h  "
-ObservationString(1) = "  a b c d e f g h  \n1 - - - - - - - - 1\n2 - o x - o x x - 2\n3 - - o o x x - - 3\n4 - o o o x o o o 4\n5 - - - o x x o - 5\n6 - - - - x o - o 6\n7 - - - - - o - - 7\n8 - - - - - - - - 8\n  a b c d e f g h  "
-=======
-InformationStateString(0) = "44 43 26 29 45 25 17 52 21 13 37 42 41 53 34 8 16 50 0 48"
-InformationStateString(1) = "44 43 26 29 45 25 17 52 21 13 37 42 41 53 34 8 16 50 0 48"
-ObservationString(0) = "Black (x) to play:\n  a b c d e f g h  \n1 x - - - - - - - 1\n2 x - - - - o - - 2\n3 x o - - - o - - 3\n4 - x o o o o - - 4\n5 - - o o o o - - 5\n6 - o o o o o - - 6\n7 o - o - o o - - 7\n8 - - - - - - - - 8\n  a b c d e f g h  "
-ObservationString(1) = "Black (x) to play:\n  a b c d e f g h  \n1 x - - - - - - - 1\n2 x - - - - o - - 2\n3 x o - - - o - - 3\n4 - x o o o o - - 4\n5 - - o o o o - - 5\n6 - o o o o o - - 6\n7 o - o - o o - - 7\n8 - - - - - - - - 8\n  a b c d e f g h  "
->>>>>>> c2be1951
-ObservationTensor(0):
-◉◉◉◉◉◉◉◉  ◯◯◯◯◯◯◯◯  ◯◯◯◯◯◯◯◯
-◉◯◯◉◯◯◯◉  ◯◉◯◯◉◯◯◯  ◯◯◉◯◯◉◉◯
-◉◉◯◯◯◯◉◉  ◯◯◉◉◯◯◯◯  ◯◯◯◯◉◉◯◯
-◉◯◯◯◯◯◯◯  ◯◉◉◉◯◉◉◉  ◯◯◯◯◉◯◯◯
-◉◉◉◯◯◯◯◉  ◯◯◯◉◯◯◉◯  ◯◯◯◯◉◉◯◯
-◉◉◉◉◯◯◉◯  ◯◯◯◯◯◉◯◉  ◯◯◯◯◉◯◯◯
-◉◉◉◉◉◯◉◉  ◯◯◯◯◯◉◯◯  ◯◯◯◯◯◯◯◯
-◉◉◉◉◉◉◉◉  ◯◯◯◯◯◯◯◯  ◯◯◯◯◯◯◯◯
-ObservationTensor(1):
-◉◉◉◉◉◉◉◉  ◯◯◯◯◯◯◯◯  ◯◯◯◯◯◯◯◯
-◉◯◯◉◯◯◯◉  ◯◯◉◯◯◉◉◯  ◯◉◯◯◉◯◯◯
-◉◉◯◯◯◯◉◉  ◯◯◯◯◉◉◯◯  ◯◯◉◉◯◯◯◯
-◉◯◯◯◯◯◯◯  ◯◯◯◯◉◯◯◯  ◯◉◉◉◯◉◉◉
-◉◉◉◯◯◯◯◉  ◯◯◯◯◉◉◯◯  ◯◯◯◉◯◯◉◯
-◉◉◉◉◯◯◉◯  ◯◯◯◯◉◯◯◯  ◯◯◯◯◯◉◯◉
-◉◉◉◉◉◯◉◉  ◯◯◯◯◯◯◯◯  ◯◯◯◯◯◉◯◯
-◉◉◉◉◉◉◉◉  ◯◯◯◯◯◯◯◯  ◯◯◯◯◯◯◯◯
-Rewards() = [0.0, 0.0]
-Returns() = [0.0, 0.0]
-<<<<<<< HEAD
-LegalActions() = [1, 2, 5, 6, 7, 11, 15, 22, 43, 46, 51, 52]
-StringLegalActions() = ["b1 (x)", "c1 (x)", "f1 (x)", "g1 (x)", "h1 (x)", "d2 (x)", "h2 (x)", "g3 (x)", "d6 (x)", "g6 (x)", "d7 (x)", "e7 (x)"]
-
-# Apply action "g1 (x)"
-action: 6
-=======
-LegalActions() = [9, 18, 30, 61, 62]
-StringLegalActions() = ["b2", "c3", "g4", "f8", "g8"]
+InformationStateString(0) = "19 34 41 33 42 49 40 48 32 43 51 50 57 20 44 11 26 56 59 60 12 58 2 3 4 25 10 52 18 37 46 24 45 5 21 1 9 14 22 13 15 17 0 7 6 30 16 53 29 8 54"
+InformationStateString(1) = "19 34 41 33 42 49 40 48 32 43 51 50 57 20 44 11 26 56 59 60 12 58 2 3 4 25 10 52 18 37 46 24 45 5 21 1 9 14 22 13 15 17 0 7 6 30 16 53 29 8 54"
+ObservationString(0) = "  a b c d e f g h  \n1 x x x x x x x o 1\n2 o o o x x x x x 2\n3 o o x o x x x - 3\n4 o o o x x x o - 4\n5 o o o o x o - - 5\n6 o o o o o x x - 6\n7 o o o o o o x - 7\n8 o o o o o - - - 8\n  a b c d e f g h  "
+ObservationString(1) = "  a b c d e f g h  \n1 o o o o o o o x 1\n2 x x x o o o o o 2\n3 x x o x o o o - 3\n4 x x x o o o x - 4\n5 x x x x o x - - 5\n6 x x x x x o o - 6\n7 x x x x x x o - 7\n8 x x x x x - - - 8\n  a b c d e f g h  "
+ObservationTensor(0):
+◯◯◯◯◯◯◯◯  ◉◉◉◉◉◉◉◯  ◯◯◯◯◯◯◯◉
+◯◯◯◯◯◯◯◯  ◯◯◯◉◉◉◉◉  ◉◉◉◯◯◯◯◯
+◯◯◯◯◯◯◯◉  ◯◯◉◯◉◉◉◯  ◉◉◯◉◯◯◯◯
+◯◯◯◯◯◯◯◉  ◯◯◯◉◉◉◯◯  ◉◉◉◯◯◯◉◯
+◯◯◯◯◯◯◉◉  ◯◯◯◯◉◯◯◯  ◉◉◉◉◯◉◯◯
+◯◯◯◯◯◯◯◉  ◯◯◯◯◯◉◉◯  ◉◉◉◉◉◯◯◯
+◯◯◯◯◯◯◯◉  ◯◯◯◯◯◯◉◯  ◉◉◉◉◉◉◯◯
+◯◯◯◯◯◉◉◉  ◯◯◯◯◯◯◯◯  ◉◉◉◉◉◯◯◯
+ObservationTensor(1):
+◯◯◯◯◯◯◯◯  ◯◯◯◯◯◯◯◉  ◉◉◉◉◉◉◉◯
+◯◯◯◯◯◯◯◯  ◉◉◉◯◯◯◯◯  ◯◯◯◉◉◉◉◉
+◯◯◯◯◯◯◯◉  ◉◉◯◉◯◯◯◯  ◯◯◉◯◉◉◉◯
+◯◯◯◯◯◯◯◉  ◉◉◉◯◯◯◉◯  ◯◯◯◉◉◉◯◯
+◯◯◯◯◯◯◉◉  ◉◉◉◉◯◉◯◯  ◯◯◯◯◉◯◯◯
+◯◯◯◯◯◯◯◉  ◉◉◉◉◉◯◯◯  ◯◯◯◯◯◉◉◯
+◯◯◯◯◯◯◯◉  ◉◉◉◉◉◉◯◯  ◯◯◯◯◯◯◉◯
+◯◯◯◯◯◉◉◉  ◉◉◉◉◉◯◯◯  ◯◯◯◯◯◯◯◯
+Rewards() = [0.0, 0.0]
+Returns() = [0.0, 0.0]
+LegalActions() = [23, 38, 39, 47, 55, 63]
+StringLegalActions() = ["h3", "g5", "h5", "h6", "h7", "h8"]
+
+# Apply action "h7"
+action: 55
+
+# State 52
+#   a b c d e f g h
+# 1 x x x x x x x o 1
+# 2 o o o x x x x x 2
+# 3 o o x o x x x - 3
+# 4 o o o x x x o - 4
+# 5 o o o o x o - - 5
+# 6 o o o o o x o - 6
+# 7 o o o o o o o o 7
+# 8 o o o o o - - - 8
+#   a b c d e f g h
+IsTerminal() = False
+History() = [19, 34, 41, 33, 42, 49, 40, 48, 32, 43, 51, 50, 57, 20, 44, 11, 26, 56, 59, 60, 12, 58, 2, 3, 4, 25, 10, 52, 18, 37, 46, 24, 45, 5, 21, 1, 9, 14, 22, 13, 15, 17, 0, 7, 6, 30, 16, 53, 29, 8, 54, 55]
+HistoryString() = "19 34 41 33 42 49 40 48 32 43 51 50 57 20 44 11 26 56 59 60 12 58 2 3 4 25 10 52 18 37 46 24 45 5 21 1 9 14 22 13 15 17 0 7 6 30 16 53 29 8 54 55"
+IsChanceNode() = False
+IsSimultaneousNode() = False
+CurrentPlayer() = 0
+InformationStateString(0) = "19 34 41 33 42 49 40 48 32 43 51 50 57 20 44 11 26 56 59 60 12 58 2 3 4 25 10 52 18 37 46 24 45 5 21 1 9 14 22 13 15 17 0 7 6 30 16 53 29 8 54 55"
+InformationStateString(1) = "19 34 41 33 42 49 40 48 32 43 51 50 57 20 44 11 26 56 59 60 12 58 2 3 4 25 10 52 18 37 46 24 45 5 21 1 9 14 22 13 15 17 0 7 6 30 16 53 29 8 54 55"
+ObservationString(0) = "  a b c d e f g h  \n1 x x x x x x x o 1\n2 o o o x x x x x 2\n3 o o x o x x x - 3\n4 o o o x x x o - 4\n5 o o o o x o - - 5\n6 o o o o o x o - 6\n7 o o o o o o o o 7\n8 o o o o o - - - 8\n  a b c d e f g h  "
+ObservationString(1) = "  a b c d e f g h  \n1 o o o o o o o x 1\n2 x x x o o o o o 2\n3 x x o x o o o - 3\n4 x x x o o o x - 4\n5 x x x x o x - - 5\n6 x x x x x o x - 6\n7 x x x x x x x x 7\n8 x x x x x - - - 8\n  a b c d e f g h  "
+ObservationTensor(0):
+◯◯◯◯◯◯◯◯  ◉◉◉◉◉◉◉◯  ◯◯◯◯◯◯◯◉
+◯◯◯◯◯◯◯◯  ◯◯◯◉◉◉◉◉  ◉◉◉◯◯◯◯◯
+◯◯◯◯◯◯◯◉  ◯◯◉◯◉◉◉◯  ◉◉◯◉◯◯◯◯
+◯◯◯◯◯◯◯◉  ◯◯◯◉◉◉◯◯  ◉◉◉◯◯◯◉◯
+◯◯◯◯◯◯◉◉  ◯◯◯◯◉◯◯◯  ◉◉◉◉◯◉◯◯
+◯◯◯◯◯◯◯◉  ◯◯◯◯◯◉◯◯  ◉◉◉◉◉◯◉◯
+◯◯◯◯◯◯◯◯  ◯◯◯◯◯◯◯◯  ◉◉◉◉◉◉◉◉
+◯◯◯◯◯◉◉◉  ◯◯◯◯◯◯◯◯  ◉◉◉◉◉◯◯◯
+ObservationTensor(1):
+◯◯◯◯◯◯◯◯  ◯◯◯◯◯◯◯◉  ◉◉◉◉◉◉◉◯
+◯◯◯◯◯◯◯◯  ◉◉◉◯◯◯◯◯  ◯◯◯◉◉◉◉◉
+◯◯◯◯◯◯◯◉  ◉◉◯◉◯◯◯◯  ◯◯◉◯◉◉◉◯
+◯◯◯◯◯◯◯◉  ◉◉◉◯◯◯◉◯  ◯◯◯◉◉◉◯◯
+◯◯◯◯◯◯◉◉  ◉◉◉◉◯◉◯◯  ◯◯◯◯◉◯◯◯
+◯◯◯◯◯◯◯◉  ◉◉◉◉◉◯◉◯  ◯◯◯◯◯◉◯◯
+◯◯◯◯◯◯◯◯  ◉◉◉◉◉◉◉◉  ◯◯◯◯◯◯◯◯
+◯◯◯◯◯◉◉◉  ◉◉◉◉◉◯◯◯  ◯◯◯◯◯◯◯◯
+Rewards() = [0.0, 0.0]
+Returns() = [0.0, 0.0]
+LegalActions() = [31, 38, 39, 47, 61, 63]
+StringLegalActions() = ["h4", "g5", "h5", "h6", "f8", "h8"]
 
 # Apply action "f8"
 action: 61
->>>>>>> c2be1951
-
-# State 21
-# White (o) to play:
-#   a b c d e f g h
-<<<<<<< HEAD
-# 1 - - - - - - x - 1
-# 2 - x o - x x o - 2
-# 3 - - x x x o - - 3
-# 4 - x x x o x x x 4
-# 5 - - - x o o x - 5
-# 6 - - - - o x - x 6
-# 7 - - - - - x - - 7
-# 8 - - - - - - - - 8
-=======
-# 1 x - - - - - - - 1
-# 2 x - - - - o - - 2
-# 3 x o - - - o - - 3
-# 4 - x o o o o - - 4
-# 5 - - x o o o - - 5
-# 6 - o o x o o - - 6
-# 7 o - o - x o - - 7
-# 8 - - - - - x - - 8
->>>>>>> c2be1951
-#   a b c d e f g h
-IsTerminal() = False
-History() = [37, 45, 53, 20, 19, 38, 29, 18, 47, 30, 9, 26, 21, 13, 25, 44, 31, 10, 12, 14, 6]
-HistoryString() = "37 45 53 20 19 38 29 18 47 30 9 26 21 13 25 44 31 10 12 14 6"
+
+# State 53
+#   a b c d e f g h
+# 1 x x x x x x x o 1
+# 2 o o o x x x x x 2
+# 3 o o x o x x x - 3
+# 4 o o o x x x o - 4
+# 5 o o o o x o - - 5
+# 6 o o o o o x o - 6
+# 7 o o o o o x o o 7
+# 8 o o o o o x - - 8
+#   a b c d e f g h
+IsTerminal() = False
+History() = [19, 34, 41, 33, 42, 49, 40, 48, 32, 43, 51, 50, 57, 20, 44, 11, 26, 56, 59, 60, 12, 58, 2, 3, 4, 25, 10, 52, 18, 37, 46, 24, 45, 5, 21, 1, 9, 14, 22, 13, 15, 17, 0, 7, 6, 30, 16, 53, 29, 8, 54, 55, 61]
+HistoryString() = "19 34 41 33 42 49 40 48 32 43 51 50 57 20 44 11 26 56 59 60 12 58 2 3 4 25 10 52 18 37 46 24 45 5 21 1 9 14 22 13 15 17 0 7 6 30 16 53 29 8 54 55 61"
 IsChanceNode() = False
 IsSimultaneousNode() = False
 CurrentPlayer() = 1
-<<<<<<< HEAD
-InformationStateString(0) = "37 45 53 20 19 38 29 18 47 30 9 26 21 13 25 44 31 10 12 14 6"
-InformationStateString(1) = "37 45 53 20 19 38 29 18 47 30 9 26 21 13 25 44 31 10 12 14 6"
-ObservationString(0) = "  a b c d e f g h  \n1 - - - - - - x - 1\n2 - x o - x x o - 2\n3 - - x x x o - - 3\n4 - x x x o x x x 4\n5 - - - x o o x - 5\n6 - - - - o x - x 6\n7 - - - - - x - - 7\n8 - - - - - - - - 8\n  a b c d e f g h  "
-ObservationString(1) = "  a b c d e f g h  \n1 - - - - - - o - 1\n2 - o x - o o x - 2\n3 - - o o o x - - 3\n4 - o o o x o o o 4\n5 - - - o x x o - 5\n6 - - - - x o - o 6\n7 - - - - - o - - 7\n8 - - - - - - - - 8\n  a b c d e f g h  "
-=======
-InformationStateString(0) = "44 43 26 29 45 25 17 52 21 13 37 42 41 53 34 8 16 50 0 48 61"
-InformationStateString(1) = "44 43 26 29 45 25 17 52 21 13 37 42 41 53 34 8 16 50 0 48 61"
-ObservationString(0) = "White (o) to play:\n  a b c d e f g h  \n1 x - - - - - - - 1\n2 x - - - - o - - 2\n3 x o - - - o - - 3\n4 - x o o o o - - 4\n5 - - x o o o - - 5\n6 - o o x o o - - 6\n7 o - o - x o - - 7\n8 - - - - - x - - 8\n  a b c d e f g h  "
-ObservationString(1) = "White (o) to play:\n  a b c d e f g h  \n1 x - - - - - - - 1\n2 x - - - - o - - 2\n3 x o - - - o - - 3\n4 - x o o o o - - 4\n5 - - x o o o - - 5\n6 - o o x o o - - 6\n7 o - o - x o - - 7\n8 - - - - - x - - 8\n  a b c d e f g h  "
->>>>>>> c2be1951
-ObservationTensor(0):
-◉◉◉◉◉◉◯◉  ◯◯◯◯◯◯◉◯  ◯◯◯◯◯◯◯◯
-◉◯◯◉◯◯◯◉  ◯◉◯◯◉◉◯◯  ◯◯◉◯◯◯◉◯
-◉◉◯◯◯◯◉◉  ◯◯◉◉◉◯◯◯  ◯◯◯◯◯◉◯◯
-◉◯◯◯◯◯◯◯  ◯◉◉◉◯◉◉◉  ◯◯◯◯◉◯◯◯
-◉◉◉◯◯◯◯◉  ◯◯◯◉◯◯◉◯  ◯◯◯◯◉◉◯◯
-◉◉◉◉◯◯◉◯  ◯◯◯◯◯◉◯◉  ◯◯◯◯◉◯◯◯
-◉◉◉◉◉◯◉◉  ◯◯◯◯◯◉◯◯  ◯◯◯◯◯◯◯◯
-◉◉◉◉◉◉◉◉  ◯◯◯◯◯◯◯◯  ◯◯◯◯◯◯◯◯
-ObservationTensor(1):
-◉◉◉◉◉◉◯◉  ◯◯◯◯◯◯◯◯  ◯◯◯◯◯◯◉◯
-◉◯◯◉◯◯◯◉  ◯◯◉◯◯◯◉◯  ◯◉◯◯◉◉◯◯
-◉◉◯◯◯◯◉◉  ◯◯◯◯◯◉◯◯  ◯◯◉◉◉◯◯◯
-◉◯◯◯◯◯◯◯  ◯◯◯◯◉◯◯◯  ◯◉◉◉◯◉◉◉
-◉◉◉◯◯◯◯◉  ◯◯◯◯◉◉◯◯  ◯◯◯◉◯◯◉◯
-◉◉◉◉◯◯◉◯  ◯◯◯◯◉◯◯◯  ◯◯◯◯◯◉◯◉
-◉◉◉◉◉◯◉◉  ◯◯◯◯◯◯◯◯  ◯◯◯◯◯◉◯◯
-◉◉◉◉◉◉◉◉  ◯◯◯◯◯◯◯◯  ◯◯◯◯◯◯◯◯
-Rewards() = [0.0, 0.0]
-Returns() = [0.0, 0.0]
-<<<<<<< HEAD
-LegalActions() = [0, 3, 4, 5, 8, 11, 17, 22, 23, 24, 34, 39, 42, 46, 54, 61, 62]
-StringLegalActions() = ["a1 (o)", "d1 (o)", "e1 (o)", "f1 (o)", "a2 (o)", "d2 (o)", "b3 (o)", "g3 (o)", "h3 (o)", "a4 (o)", "c5 (o)", "h5 (o)", "c6 (o)", "g6 (o)", "g7 (o)", "f8 (o)", "g8 (o)"]
-
-# Apply action "g7 (o)"
-action: 54
-=======
-LegalActions() = [24, 33, 51, 59, 60]
-StringLegalActions() = ["a4", "b5", "d7", "d8", "e8"]
-
-# Apply action "e8"
-action: 60
->>>>>>> c2be1951
-
-# State 22
-# Black (x) to play:
-#   a b c d e f g h
-# 1 - - - - - - x - 1
-# 2 - x o - x x o - 2
-# 3 - - x x x o - - 3
-# 4 - x x x o x x x 4
-# 5 - - - x o o x - 5
-# 6 - - - - o o - x 6
-# 7 - - - - - x o - 7
-# 8 - - - - - - - - 8
-#   a b c d e f g h
-IsTerminal() = False
-History() = [37, 45, 53, 20, 19, 38, 29, 18, 47, 30, 9, 26, 21, 13, 25, 44, 31, 10, 12, 14, 6, 54]
-HistoryString() = "37 45 53 20 19 38 29 18 47 30 9 26 21 13 25 44 31 10 12 14 6 54"
-IsChanceNode() = False
-IsSimultaneousNode() = False
-CurrentPlayer() = 0
-<<<<<<< HEAD
-InformationStateString(0) = "37 45 53 20 19 38 29 18 47 30 9 26 21 13 25 44 31 10 12 14 6 54"
-InformationStateString(1) = "37 45 53 20 19 38 29 18 47 30 9 26 21 13 25 44 31 10 12 14 6 54"
-ObservationString(0) = "  a b c d e f g h  \n1 - - - - - - x - 1\n2 - x o - x x o - 2\n3 - - x x x o - - 3\n4 - x x x o x x x 4\n5 - - - x o o x - 5\n6 - - - - o o - x 6\n7 - - - - - x o - 7\n8 - - - - - - - - 8\n  a b c d e f g h  "
-ObservationString(1) = "  a b c d e f g h  \n1 - - - - - - o - 1\n2 - o x - o o x - 2\n3 - - o o o x - - 3\n4 - o o o x o o o 4\n5 - - - o x x o - 5\n6 - - - - x x - o 6\n7 - - - - - o x - 7\n8 - - - - - - - - 8\n  a b c d e f g h  "
-=======
-InformationStateString(0) = "44 43 26 29 45 25 17 52 21 13 37 42 41 53 34 8 16 50 0 48 61 60"
-InformationStateString(1) = "44 43 26 29 45 25 17 52 21 13 37 42 41 53 34 8 16 50 0 48 61 60"
-ObservationString(0) = "Black (x) to play:\n  a b c d e f g h  \n1 x - - - - - - - 1\n2 x - - - - o - - 2\n3 x o - - - o - - 3\n4 - x o o o o - - 4\n5 - - x o o o - - 5\n6 - o o x o o - - 6\n7 o - o - o o - - 7\n8 - - - - o x - - 8\n  a b c d e f g h  "
-ObservationString(1) = "Black (x) to play:\n  a b c d e f g h  \n1 x - - - - - - - 1\n2 x - - - - o - - 2\n3 x o - - - o - - 3\n4 - x o o o o - - 4\n5 - - x o o o - - 5\n6 - o o x o o - - 6\n7 o - o - o o - - 7\n8 - - - - o x - - 8\n  a b c d e f g h  "
->>>>>>> c2be1951
-ObservationTensor(0):
-◉◉◉◉◉◉◯◉  ◯◯◯◯◯◯◉◯  ◯◯◯◯◯◯◯◯
-◉◯◯◉◯◯◯◉  ◯◉◯◯◉◉◯◯  ◯◯◉◯◯◯◉◯
-◉◉◯◯◯◯◉◉  ◯◯◉◉◉◯◯◯  ◯◯◯◯◯◉◯◯
-◉◯◯◯◯◯◯◯  ◯◉◉◉◯◉◉◉  ◯◯◯◯◉◯◯◯
-◉◉◉◯◯◯◯◉  ◯◯◯◉◯◯◉◯  ◯◯◯◯◉◉◯◯
-◉◉◉◉◯◯◉◯  ◯◯◯◯◯◯◯◉  ◯◯◯◯◉◉◯◯
-◉◉◉◉◉◯◯◉  ◯◯◯◯◯◉◯◯  ◯◯◯◯◯◯◉◯
-◉◉◉◉◉◉◉◉  ◯◯◯◯◯◯◯◯  ◯◯◯◯◯◯◯◯
-ObservationTensor(1):
-◉◉◉◉◉◉◯◉  ◯◯◯◯◯◯◯◯  ◯◯◯◯◯◯◉◯
-◉◯◯◉◯◯◯◉  ◯◯◉◯◯◯◉◯  ◯◉◯◯◉◉◯◯
-◉◉◯◯◯◯◉◉  ◯◯◯◯◯◉◯◯  ◯◯◉◉◉◯◯◯
-◉◯◯◯◯◯◯◯  ◯◯◯◯◉◯◯◯  ◯◉◉◉◯◉◉◉
-◉◉◉◯◯◯◯◉  ◯◯◯◯◉◉◯◯  ◯◯◯◉◯◯◉◯
-◉◉◉◉◯◯◉◯  ◯◯◯◯◉◉◯◯  ◯◯◯◯◯◯◯◉
-◉◉◉◉◉◯◯◉  ◯◯◯◯◯◯◉◯  ◯◯◯◯◯◉◯◯
-◉◉◉◉◉◉◉◉  ◯◯◯◯◯◯◯◯  ◯◯◯◯◯◯◯◯
-Rewards() = [0.0, 0.0]
-Returns() = [0.0, 0.0]
-<<<<<<< HEAD
-LegalActions() = [1, 2, 7, 11, 15, 22, 43, 46, 51, 52, 55, 61, 63]
-StringLegalActions() = ["b1 (x)", "c1 (x)", "h1 (x)", "d2 (x)", "h2 (x)", "g3 (x)", "d6 (x)", "g6 (x)", "d7 (x)", "e7 (x)", "h7 (x)", "f8 (x)", "h8 (x)"]
-
-# Apply action "h7 (x)"
-action: 55
-=======
-LegalActions() = [5, 9, 18, 19, 20, 22, 30, 38, 40, 46, 57, 58, 59, 62]
-StringLegalActions() = ["f1", "b2", "c3", "d3", "e3", "g3", "g4", "g5", "a6", "g6", "b8", "c8", "d8", "g8"]
-
-# Apply action "d8"
-action: 59
->>>>>>> c2be1951
-
-# State 23
-# White (o) to play:
-#   a b c d e f g h
-<<<<<<< HEAD
-# 1 - - - - - - x - 1
-# 2 - x o - x x o - 2
-# 3 - - x x x o - - 3
-# 4 - x x x o x x x 4
-# 5 - - - x o o x - 5
-# 6 - - - - o o - x 6
-# 7 - - - - - x x x 7
-# 8 - - - - - - - - 8
-=======
-# 1 x - - - - - - - 1
-# 2 x - - - - o - - 2
-# 3 x o - - - o - - 3
-# 4 - x o o o o - - 4
-# 5 - - x o o o - - 5
-# 6 - o o x o o - - 6
-# 7 o - o - o o - - 7
-# 8 - - - x x x - - 8
->>>>>>> c2be1951
-#   a b c d e f g h
-IsTerminal() = False
-History() = [37, 45, 53, 20, 19, 38, 29, 18, 47, 30, 9, 26, 21, 13, 25, 44, 31, 10, 12, 14, 6, 54, 55]
-HistoryString() = "37 45 53 20 19 38 29 18 47 30 9 26 21 13 25 44 31 10 12 14 6 54 55"
-IsChanceNode() = False
-IsSimultaneousNode() = False
-CurrentPlayer() = 1
-<<<<<<< HEAD
-InformationStateString(0) = "37 45 53 20 19 38 29 18 47 30 9 26 21 13 25 44 31 10 12 14 6 54 55"
-InformationStateString(1) = "37 45 53 20 19 38 29 18 47 30 9 26 21 13 25 44 31 10 12 14 6 54 55"
-ObservationString(0) = "  a b c d e f g h  \n1 - - - - - - x - 1\n2 - x o - x x o - 2\n3 - - x x x o - - 3\n4 - x x x o x x x 4\n5 - - - x o o x - 5\n6 - - - - o o - x 6\n7 - - - - - x x x 7\n8 - - - - - - - - 8\n  a b c d e f g h  "
-ObservationString(1) = "  a b c d e f g h  \n1 - - - - - - o - 1\n2 - o x - o o x - 2\n3 - - o o o x - - 3\n4 - o o o x o o o 4\n5 - - - o x x o - 5\n6 - - - - x x - o 6\n7 - - - - - o o o 7\n8 - - - - - - - - 8\n  a b c d e f g h  "
-=======
-InformationStateString(0) = "44 43 26 29 45 25 17 52 21 13 37 42 41 53 34 8 16 50 0 48 61 60 59"
-InformationStateString(1) = "44 43 26 29 45 25 17 52 21 13 37 42 41 53 34 8 16 50 0 48 61 60 59"
-ObservationString(0) = "White (o) to play:\n  a b c d e f g h  \n1 x - - - - - - - 1\n2 x - - - - o - - 2\n3 x o - - - o - - 3\n4 - x o o o o - - 4\n5 - - x o o o - - 5\n6 - o o x o o - - 6\n7 o - o - o o - - 7\n8 - - - x x x - - 8\n  a b c d e f g h  "
-ObservationString(1) = "White (o) to play:\n  a b c d e f g h  \n1 x - - - - - - - 1\n2 x - - - - o - - 2\n3 x o - - - o - - 3\n4 - x o o o o - - 4\n5 - - x o o o - - 5\n6 - o o x o o - - 6\n7 o - o - o o - - 7\n8 - - - x x x - - 8\n  a b c d e f g h  "
->>>>>>> c2be1951
-ObservationTensor(0):
-◉◉◉◉◉◉◯◉  ◯◯◯◯◯◯◉◯  ◯◯◯◯◯◯◯◯
-◉◯◯◉◯◯◯◉  ◯◉◯◯◉◉◯◯  ◯◯◉◯◯◯◉◯
-◉◉◯◯◯◯◉◉  ◯◯◉◉◉◯◯◯  ◯◯◯◯◯◉◯◯
-◉◯◯◯◯◯◯◯  ◯◉◉◉◯◉◉◉  ◯◯◯◯◉◯◯◯
-◉◉◉◯◯◯◯◉  ◯◯◯◉◯◯◉◯  ◯◯◯◯◉◉◯◯
-◉◉◉◉◯◯◉◯  ◯◯◯◯◯◯◯◉  ◯◯◯◯◉◉◯◯
-◉◉◉◉◉◯◯◯  ◯◯◯◯◯◉◉◉  ◯◯◯◯◯◯◯◯
-◉◉◉◉◉◉◉◉  ◯◯◯◯◯◯◯◯  ◯◯◯◯◯◯◯◯
-ObservationTensor(1):
-◉◉◉◉◉◉◯◉  ◯◯◯◯◯◯◯◯  ◯◯◯◯◯◯◉◯
-◉◯◯◉◯◯◯◉  ◯◯◉◯◯◯◉◯  ◯◉◯◯◉◉◯◯
-◉◉◯◯◯◯◉◉  ◯◯◯◯◯◉◯◯  ◯◯◉◉◉◯◯◯
-◉◯◯◯◯◯◯◯  ◯◯◯◯◉◯◯◯  ◯◉◉◉◯◉◉◉
-◉◉◉◯◯◯◯◉  ◯◯◯◯◉◉◯◯  ◯◯◯◉◯◯◉◯
-◉◉◉◉◯◯◉◯  ◯◯◯◯◉◉◯◯  ◯◯◯◯◯◯◯◉
-◉◉◉◉◉◯◯◯  ◯◯◯◯◯◯◯◯  ◯◯◯◯◯◉◉◉
-◉◉◉◉◉◉◉◉  ◯◯◯◯◯◯◯◯  ◯◯◯◯◯◯◯◯
-Rewards() = [0.0, 0.0]
-Returns() = [0.0, 0.0]
-<<<<<<< HEAD
-LegalActions() = [0, 3, 4, 5, 8, 11, 17, 22, 23, 24, 34, 39, 42, 61, 62, 63]
-StringLegalActions() = ["a1 (o)", "d1 (o)", "e1 (o)", "f1 (o)", "a2 (o)", "d2 (o)", "b3 (o)", "g3 (o)", "h3 (o)", "a4 (o)", "c5 (o)", "h5 (o)", "c6 (o)", "f8 (o)", "g8 (o)", "h8 (o)"]
-
-# Apply action "f1 (o)"
-action: 5
-=======
-LegalActions() = [24, 33, 51]
-StringLegalActions() = ["a4", "b5", "d7"]
-
-# Apply action "b5"
-action: 33
->>>>>>> c2be1951
-
-# State 24
-# Black (x) to play:
-#   a b c d e f g h
-# 1 - - - - - o x - 1
-# 2 - x o - x o o - 2
-# 3 - - x x x o - - 3
-# 4 - x x x o x x x 4
-# 5 - - - x o o x - 5
-# 6 - - - - o o - x 6
-# 7 - - - - - x x x 7
-# 8 - - - - - - - - 8
-#   a b c d e f g h
-IsTerminal() = False
-History() = [37, 45, 53, 20, 19, 38, 29, 18, 47, 30, 9, 26, 21, 13, 25, 44, 31, 10, 12, 14, 6, 54, 55, 5]
-HistoryString() = "37 45 53 20 19 38 29 18 47 30 9 26 21 13 25 44 31 10 12 14 6 54 55 5"
-IsChanceNode() = False
-IsSimultaneousNode() = False
-CurrentPlayer() = 0
-<<<<<<< HEAD
-InformationStateString(0) = "37 45 53 20 19 38 29 18 47 30 9 26 21 13 25 44 31 10 12 14 6 54 55 5"
-InformationStateString(1) = "37 45 53 20 19 38 29 18 47 30 9 26 21 13 25 44 31 10 12 14 6 54 55 5"
-ObservationString(0) = "  a b c d e f g h  \n1 - - - - - o x - 1\n2 - x o - x o o - 2\n3 - - x x x o - - 3\n4 - x x x o x x x 4\n5 - - - x o o x - 5\n6 - - - - o o - x 6\n7 - - - - - x x x 7\n8 - - - - - - - - 8\n  a b c d e f g h  "
-ObservationString(1) = "  a b c d e f g h  \n1 - - - - - x o - 1\n2 - o x - o x x - 2\n3 - - o o o x - - 3\n4 - o o o x o o o 4\n5 - - - o x x o - 5\n6 - - - - x x - o 6\n7 - - - - - o o o 7\n8 - - - - - - - - 8\n  a b c d e f g h  "
-=======
-InformationStateString(0) = "44 43 26 29 45 25 17 52 21 13 37 42 41 53 34 8 16 50 0 48 61 60 59 33"
-InformationStateString(1) = "44 43 26 29 45 25 17 52 21 13 37 42 41 53 34 8 16 50 0 48 61 60 59 33"
-ObservationString(0) = "Black (x) to play:\n  a b c d e f g h  \n1 x - - - - - - - 1\n2 x - - - - o - - 2\n3 x o - - - o - - 3\n4 - o o o o o - - 4\n5 - o o o o o - - 5\n6 - o o x o o - - 6\n7 o - o - o o - - 7\n8 - - - x x x - - 8\n  a b c d e f g h  "
-ObservationString(1) = "Black (x) to play:\n  a b c d e f g h  \n1 x - - - - - - - 1\n2 x - - - - o - - 2\n3 x o - - - o - - 3\n4 - o o o o o - - 4\n5 - o o o o o - - 5\n6 - o o x o o - - 6\n7 o - o - o o - - 7\n8 - - - x x x - - 8\n  a b c d e f g h  "
->>>>>>> c2be1951
-ObservationTensor(0):
-◉◉◉◉◉◯◯◉  ◯◯◯◯◯◯◉◯  ◯◯◯◯◯◉◯◯
-◉◯◯◉◯◯◯◉  ◯◉◯◯◉◯◯◯  ◯◯◉◯◯◉◉◯
-◉◉◯◯◯◯◉◉  ◯◯◉◉◉◯◯◯  ◯◯◯◯◯◉◯◯
-◉◯◯◯◯◯◯◯  ◯◉◉◉◯◉◉◉  ◯◯◯◯◉◯◯◯
-◉◉◉◯◯◯◯◉  ◯◯◯◉◯◯◉◯  ◯◯◯◯◉◉◯◯
-◉◉◉◉◯◯◉◯  ◯◯◯◯◯◯◯◉  ◯◯◯◯◉◉◯◯
-◉◉◉◉◉◯◯◯  ◯◯◯◯◯◉◉◉  ◯◯◯◯◯◯◯◯
-◉◉◉◉◉◉◉◉  ◯◯◯◯◯◯◯◯  ◯◯◯◯◯◯◯◯
-ObservationTensor(1):
-◉◉◉◉◉◯◯◉  ◯◯◯◯◯◉◯◯  ◯◯◯◯◯◯◉◯
-◉◯◯◉◯◯◯◉  ◯◯◉◯◯◉◉◯  ◯◉◯◯◉◯◯◯
-◉◉◯◯◯◯◉◉  ◯◯◯◯◯◉◯◯  ◯◯◉◉◉◯◯◯
-◉◯◯◯◯◯◯◯  ◯◯◯◯◉◯◯◯  ◯◉◉◉◯◉◉◉
-◉◉◉◯◯◯◯◉  ◯◯◯◯◉◉◯◯  ◯◯◯◉◯◯◉◯
-◉◉◉◉◯◯◉◯  ◯◯◯◯◉◉◯◯  ◯◯◯◯◯◯◯◉
-◉◉◉◉◉◯◯◯  ◯◯◯◯◯◯◯◯  ◯◯◯◯◯◉◉◉
-◉◉◉◉◉◉◉◉  ◯◯◯◯◯◯◯◯  ◯◯◯◯◯◯◯◯
-Rewards() = [0.0, 0.0]
-Returns() = [0.0, 0.0]
-<<<<<<< HEAD
-LegalActions() = [1, 2, 4, 7, 11, 15, 22, 43, 46, 51, 52]
-StringLegalActions() = ["b1 (x)", "c1 (x)", "e1 (x)", "h1 (x)", "d2 (x)", "h2 (x)", "g3 (x)", "d6 (x)", "g6 (x)", "d7 (x)", "e7 (x)"]
-
-# Apply action "b1 (x)"
-action: 1
-=======
-LegalActions() = [5, 18, 19, 20, 22, 32, 38, 40, 46, 57, 62]
-StringLegalActions() = ["f1", "c3", "d3", "e3", "g3", "a5", "g5", "a6", "g6", "b8", "g8"]
-
-# Apply action "c3"
-action: 18
->>>>>>> c2be1951
-
-# State 25
-# White (o) to play:
-#   a b c d e f g h
-<<<<<<< HEAD
-# 1 - x - - - o x - 1
-# 2 - x x - x o o - 2
-# 3 - - x x x o - - 3
-# 4 - x x x o x x x 4
-# 5 - - - x o o x - 5
-# 6 - - - - o o - x 6
-# 7 - - - - - x x x 7
-# 8 - - - - - - - - 8
-=======
-# 1 x - - - - - - - 1
-# 2 x - - - - o - - 2
-# 3 x x x - - o - - 3
-# 4 - o o o o o - - 4
-# 5 - o o o o o - - 5
-# 6 - o o x o o - - 6
-# 7 o - o - o o - - 7
-# 8 - - - x x x - - 8
->>>>>>> c2be1951
-#   a b c d e f g h
-IsTerminal() = False
-History() = [37, 45, 53, 20, 19, 38, 29, 18, 47, 30, 9, 26, 21, 13, 25, 44, 31, 10, 12, 14, 6, 54, 55, 5, 1]
-HistoryString() = "37 45 53 20 19 38 29 18 47 30 9 26 21 13 25 44 31 10 12 14 6 54 55 5 1"
-IsChanceNode() = False
-IsSimultaneousNode() = False
-CurrentPlayer() = 1
-<<<<<<< HEAD
-InformationStateString(0) = "37 45 53 20 19 38 29 18 47 30 9 26 21 13 25 44 31 10 12 14 6 54 55 5 1"
-InformationStateString(1) = "37 45 53 20 19 38 29 18 47 30 9 26 21 13 25 44 31 10 12 14 6 54 55 5 1"
-ObservationString(0) = "  a b c d e f g h  \n1 - x - - - o x - 1\n2 - x x - x o o - 2\n3 - - x x x o - - 3\n4 - x x x o x x x 4\n5 - - - x o o x - 5\n6 - - - - o o - x 6\n7 - - - - - x x x 7\n8 - - - - - - - - 8\n  a b c d e f g h  "
-ObservationString(1) = "  a b c d e f g h  \n1 - o - - - x o - 1\n2 - o o - o x x - 2\n3 - - o o o x - - 3\n4 - o o o x o o o 4\n5 - - - o x x o - 5\n6 - - - - x x - o 6\n7 - - - - - o o o 7\n8 - - - - - - - - 8\n  a b c d e f g h  "
-=======
-InformationStateString(0) = "44 43 26 29 45 25 17 52 21 13 37 42 41 53 34 8 16 50 0 48 61 60 59 33 18"
-InformationStateString(1) = "44 43 26 29 45 25 17 52 21 13 37 42 41 53 34 8 16 50 0 48 61 60 59 33 18"
-ObservationString(0) = "White (o) to play:\n  a b c d e f g h  \n1 x - - - - - - - 1\n2 x - - - - o - - 2\n3 x x x - - o - - 3\n4 - o o o o o - - 4\n5 - o o o o o - - 5\n6 - o o x o o - - 6\n7 o - o - o o - - 7\n8 - - - x x x - - 8\n  a b c d e f g h  "
-ObservationString(1) = "White (o) to play:\n  a b c d e f g h  \n1 x - - - - - - - 1\n2 x - - - - o - - 2\n3 x x x - - o - - 3\n4 - o o o o o - - 4\n5 - o o o o o - - 5\n6 - o o x o o - - 6\n7 o - o - o o - - 7\n8 - - - x x x - - 8\n  a b c d e f g h  "
->>>>>>> c2be1951
-ObservationTensor(0):
-◉◯◉◉◉◯◯◉  ◯◉◯◯◯◯◉◯  ◯◯◯◯◯◉◯◯
-◉◯◯◉◯◯◯◉  ◯◉◉◯◉◯◯◯  ◯◯◯◯◯◉◉◯
-◉◉◯◯◯◯◉◉  ◯◯◉◉◉◯◯◯  ◯◯◯◯◯◉◯◯
-◉◯◯◯◯◯◯◯  ◯◉◉◉◯◉◉◉  ◯◯◯◯◉◯◯◯
-◉◉◉◯◯◯◯◉  ◯◯◯◉◯◯◉◯  ◯◯◯◯◉◉◯◯
-◉◉◉◉◯◯◉◯  ◯◯◯◯◯◯◯◉  ◯◯◯◯◉◉◯◯
-◉◉◉◉◉◯◯◯  ◯◯◯◯◯◉◉◉  ◯◯◯◯◯◯◯◯
-◉◉◉◉◉◉◉◉  ◯◯◯◯◯◯◯◯  ◯◯◯◯◯◯◯◯
-ObservationTensor(1):
-◉◯◉◉◉◯◯◉  ◯◯◯◯◯◉◯◯  ◯◉◯◯◯◯◉◯
-◉◯◯◉◯◯◯◉  ◯◯◯◯◯◉◉◯  ◯◉◉◯◉◯◯◯
-◉◉◯◯◯◯◉◉  ◯◯◯◯◯◉◯◯  ◯◯◉◉◉◯◯◯
-◉◯◯◯◯◯◯◯  ◯◯◯◯◉◯◯◯  ◯◉◉◉◯◉◉◉
-◉◉◉◯◯◯◯◉  ◯◯◯◯◉◉◯◯  ◯◯◯◉◯◯◉◯
-◉◉◉◉◯◯◉◯  ◯◯◯◯◉◉◯◯  ◯◯◯◯◯◯◯◉
-◉◉◉◉◉◯◯◯  ◯◯◯◯◯◯◯◯  ◯◯◯◯◯◉◉◉
-◉◉◉◉◉◉◉◉  ◯◯◯◯◯◯◯◯  ◯◯◯◯◯◯◯◯
-Rewards() = [0.0, 0.0]
-Returns() = [0.0, 0.0]
-<<<<<<< HEAD
-LegalActions() = [0, 3, 4, 7, 11, 17, 22, 23, 24, 33, 34, 39, 42, 61, 62, 63]
-StringLegalActions() = ["a1 (o)", "d1 (o)", "e1 (o)", "h1 (o)", "d2 (o)", "b3 (o)", "g3 (o)", "h3 (o)", "a4 (o)", "b5 (o)", "c5 (o)", "h5 (o)", "c6 (o)", "f8 (o)", "g8 (o)", "h8 (o)"]
-
-# Apply action "d2 (o)"
-action: 11
-=======
-LegalActions() = [9, 10, 11, 51]
-StringLegalActions() = ["b2", "c2", "d2", "d7"]
-
-# Apply action "d7"
-action: 51
->>>>>>> c2be1951
-
-# State 26
-# Black (x) to play:
-#   a b c d e f g h
-# 1 - x - - - o x - 1
-# 2 - x x o o o o - 2
-# 3 - - x x x o - - 3
-# 4 - x x x o x x x 4
-# 5 - - - x o o x - 5
-# 6 - - - - o o - x 6
-# 7 - - - - - x x x 7
-# 8 - - - - - - - - 8
-#   a b c d e f g h
-IsTerminal() = False
-History() = [37, 45, 53, 20, 19, 38, 29, 18, 47, 30, 9, 26, 21, 13, 25, 44, 31, 10, 12, 14, 6, 54, 55, 5, 1, 11]
-HistoryString() = "37 45 53 20 19 38 29 18 47 30 9 26 21 13 25 44 31 10 12 14 6 54 55 5 1 11"
-IsChanceNode() = False
-IsSimultaneousNode() = False
-CurrentPlayer() = 0
-<<<<<<< HEAD
-InformationStateString(0) = "37 45 53 20 19 38 29 18 47 30 9 26 21 13 25 44 31 10 12 14 6 54 55 5 1 11"
-InformationStateString(1) = "37 45 53 20 19 38 29 18 47 30 9 26 21 13 25 44 31 10 12 14 6 54 55 5 1 11"
-ObservationString(0) = "  a b c d e f g h  \n1 - x - - - o x - 1\n2 - x x o o o o - 2\n3 - - x x x o - - 3\n4 - x x x o x x x 4\n5 - - - x o o x - 5\n6 - - - - o o - x 6\n7 - - - - - x x x 7\n8 - - - - - - - - 8\n  a b c d e f g h  "
-ObservationString(1) = "  a b c d e f g h  \n1 - o - - - x o - 1\n2 - o o x x x x - 2\n3 - - o o o x - - 3\n4 - o o o x o o o 4\n5 - - - o x x o - 5\n6 - - - - x x - o 6\n7 - - - - - o o o 7\n8 - - - - - - - - 8\n  a b c d e f g h  "
-=======
-InformationStateString(0) = "44 43 26 29 45 25 17 52 21 13 37 42 41 53 34 8 16 50 0 48 61 60 59 33 18 51"
-InformationStateString(1) = "44 43 26 29 45 25 17 52 21 13 37 42 41 53 34 8 16 50 0 48 61 60 59 33 18 51"
-ObservationString(0) = "Black (x) to play:\n  a b c d e f g h  \n1 x - - - - - - - 1\n2 x - - - - o - - 2\n3 x x x - - o - - 3\n4 - o o o o o - - 4\n5 - o o o o o - - 5\n6 - o o o o o - - 6\n7 o - o o o o - - 7\n8 - - - x x x - - 8\n  a b c d e f g h  "
-ObservationString(1) = "Black (x) to play:\n  a b c d e f g h  \n1 x - - - - - - - 1\n2 x - - - - o - - 2\n3 x x x - - o - - 3\n4 - o o o o o - - 4\n5 - o o o o o - - 5\n6 - o o o o o - - 6\n7 o - o o o o - - 7\n8 - - - x x x - - 8\n  a b c d e f g h  "
->>>>>>> c2be1951
-ObservationTensor(0):
-◉◯◉◉◉◯◯◉  ◯◉◯◯◯◯◉◯  ◯◯◯◯◯◉◯◯
-◉◯◯◯◯◯◯◉  ◯◉◉◯◯◯◯◯  ◯◯◯◉◉◉◉◯
-◉◉◯◯◯◯◉◉  ◯◯◉◉◉◯◯◯  ◯◯◯◯◯◉◯◯
-◉◯◯◯◯◯◯◯  ◯◉◉◉◯◉◉◉  ◯◯◯◯◉◯◯◯
-◉◉◉◯◯◯◯◉  ◯◯◯◉◯◯◉◯  ◯◯◯◯◉◉◯◯
-◉◉◉◉◯◯◉◯  ◯◯◯◯◯◯◯◉  ◯◯◯◯◉◉◯◯
-◉◉◉◉◉◯◯◯  ◯◯◯◯◯◉◉◉  ◯◯◯◯◯◯◯◯
-◉◉◉◉◉◉◉◉  ◯◯◯◯◯◯◯◯  ◯◯◯◯◯◯◯◯
-ObservationTensor(1):
-◉◯◉◉◉◯◯◉  ◯◯◯◯◯◉◯◯  ◯◉◯◯◯◯◉◯
-◉◯◯◯◯◯◯◉  ◯◯◯◉◉◉◉◯  ◯◉◉◯◯◯◯◯
-◉◉◯◯◯◯◉◉  ◯◯◯◯◯◉◯◯  ◯◯◉◉◉◯◯◯
-◉◯◯◯◯◯◯◯  ◯◯◯◯◉◯◯◯  ◯◉◉◉◯◉◉◉
-◉◉◉◯◯◯◯◉  ◯◯◯◯◉◉◯◯  ◯◯◯◉◯◯◉◯
-◉◉◉◉◯◯◉◯  ◯◯◯◯◉◉◯◯  ◯◯◯◯◯◯◯◉
-◉◉◉◉◉◯◯◯  ◯◯◯◯◯◯◯◯  ◯◯◯◯◯◉◉◉
-◉◉◉◉◉◉◉◉  ◯◯◯◯◯◯◯◯  ◯◯◯◯◯◯◯◯
-Rewards() = [0.0, 0.0]
-Returns() = [0.0, 0.0]
-<<<<<<< HEAD
-LegalActions() = [2, 3, 4, 7, 15, 22, 43, 46, 51, 52]
-StringLegalActions() = ["c1 (x)", "d1 (x)", "e1 (x)", "h1 (x)", "h2 (x)", "g3 (x)", "d6 (x)", "g6 (x)", "d7 (x)", "e7 (x)"]
-
-# Apply action "d1 (x)"
-action: 3
-=======
-LegalActions() = [5, 19, 20, 24, 32, 38, 46, 49, 54, 58, 62]
-StringLegalActions() = ["f1", "d3", "e3", "a4", "a5", "g5", "g6", "b7", "g7", "c8", "g8"]
-
-# Apply action "c8"
-action: 58
->>>>>>> c2be1951
-
-# State 27
-# White (o) to play:
-#   a b c d e f g h
-<<<<<<< HEAD
-# 1 - x - x - o x - 1
-# 2 - x x x x o o - 2
-# 3 - - x x x x - - 3
-# 4 - x x x o x x x 4
-# 5 - - - x o o x - 5
-# 6 - - - - o o - x 6
-# 7 - - - - - x x x 7
-# 8 - - - - - - - - 8
-=======
-# 1 x - - - - - - - 1
-# 2 x - - - - o - - 2
-# 3 x x x - - o - - 3
-# 4 - o x o o o - - 4
-# 5 - o x o o o - - 5
-# 6 - o x o o o - - 6
-# 7 o - x o o o - - 7
-# 8 - - x x x x - - 8
->>>>>>> c2be1951
-#   a b c d e f g h
-IsTerminal() = False
-History() = [37, 45, 53, 20, 19, 38, 29, 18, 47, 30, 9, 26, 21, 13, 25, 44, 31, 10, 12, 14, 6, 54, 55, 5, 1, 11, 3]
-HistoryString() = "37 45 53 20 19 38 29 18 47 30 9 26 21 13 25 44 31 10 12 14 6 54 55 5 1 11 3"
-IsChanceNode() = False
-IsSimultaneousNode() = False
-CurrentPlayer() = 1
-<<<<<<< HEAD
-InformationStateString(0) = "37 45 53 20 19 38 29 18 47 30 9 26 21 13 25 44 31 10 12 14 6 54 55 5 1 11 3"
-InformationStateString(1) = "37 45 53 20 19 38 29 18 47 30 9 26 21 13 25 44 31 10 12 14 6 54 55 5 1 11 3"
-ObservationString(0) = "  a b c d e f g h  \n1 - x - x - o x - 1\n2 - x x x x o o - 2\n3 - - x x x x - - 3\n4 - x x x o x x x 4\n5 - - - x o o x - 5\n6 - - - - o o - x 6\n7 - - - - - x x x 7\n8 - - - - - - - - 8\n  a b c d e f g h  "
-ObservationString(1) = "  a b c d e f g h  \n1 - o - o - x o - 1\n2 - o o o o x x - 2\n3 - - o o o o - - 3\n4 - o o o x o o o 4\n5 - - - o x x o - 5\n6 - - - - x x - o 6\n7 - - - - - o o o 7\n8 - - - - - - - - 8\n  a b c d e f g h  "
-=======
-InformationStateString(0) = "44 43 26 29 45 25 17 52 21 13 37 42 41 53 34 8 16 50 0 48 61 60 59 33 18 51 58"
-InformationStateString(1) = "44 43 26 29 45 25 17 52 21 13 37 42 41 53 34 8 16 50 0 48 61 60 59 33 18 51 58"
-ObservationString(0) = "White (o) to play:\n  a b c d e f g h  \n1 x - - - - - - - 1\n2 x - - - - o - - 2\n3 x x x - - o - - 3\n4 - o x o o o - - 4\n5 - o x o o o - - 5\n6 - o x o o o - - 6\n7 o - x o o o - - 7\n8 - - x x x x - - 8\n  a b c d e f g h  "
-ObservationString(1) = "White (o) to play:\n  a b c d e f g h  \n1 x - - - - - - - 1\n2 x - - - - o - - 2\n3 x x x - - o - - 3\n4 - o x o o o - - 4\n5 - o x o o o - - 5\n6 - o x o o o - - 6\n7 o - x o o o - - 7\n8 - - x x x x - - 8\n  a b c d e f g h  "
->>>>>>> c2be1951
-ObservationTensor(0):
-◉◯◉◯◉◯◯◉  ◯◉◯◉◯◯◉◯  ◯◯◯◯◯◉◯◯
-◉◯◯◯◯◯◯◉  ◯◉◉◉◉◯◯◯  ◯◯◯◯◯◉◉◯
-◉◉◯◯◯◯◉◉  ◯◯◉◉◉◉◯◯  ◯◯◯◯◯◯◯◯
-◉◯◯◯◯◯◯◯  ◯◉◉◉◯◉◉◉  ◯◯◯◯◉◯◯◯
-◉◉◉◯◯◯◯◉  ◯◯◯◉◯◯◉◯  ◯◯◯◯◉◉◯◯
-◉◉◉◉◯◯◉◯  ◯◯◯◯◯◯◯◉  ◯◯◯◯◉◉◯◯
-◉◉◉◉◉◯◯◯  ◯◯◯◯◯◉◉◉  ◯◯◯◯◯◯◯◯
-◉◉◉◉◉◉◉◉  ◯◯◯◯◯◯◯◯  ◯◯◯◯◯◯◯◯
-ObservationTensor(1):
-◉◯◉◯◉◯◯◉  ◯◯◯◯◯◉◯◯  ◯◉◯◉◯◯◉◯
-◉◯◯◯◯◯◯◉  ◯◯◯◯◯◉◉◯  ◯◉◉◉◉◯◯◯
-◉◉◯◯◯◯◉◉  ◯◯◯◯◯◯◯◯  ◯◯◉◉◉◉◯◯
-◉◯◯◯◯◯◯◯  ◯◯◯◯◉◯◯◯  ◯◉◉◉◯◉◉◉
-◉◉◉◯◯◯◯◉  ◯◯◯◯◉◉◯◯  ◯◯◯◉◯◯◉◯
-◉◉◉◉◯◯◉◯  ◯◯◯◯◉◉◯◯  ◯◯◯◯◯◯◯◉
-◉◉◉◉◉◯◯◯  ◯◯◯◯◯◯◯◯  ◯◯◯◯◯◉◉◉
-◉◉◉◉◉◉◉◉  ◯◯◯◯◯◯◯◯  ◯◯◯◯◯◯◯◯
-Rewards() = [0.0, 0.0]
-Returns() = [0.0, 0.0]
-<<<<<<< HEAD
-LegalActions() = [0, 4, 7, 8, 17, 22, 23, 24, 33, 34, 39, 42, 61, 62, 63]
-StringLegalActions() = ["a1 (o)", "e1 (o)", "h1 (o)", "a2 (o)", "b3 (o)", "g3 (o)", "h3 (o)", "a4 (o)", "b5 (o)", "c5 (o)", "h5 (o)", "c6 (o)", "f8 (o)", "g8 (o)", "h8 (o)"]
-
-# Apply action "h3 (o)"
-action: 23
-=======
-LegalActions() = [9, 11, 19, 49, 57]
-StringLegalActions() = ["b2", "d2", "d3", "b7", "b8"]
-
-# Apply action "b2"
-action: 9
->>>>>>> c2be1951
-
-# State 28
-# Black (x) to play:
-#   a b c d e f g h
-# 1 - x - x - o x - 1
-# 2 - x x x x o o - 2
-# 3 - - x x x x - o 3
-# 4 - x x x o x o x 4
-# 5 - - - x o o x - 5
-# 6 - - - - o o - x 6
-# 7 - - - - - x x x 7
-# 8 - - - - - - - - 8
-#   a b c d e f g h
-IsTerminal() = False
-History() = [37, 45, 53, 20, 19, 38, 29, 18, 47, 30, 9, 26, 21, 13, 25, 44, 31, 10, 12, 14, 6, 54, 55, 5, 1, 11, 3, 23]
-HistoryString() = "37 45 53 20 19 38 29 18 47 30 9 26 21 13 25 44 31 10 12 14 6 54 55 5 1 11 3 23"
-IsChanceNode() = False
-IsSimultaneousNode() = False
-CurrentPlayer() = 0
-<<<<<<< HEAD
-InformationStateString(0) = "37 45 53 20 19 38 29 18 47 30 9 26 21 13 25 44 31 10 12 14 6 54 55 5 1 11 3 23"
-InformationStateString(1) = "37 45 53 20 19 38 29 18 47 30 9 26 21 13 25 44 31 10 12 14 6 54 55 5 1 11 3 23"
-ObservationString(0) = "  a b c d e f g h  \n1 - x - x - o x - 1\n2 - x x x x o o - 2\n3 - - x x x x - o 3\n4 - x x x o x o x 4\n5 - - - x o o x - 5\n6 - - - - o o - x 6\n7 - - - - - x x x 7\n8 - - - - - - - - 8\n  a b c d e f g h  "
-ObservationString(1) = "  a b c d e f g h  \n1 - o - o - x o - 1\n2 - o o o o x x - 2\n3 - - o o o o - x 3\n4 - o o o x o x o 4\n5 - - - o x x o - 5\n6 - - - - x x - o 6\n7 - - - - - o o o 7\n8 - - - - - - - - 8\n  a b c d e f g h  "
-=======
-InformationStateString(0) = "44 43 26 29 45 25 17 52 21 13 37 42 41 53 34 8 16 50 0 48 61 60 59 33 18 51 58 9"
-InformationStateString(1) = "44 43 26 29 45 25 17 52 21 13 37 42 41 53 34 8 16 50 0 48 61 60 59 33 18 51 58 9"
-ObservationString(0) = "Black (x) to play:\n  a b c d e f g h  \n1 x - - - - - - - 1\n2 x o - - - o - - 2\n3 x o o - - o - - 3\n4 - o x o o o - - 4\n5 - o x o o o - - 5\n6 - o x o o o - - 6\n7 o - x o o o - - 7\n8 - - x x x x - - 8\n  a b c d e f g h  "
-ObservationString(1) = "Black (x) to play:\n  a b c d e f g h  \n1 x - - - - - - - 1\n2 x o - - - o - - 2\n3 x o o - - o - - 3\n4 - o x o o o - - 4\n5 - o x o o o - - 5\n6 - o x o o o - - 6\n7 o - x o o o - - 7\n8 - - x x x x - - 8\n  a b c d e f g h  "
->>>>>>> c2be1951
-ObservationTensor(0):
-◉◯◉◯◉◯◯◉  ◯◉◯◉◯◯◉◯  ◯◯◯◯◯◉◯◯
-◉◯◯◯◯◯◯◉  ◯◉◉◉◉◯◯◯  ◯◯◯◯◯◉◉◯
-◉◉◯◯◯◯◉◯  ◯◯◉◉◉◉◯◯  ◯◯◯◯◯◯◯◉
-◉◯◯◯◯◯◯◯  ◯◉◉◉◯◉◯◉  ◯◯◯◯◉◯◉◯
-◉◉◉◯◯◯◯◉  ◯◯◯◉◯◯◉◯  ◯◯◯◯◉◉◯◯
-◉◉◉◉◯◯◉◯  ◯◯◯◯◯◯◯◉  ◯◯◯◯◉◉◯◯
-◉◉◉◉◉◯◯◯  ◯◯◯◯◯◉◉◉  ◯◯◯◯◯◯◯◯
-◉◉◉◉◉◉◉◉  ◯◯◯◯◯◯◯◯  ◯◯◯◯◯◯◯◯
-ObservationTensor(1):
-◉◯◉◯◉◯◯◉  ◯◯◯◯◯◉◯◯  ◯◉◯◉◯◯◉◯
-◉◯◯◯◯◯◯◉  ◯◯◯◯◯◉◉◯  ◯◉◉◉◉◯◯◯
-◉◉◯◯◯◯◉◯  ◯◯◯◯◯◯◯◉  ◯◯◉◉◉◉◯◯
-◉◯◯◯◯◯◯◯  ◯◯◯◯◉◯◉◯  ◯◉◉◉◯◉◯◉
-◉◉◉◯◯◯◯◉  ◯◯◯◯◉◉◯◯  ◯◯◯◉◯◯◉◯
-◉◉◉◉◯◯◉◯  ◯◯◯◯◉◉◯◯  ◯◯◯◯◯◯◯◉
-◉◉◉◉◉◯◯◯  ◯◯◯◯◯◯◯◯  ◯◯◯◯◯◉◉◉
-◉◉◉◉◉◉◉◉  ◯◯◯◯◯◯◯◯  ◯◯◯◯◯◯◯◯
-Rewards() = [0.0, 0.0]
-Returns() = [0.0, 0.0]
-<<<<<<< HEAD
-LegalActions() = [4, 7, 15, 22, 39, 43, 46, 52]
-StringLegalActions() = ["e1 (x)", "h1 (x)", "h2 (x)", "g3 (x)", "h5 (x)", "d6 (x)", "g6 (x)", "e7 (x)"]
-
-# Apply action "h5 (x)"
-action: 39
-=======
-LegalActions() = [2, 5, 10, 14, 19, 20, 22, 24, 30, 32, 38, 40, 46, 54, 62]
-StringLegalActions() = ["c1", "f1", "c2", "g2", "d3", "e3", "g3", "a4", "g4", "a5", "g5", "a6", "g6", "g7", "g8"]
-
-# Apply action "c1"
-action: 2
->>>>>>> c2be1951
-
-# State 29
-# White (o) to play:
-#   a b c d e f g h
-<<<<<<< HEAD
-# 1 - x - x - o x - 1
-# 2 - x x x x o o - 2
-# 3 - - x x x x - o 3
-# 4 - x x x o x x x 4
-# 5 - - - x o o x x 5
-# 6 - - - - o o - x 6
-# 7 - - - - - x x x 7
-# 8 - - - - - - - - 8
-=======
-# 1 x - x - - - - - 1
-# 2 x x - - - o - - 2
-# 3 x o o - - o - - 3
-# 4 - o x o o o - - 4
-# 5 - o x o o o - - 5
-# 6 - o x o o o - - 6
-# 7 o - x o o o - - 7
-# 8 - - x x x x - - 8
->>>>>>> c2be1951
-#   a b c d e f g h
-IsTerminal() = False
-History() = [37, 45, 53, 20, 19, 38, 29, 18, 47, 30, 9, 26, 21, 13, 25, 44, 31, 10, 12, 14, 6, 54, 55, 5, 1, 11, 3, 23, 39]
-HistoryString() = "37 45 53 20 19 38 29 18 47 30 9 26 21 13 25 44 31 10 12 14 6 54 55 5 1 11 3 23 39"
-IsChanceNode() = False
-IsSimultaneousNode() = False
-CurrentPlayer() = 1
-<<<<<<< HEAD
-InformationStateString(0) = "37 45 53 20 19 38 29 18 47 30 9 26 21 13 25 44 31 10 12 14 6 54 55 5 1 11 3 23 39"
-InformationStateString(1) = "37 45 53 20 19 38 29 18 47 30 9 26 21 13 25 44 31 10 12 14 6 54 55 5 1 11 3 23 39"
-ObservationString(0) = "  a b c d e f g h  \n1 - x - x - o x - 1\n2 - x x x x o o - 2\n3 - - x x x x - o 3\n4 - x x x o x x x 4\n5 - - - x o o x x 5\n6 - - - - o o - x 6\n7 - - - - - x x x 7\n8 - - - - - - - - 8\n  a b c d e f g h  "
-ObservationString(1) = "  a b c d e f g h  \n1 - o - o - x o - 1\n2 - o o o o x x - 2\n3 - - o o o o - x 3\n4 - o o o x o o o 4\n5 - - - o x x o o 5\n6 - - - - x x - o 6\n7 - - - - - o o o 7\n8 - - - - - - - - 8\n  a b c d e f g h  "
-=======
-InformationStateString(0) = "44 43 26 29 45 25 17 52 21 13 37 42 41 53 34 8 16 50 0 48 61 60 59 33 18 51 58 9 2"
-InformationStateString(1) = "44 43 26 29 45 25 17 52 21 13 37 42 41 53 34 8 16 50 0 48 61 60 59 33 18 51 58 9 2"
-ObservationString(0) = "White (o) to play:\n  a b c d e f g h  \n1 x - x - - - - - 1\n2 x x - - - o - - 2\n3 x o o - - o - - 3\n4 - o x o o o - - 4\n5 - o x o o o - - 5\n6 - o x o o o - - 6\n7 o - x o o o - - 7\n8 - - x x x x - - 8\n  a b c d e f g h  "
-ObservationString(1) = "White (o) to play:\n  a b c d e f g h  \n1 x - x - - - - - 1\n2 x x - - - o - - 2\n3 x o o - - o - - 3\n4 - o x o o o - - 4\n5 - o x o o o - - 5\n6 - o x o o o - - 6\n7 o - x o o o - - 7\n8 - - x x x x - - 8\n  a b c d e f g h  "
->>>>>>> c2be1951
-ObservationTensor(0):
-◉◯◉◯◉◯◯◉  ◯◉◯◉◯◯◉◯  ◯◯◯◯◯◉◯◯
-◉◯◯◯◯◯◯◉  ◯◉◉◉◉◯◯◯  ◯◯◯◯◯◉◉◯
-◉◉◯◯◯◯◉◯  ◯◯◉◉◉◉◯◯  ◯◯◯◯◯◯◯◉
-◉◯◯◯◯◯◯◯  ◯◉◉◉◯◉◉◉  ◯◯◯◯◉◯◯◯
-◉◉◉◯◯◯◯◯  ◯◯◯◉◯◯◉◉  ◯◯◯◯◉◉◯◯
-◉◉◉◉◯◯◉◯  ◯◯◯◯◯◯◯◉  ◯◯◯◯◉◉◯◯
-◉◉◉◉◉◯◯◯  ◯◯◯◯◯◉◉◉  ◯◯◯◯◯◯◯◯
-◉◉◉◉◉◉◉◉  ◯◯◯◯◯◯◯◯  ◯◯◯◯◯◯◯◯
-ObservationTensor(1):
-◉◯◉◯◉◯◯◉  ◯◯◯◯◯◉◯◯  ◯◉◯◉◯◯◉◯
-◉◯◯◯◯◯◯◉  ◯◯◯◯◯◉◉◯  ◯◉◉◉◉◯◯◯
-◉◉◯◯◯◯◉◯  ◯◯◯◯◯◯◯◉  ◯◯◉◉◉◉◯◯
-◉◯◯◯◯◯◯◯  ◯◯◯◯◉◯◯◯  ◯◉◉◉◯◉◉◉
-◉◉◉◯◯◯◯◯  ◯◯◯◯◉◉◯◯  ◯◯◯◉◯◯◉◉
-◉◉◉◉◯◯◉◯  ◯◯◯◯◉◉◯◯  ◯◯◯◯◯◯◯◉
-◉◉◉◉◉◯◯◯  ◯◯◯◯◯◯◯◯  ◯◯◯◯◯◉◉◉
-◉◉◉◉◉◉◉◉  ◯◯◯◯◯◯◯◯  ◯◯◯◯◯◯◯◯
-Rewards() = [0.0, 0.0]
-Returns() = [0.0, 0.0]
-<<<<<<< HEAD
-LegalActions() = [0, 4, 7, 8, 17, 22, 24, 33, 34, 42, 61, 62, 63]
-StringLegalActions() = ["a1 (o)", "e1 (o)", "h1 (o)", "a2 (o)", "b3 (o)", "g3 (o)", "a4 (o)", "b5 (o)", "c5 (o)", "c6 (o)", "f8 (o)", "g8 (o)", "h8 (o)"]
-
-# Apply action "g8 (o)"
-action: 62
-=======
-LegalActions() = [1, 19, 49, 57]
-StringLegalActions() = ["b1", "d3", "b7", "b8"]
-
-# Apply action "b7"
-action: 49
->>>>>>> c2be1951
-
-# State 30
-# Black (x) to play:
-#   a b c d e f g h
-# 1 - x - x - o x - 1
-# 2 - x x x x o o - 2
-# 3 - - x x x x - o 3
-# 4 - x x x o x x x 4
-# 5 - - - x o o x x 5
-# 6 - - - - o o - x 6
-# 7 - - - - - o x x 7
-# 8 - - - - - - o - 8
-#   a b c d e f g h
-IsTerminal() = False
-History() = [37, 45, 53, 20, 19, 38, 29, 18, 47, 30, 9, 26, 21, 13, 25, 44, 31, 10, 12, 14, 6, 54, 55, 5, 1, 11, 3, 23, 39, 62]
-HistoryString() = "37 45 53 20 19 38 29 18 47 30 9 26 21 13 25 44 31 10 12 14 6 54 55 5 1 11 3 23 39 62"
-IsChanceNode() = False
-IsSimultaneousNode() = False
-CurrentPlayer() = 0
-<<<<<<< HEAD
-InformationStateString(0) = "37 45 53 20 19 38 29 18 47 30 9 26 21 13 25 44 31 10 12 14 6 54 55 5 1 11 3 23 39 62"
-InformationStateString(1) = "37 45 53 20 19 38 29 18 47 30 9 26 21 13 25 44 31 10 12 14 6 54 55 5 1 11 3 23 39 62"
-ObservationString(0) = "  a b c d e f g h  \n1 - x - x - o x - 1\n2 - x x x x o o - 2\n3 - - x x x x - o 3\n4 - x x x o x x x 4\n5 - - - x o o x x 5\n6 - - - - o o - x 6\n7 - - - - - o x x 7\n8 - - - - - - o - 8\n  a b c d e f g h  "
-ObservationString(1) = "  a b c d e f g h  \n1 - o - o - x o - 1\n2 - o o o o x x - 2\n3 - - o o o o - x 3\n4 - o o o x o o o 4\n5 - - - o x x o o 5\n6 - - - - x x - o 6\n7 - - - - - x o o 7\n8 - - - - - - x - 8\n  a b c d e f g h  "
-=======
-InformationStateString(0) = "44 43 26 29 45 25 17 52 21 13 37 42 41 53 34 8 16 50 0 48 61 60 59 33 18 51 58 9 2 49"
-InformationStateString(1) = "44 43 26 29 45 25 17 52 21 13 37 42 41 53 34 8 16 50 0 48 61 60 59 33 18 51 58 9 2 49"
-ObservationString(0) = "Black (x) to play:\n  a b c d e f g h  \n1 x - x - - - - - 1\n2 x x - - - o - - 2\n3 x o o - - o - - 3\n4 - o x o o o - - 4\n5 - o x o o o - - 5\n6 - o o o o o - - 6\n7 o o o o o o - - 7\n8 - - x x x x - - 8\n  a b c d e f g h  "
-ObservationString(1) = "Black (x) to play:\n  a b c d e f g h  \n1 x - x - - - - - 1\n2 x x - - - o - - 2\n3 x o o - - o - - 3\n4 - o x o o o - - 4\n5 - o x o o o - - 5\n6 - o o o o o - - 6\n7 o o o o o o - - 7\n8 - - x x x x - - 8\n  a b c d e f g h  "
->>>>>>> c2be1951
-ObservationTensor(0):
-◉◯◉◯◉◯◯◉  ◯◉◯◉◯◯◉◯  ◯◯◯◯◯◉◯◯
-◉◯◯◯◯◯◯◉  ◯◉◉◉◉◯◯◯  ◯◯◯◯◯◉◉◯
-◉◉◯◯◯◯◉◯  ◯◯◉◉◉◉◯◯  ◯◯◯◯◯◯◯◉
-◉◯◯◯◯◯◯◯  ◯◉◉◉◯◉◉◉  ◯◯◯◯◉◯◯◯
-◉◉◉◯◯◯◯◯  ◯◯◯◉◯◯◉◉  ◯◯◯◯◉◉◯◯
-◉◉◉◉◯◯◉◯  ◯◯◯◯◯◯◯◉  ◯◯◯◯◉◉◯◯
-◉◉◉◉◉◯◯◯  ◯◯◯◯◯◯◉◉  ◯◯◯◯◯◉◯◯
-◉◉◉◉◉◉◯◉  ◯◯◯◯◯◯◯◯  ◯◯◯◯◯◯◉◯
-ObservationTensor(1):
-◉◯◉◯◉◯◯◉  ◯◯◯◯◯◉◯◯  ◯◉◯◉◯◯◉◯
-◉◯◯◯◯◯◯◉  ◯◯◯◯◯◉◉◯  ◯◉◉◉◉◯◯◯
-◉◉◯◯◯◯◉◯  ◯◯◯◯◯◯◯◉  ◯◯◉◉◉◉◯◯
-◉◯◯◯◯◯◯◯  ◯◯◯◯◉◯◯◯  ◯◉◉◉◯◉◉◉
-◉◉◉◯◯◯◯◯  ◯◯◯◯◉◉◯◯  ◯◯◯◉◯◯◉◉
-◉◉◉◉◯◯◉◯  ◯◯◯◯◉◉◯◯  ◯◯◯◯◯◯◯◉
-◉◉◉◉◉◯◯◯  ◯◯◯◯◯◉◯◯  ◯◯◯◯◯◯◉◉
-◉◉◉◉◉◉◯◉  ◯◯◯◯◯◯◉◯  ◯◯◯◯◯◯◯◯
-Rewards() = [0.0, 0.0]
-Returns() = [0.0, 0.0]
-<<<<<<< HEAD
-LegalActions() = [4, 7, 15, 22, 43, 46, 51, 52, 61]
-StringLegalActions() = ["e1 (x)", "h1 (x)", "h2 (x)", "g3 (x)", "d6 (x)", "g6 (x)", "d7 (x)", "e7 (x)", "f8 (x)"]
-
-# Apply action "e7 (x)"
-action: 52
-=======
-LegalActions() = [5, 10, 19, 20, 24, 30, 32, 38, 40, 46, 54, 57, 62]
-StringLegalActions() = ["f1", "c2", "d3", "e3", "a4", "g4", "a5", "g5", "a6", "g6", "g7", "b8", "g8"]
+InformationStateString(0) = "19 34 41 33 42 49 40 48 32 43 51 50 57 20 44 11 26 56 59 60 12 58 2 3 4 25 10 52 18 37 46 24 45 5 21 1 9 14 22 13 15 17 0 7 6 30 16 53 29 8 54 55 61"
+InformationStateString(1) = "19 34 41 33 42 49 40 48 32 43 51 50 57 20 44 11 26 56 59 60 12 58 2 3 4 25 10 52 18 37 46 24 45 5 21 1 9 14 22 13 15 17 0 7 6 30 16 53 29 8 54 55 61"
+ObservationString(0) = "  a b c d e f g h  \n1 x x x x x x x o 1\n2 o o o x x x x x 2\n3 o o x o x x x - 3\n4 o o o x x x o - 4\n5 o o o o x o - - 5\n6 o o o o o x o - 6\n7 o o o o o x o o 7\n8 o o o o o x - - 8\n  a b c d e f g h  "
+ObservationString(1) = "  a b c d e f g h  \n1 o o o o o o o x 1\n2 x x x o o o o o 2\n3 x x o x o o o - 3\n4 x x x o o o x - 4\n5 x x x x o x - - 5\n6 x x x x x o x - 6\n7 x x x x x o x x 7\n8 x x x x x o - - 8\n  a b c d e f g h  "
+ObservationTensor(0):
+◯◯◯◯◯◯◯◯  ◉◉◉◉◉◉◉◯  ◯◯◯◯◯◯◯◉
+◯◯◯◯◯◯◯◯  ◯◯◯◉◉◉◉◉  ◉◉◉◯◯◯◯◯
+◯◯◯◯◯◯◯◉  ◯◯◉◯◉◉◉◯  ◉◉◯◉◯◯◯◯
+◯◯◯◯◯◯◯◉  ◯◯◯◉◉◉◯◯  ◉◉◉◯◯◯◉◯
+◯◯◯◯◯◯◉◉  ◯◯◯◯◉◯◯◯  ◉◉◉◉◯◉◯◯
+◯◯◯◯◯◯◯◉  ◯◯◯◯◯◉◯◯  ◉◉◉◉◉◯◉◯
+◯◯◯◯◯◯◯◯  ◯◯◯◯◯◉◯◯  ◉◉◉◉◉◯◉◉
+◯◯◯◯◯◯◉◉  ◯◯◯◯◯◉◯◯  ◉◉◉◉◉◯◯◯
+ObservationTensor(1):
+◯◯◯◯◯◯◯◯  ◯◯◯◯◯◯◯◉  ◉◉◉◉◉◉◉◯
+◯◯◯◯◯◯◯◯  ◉◉◉◯◯◯◯◯  ◯◯◯◉◉◉◉◉
+◯◯◯◯◯◯◯◉  ◉◉◯◉◯◯◯◯  ◯◯◉◯◉◉◉◯
+◯◯◯◯◯◯◯◉  ◉◉◉◯◯◯◉◯  ◯◯◯◉◉◉◯◯
+◯◯◯◯◯◯◉◉  ◉◉◉◉◯◉◯◯  ◯◯◯◯◉◯◯◯
+◯◯◯◯◯◯◯◉  ◉◉◉◉◉◯◉◯  ◯◯◯◯◯◉◯◯
+◯◯◯◯◯◯◯◯  ◉◉◉◉◉◯◉◉  ◯◯◯◯◯◉◯◯
+◯◯◯◯◯◯◉◉  ◉◉◉◉◉◯◯◯  ◯◯◯◯◯◉◯◯
+Rewards() = [0.0, 0.0]
+Returns() = [0.0, 0.0]
+LegalActions() = [23, 38, 62]
+StringLegalActions() = ["h3", "g5", "g8"]
 
 # Apply action "g8"
 action: 62
->>>>>>> c2be1951
-
-# State 31
-# White (o) to play:
-#   a b c d e f g h
-<<<<<<< HEAD
-# 1 - x - x - o x - 1
-# 2 - x x x x o o - 2
-# 3 - - x x x x - o 3
-# 4 - x x x x x x x 4
-# 5 - - - x x o x x 5
-# 6 - - - - x x - x 6
-# 7 - - - - x x x x 7
-# 8 - - - - - - o - 8
-=======
-# 1 x - x - - - - - 1
-# 2 x x - - - o - - 2
-# 3 x o o - - o - - 3
-# 4 - o x o o o - - 4
-# 5 - o x x o o - - 5
-# 6 - o o o x o - - 6
-# 7 o o o o o x - - 7
-# 8 - - x x x x x - 8
->>>>>>> c2be1951
-#   a b c d e f g h
-IsTerminal() = False
-History() = [37, 45, 53, 20, 19, 38, 29, 18, 47, 30, 9, 26, 21, 13, 25, 44, 31, 10, 12, 14, 6, 54, 55, 5, 1, 11, 3, 23, 39, 62, 52]
-HistoryString() = "37 45 53 20 19 38 29 18 47 30 9 26 21 13 25 44 31 10 12 14 6 54 55 5 1 11 3 23 39 62 52"
+
+# State 54
+#   a b c d e f g h
+# 1 x x x x x x x o 1
+# 2 o o o x x x x x 2
+# 3 o o x o x x x - 3
+# 4 o o o x x x o - 4
+# 5 o o o o x o - - 5
+# 6 o o o o o x o - 6
+# 7 o o o o o o o o 7
+# 8 o o o o o o o - 8
+#   a b c d e f g h
+IsTerminal() = False
+History() = [19, 34, 41, 33, 42, 49, 40, 48, 32, 43, 51, 50, 57, 20, 44, 11, 26, 56, 59, 60, 12, 58, 2, 3, 4, 25, 10, 52, 18, 37, 46, 24, 45, 5, 21, 1, 9, 14, 22, 13, 15, 17, 0, 7, 6, 30, 16, 53, 29, 8, 54, 55, 61, 62]
+HistoryString() = "19 34 41 33 42 49 40 48 32 43 51 50 57 20 44 11 26 56 59 60 12 58 2 3 4 25 10 52 18 37 46 24 45 5 21 1 9 14 22 13 15 17 0 7 6 30 16 53 29 8 54 55 61 62"
+IsChanceNode() = False
+IsSimultaneousNode() = False
+CurrentPlayer() = 0
+InformationStateString(0) = "19 34 41 33 42 49 40 48 32 43 51 50 57 20 44 11 26 56 59 60 12 58 2 3 4 25 10 52 18 37 46 24 45 5 21 1 9 14 22 13 15 17 0 7 6 30 16 53 29 8 54 55 61 62"
+InformationStateString(1) = "19 34 41 33 42 49 40 48 32 43 51 50 57 20 44 11 26 56 59 60 12 58 2 3 4 25 10 52 18 37 46 24 45 5 21 1 9 14 22 13 15 17 0 7 6 30 16 53 29 8 54 55 61 62"
+ObservationString(0) = "  a b c d e f g h  \n1 x x x x x x x o 1\n2 o o o x x x x x 2\n3 o o x o x x x - 3\n4 o o o x x x o - 4\n5 o o o o x o - - 5\n6 o o o o o x o - 6\n7 o o o o o o o o 7\n8 o o o o o o o - 8\n  a b c d e f g h  "
+ObservationString(1) = "  a b c d e f g h  \n1 o o o o o o o x 1\n2 x x x o o o o o 2\n3 x x o x o o o - 3\n4 x x x o o o x - 4\n5 x x x x o x - - 5\n6 x x x x x o x - 6\n7 x x x x x x x x 7\n8 x x x x x x x - 8\n  a b c d e f g h  "
+ObservationTensor(0):
+◯◯◯◯◯◯◯◯  ◉◉◉◉◉◉◉◯  ◯◯◯◯◯◯◯◉
+◯◯◯◯◯◯◯◯  ◯◯◯◉◉◉◉◉  ◉◉◉◯◯◯◯◯
+◯◯◯◯◯◯◯◉  ◯◯◉◯◉◉◉◯  ◉◉◯◉◯◯◯◯
+◯◯◯◯◯◯◯◉  ◯◯◯◉◉◉◯◯  ◉◉◉◯◯◯◉◯
+◯◯◯◯◯◯◉◉  ◯◯◯◯◉◯◯◯  ◉◉◉◉◯◉◯◯
+◯◯◯◯◯◯◯◉  ◯◯◯◯◯◉◯◯  ◉◉◉◉◉◯◉◯
+◯◯◯◯◯◯◯◯  ◯◯◯◯◯◯◯◯  ◉◉◉◉◉◉◉◉
+◯◯◯◯◯◯◯◉  ◯◯◯◯◯◯◯◯  ◉◉◉◉◉◉◉◯
+ObservationTensor(1):
+◯◯◯◯◯◯◯◯  ◯◯◯◯◯◯◯◉  ◉◉◉◉◉◉◉◯
+◯◯◯◯◯◯◯◯  ◉◉◉◯◯◯◯◯  ◯◯◯◉◉◉◉◉
+◯◯◯◯◯◯◯◉  ◉◉◯◉◯◯◯◯  ◯◯◉◯◉◉◉◯
+◯◯◯◯◯◯◯◉  ◉◉◉◯◯◯◉◯  ◯◯◯◉◉◉◯◯
+◯◯◯◯◯◯◉◉  ◉◉◉◉◯◉◯◯  ◯◯◯◯◉◯◯◯
+◯◯◯◯◯◯◯◉  ◉◉◉◉◉◯◉◯  ◯◯◯◯◯◉◯◯
+◯◯◯◯◯◯◯◯  ◉◉◉◉◉◉◉◉  ◯◯◯◯◯◯◯◯
+◯◯◯◯◯◯◯◉  ◉◉◉◉◉◉◉◯  ◯◯◯◯◯◯◯◯
+Rewards() = [0.0, 0.0]
+Returns() = [0.0, 0.0]
+LegalActions() = [31, 38, 39, 47, 63]
+StringLegalActions() = ["h4", "g5", "h5", "h6", "h8"]
+
+# Apply action "h5"
+action: 39
+
+# State 55
+#   a b c d e f g h
+# 1 x x x x x x x o 1
+# 2 o o o x x x x x 2
+# 3 o o x o x x x - 3
+# 4 o o o x x x x - 4
+# 5 o o o o x o - x 5
+# 6 o o o o o x o - 6
+# 7 o o o o o o o o 7
+# 8 o o o o o o o - 8
+#   a b c d e f g h
+IsTerminal() = False
+History() = [19, 34, 41, 33, 42, 49, 40, 48, 32, 43, 51, 50, 57, 20, 44, 11, 26, 56, 59, 60, 12, 58, 2, 3, 4, 25, 10, 52, 18, 37, 46, 24, 45, 5, 21, 1, 9, 14, 22, 13, 15, 17, 0, 7, 6, 30, 16, 53, 29, 8, 54, 55, 61, 62, 39]
+HistoryString() = "19 34 41 33 42 49 40 48 32 43 51 50 57 20 44 11 26 56 59 60 12 58 2 3 4 25 10 52 18 37 46 24 45 5 21 1 9 14 22 13 15 17 0 7 6 30 16 53 29 8 54 55 61 62 39"
 IsChanceNode() = False
 IsSimultaneousNode() = False
 CurrentPlayer() = 1
-<<<<<<< HEAD
-InformationStateString(0) = "37 45 53 20 19 38 29 18 47 30 9 26 21 13 25 44 31 10 12 14 6 54 55 5 1 11 3 23 39 62 52"
-InformationStateString(1) = "37 45 53 20 19 38 29 18 47 30 9 26 21 13 25 44 31 10 12 14 6 54 55 5 1 11 3 23 39 62 52"
-ObservationString(0) = "  a b c d e f g h  \n1 - x - x - o x - 1\n2 - x x x x o o - 2\n3 - - x x x x - o 3\n4 - x x x x x x x 4\n5 - - - x x o x x 5\n6 - - - - x x - x 6\n7 - - - - x x x x 7\n8 - - - - - - o - 8\n  a b c d e f g h  "
-ObservationString(1) = "  a b c d e f g h  \n1 - o - o - x o - 1\n2 - o o o o x x - 2\n3 - - o o o o - x 3\n4 - o o o o o o o 4\n5 - - - o o x o o 5\n6 - - - - o o - o 6\n7 - - - - o o o o 7\n8 - - - - - - x - 8\n  a b c d e f g h  "
-=======
-InformationStateString(0) = "44 43 26 29 45 25 17 52 21 13 37 42 41 53 34 8 16 50 0 48 61 60 59 33 18 51 58 9 2 49 62"
-InformationStateString(1) = "44 43 26 29 45 25 17 52 21 13 37 42 41 53 34 8 16 50 0 48 61 60 59 33 18 51 58 9 2 49 62"
-ObservationString(0) = "White (o) to play:\n  a b c d e f g h  \n1 x - x - - - - - 1\n2 x x - - - o - - 2\n3 x o o - - o - - 3\n4 - o x o o o - - 4\n5 - o x x o o - - 5\n6 - o o o x o - - 6\n7 o o o o o x - - 7\n8 - - x x x x x - 8\n  a b c d e f g h  "
-ObservationString(1) = "White (o) to play:\n  a b c d e f g h  \n1 x - x - - - - - 1\n2 x x - - - o - - 2\n3 x o o - - o - - 3\n4 - o x o o o - - 4\n5 - o x x o o - - 5\n6 - o o o x o - - 6\n7 o o o o o x - - 7\n8 - - x x x x x - 8\n  a b c d e f g h  "
->>>>>>> c2be1951
-ObservationTensor(0):
-◉◯◉◯◉◯◯◉  ◯◉◯◉◯◯◉◯  ◯◯◯◯◯◉◯◯
-◉◯◯◯◯◯◯◉  ◯◉◉◉◉◯◯◯  ◯◯◯◯◯◉◉◯
-◉◉◯◯◯◯◉◯  ◯◯◉◉◉◉◯◯  ◯◯◯◯◯◯◯◉
-◉◯◯◯◯◯◯◯  ◯◉◉◉◉◉◉◉  ◯◯◯◯◯◯◯◯
-◉◉◉◯◯◯◯◯  ◯◯◯◉◉◯◉◉  ◯◯◯◯◯◉◯◯
-◉◉◉◉◯◯◉◯  ◯◯◯◯◉◉◯◉  ◯◯◯◯◯◯◯◯
-◉◉◉◉◯◯◯◯  ◯◯◯◯◉◉◉◉  ◯◯◯◯◯◯◯◯
-◉◉◉◉◉◉◯◉  ◯◯◯◯◯◯◯◯  ◯◯◯◯◯◯◉◯
-ObservationTensor(1):
-◉◯◉◯◉◯◯◉  ◯◯◯◯◯◉◯◯  ◯◉◯◉◯◯◉◯
-◉◯◯◯◯◯◯◉  ◯◯◯◯◯◉◉◯  ◯◉◉◉◉◯◯◯
-◉◉◯◯◯◯◉◯  ◯◯◯◯◯◯◯◉  ◯◯◉◉◉◉◯◯
-◉◯◯◯◯◯◯◯  ◯◯◯◯◯◯◯◯  ◯◉◉◉◉◉◉◉
-◉◉◉◯◯◯◯◯  ◯◯◯◯◯◉◯◯  ◯◯◯◉◉◯◉◉
-◉◉◉◉◯◯◉◯  ◯◯◯◯◯◯◯◯  ◯◯◯◯◉◉◯◉
-◉◉◉◉◯◯◯◯  ◯◯◯◯◯◯◯◯  ◯◯◯◯◉◉◉◉
-◉◉◉◉◉◉◯◉  ◯◯◯◯◯◯◉◯  ◯◯◯◯◯◯◯◯
-Rewards() = [0.0, 0.0]
-Returns() = [0.0, 0.0]
-<<<<<<< HEAD
-LegalActions() = [7, 8, 17, 33, 34, 42, 46, 51, 61, 63]
-StringLegalActions() = ["h1 (o)", "a2 (o)", "b3 (o)", "b5 (o)", "c5 (o)", "c6 (o)", "g6 (o)", "d7 (o)", "f8 (o)", "h8 (o)"]
-
-# Apply action "b5 (o)"
-action: 33
-=======
-LegalActions() = [1, 19, 54]
-StringLegalActions() = ["b1", "d3", "g7"]
-
-# Apply action "b1"
-action: 1
->>>>>>> c2be1951
-
-# State 32
-# Black (x) to play:
-#   a b c d e f g h
-# 1 - x - x - o x - 1
-# 2 - x x x o o o - 2
-# 3 - - x o x x - o 3
-# 4 - x o x x x x x 4
-# 5 - o - x x o x x 5
-# 6 - - - - x x - x 6
-# 7 - - - - x x x x 7
-# 8 - - - - - - o - 8
-#   a b c d e f g h
-IsTerminal() = False
-History() = [37, 45, 53, 20, 19, 38, 29, 18, 47, 30, 9, 26, 21, 13, 25, 44, 31, 10, 12, 14, 6, 54, 55, 5, 1, 11, 3, 23, 39, 62, 52, 33]
-HistoryString() = "37 45 53 20 19 38 29 18 47 30 9 26 21 13 25 44 31 10 12 14 6 54 55 5 1 11 3 23 39 62 52 33"
-IsChanceNode() = False
-IsSimultaneousNode() = False
-CurrentPlayer() = 0
-<<<<<<< HEAD
-InformationStateString(0) = "37 45 53 20 19 38 29 18 47 30 9 26 21 13 25 44 31 10 12 14 6 54 55 5 1 11 3 23 39 62 52 33"
-InformationStateString(1) = "37 45 53 20 19 38 29 18 47 30 9 26 21 13 25 44 31 10 12 14 6 54 55 5 1 11 3 23 39 62 52 33"
-ObservationString(0) = "  a b c d e f g h  \n1 - x - x - o x - 1\n2 - x x x o o o - 2\n3 - - x o x x - o 3\n4 - x o x x x x x 4\n5 - o - x x o x x 5\n6 - - - - x x - x 6\n7 - - - - x x x x 7\n8 - - - - - - o - 8\n  a b c d e f g h  "
-ObservationString(1) = "  a b c d e f g h  \n1 - o - o - x o - 1\n2 - o o o x x x - 2\n3 - - o x o o - x 3\n4 - o x o o o o o 4\n5 - x - o o x o o 5\n6 - - - - o o - o 6\n7 - - - - o o o o 7\n8 - - - - - - x - 8\n  a b c d e f g h  "
-=======
-InformationStateString(0) = "44 43 26 29 45 25 17 52 21 13 37 42 41 53 34 8 16 50 0 48 61 60 59 33 18 51 58 9 2 49 62 1"
-InformationStateString(1) = "44 43 26 29 45 25 17 52 21 13 37 42 41 53 34 8 16 50 0 48 61 60 59 33 18 51 58 9 2 49 62 1"
-ObservationString(0) = "Black (x) to play:\n  a b c d e f g h  \n1 x o x - - - - - 1\n2 x o - - - o - - 2\n3 x o o - - o - - 3\n4 - o x o o o - - 4\n5 - o x x o o - - 5\n6 - o o o x o - - 6\n7 o o o o o x - - 7\n8 - - x x x x x - 8\n  a b c d e f g h  "
-ObservationString(1) = "Black (x) to play:\n  a b c d e f g h  \n1 x o x - - - - - 1\n2 x o - - - o - - 2\n3 x o o - - o - - 3\n4 - o x o o o - - 4\n5 - o x x o o - - 5\n6 - o o o x o - - 6\n7 o o o o o x - - 7\n8 - - x x x x x - 8\n  a b c d e f g h  "
->>>>>>> c2be1951
-ObservationTensor(0):
-◉◯◉◯◉◯◯◉  ◯◉◯◉◯◯◉◯  ◯◯◯◯◯◉◯◯
-◉◯◯◯◯◯◯◉  ◯◉◉◉◯◯◯◯  ◯◯◯◯◉◉◉◯
-◉◉◯◯◯◯◉◯  ◯◯◉◯◉◉◯◯  ◯◯◯◉◯◯◯◉
-◉◯◯◯◯◯◯◯  ◯◉◯◉◉◉◉◉  ◯◯◉◯◯◯◯◯
-◉◯◉◯◯◯◯◯  ◯◯◯◉◉◯◉◉  ◯◉◯◯◯◉◯◯
-◉◉◉◉◯◯◉◯  ◯◯◯◯◉◉◯◉  ◯◯◯◯◯◯◯◯
-◉◉◉◉◯◯◯◯  ◯◯◯◯◉◉◉◉  ◯◯◯◯◯◯◯◯
-◉◉◉◉◉◉◯◉  ◯◯◯◯◯◯◯◯  ◯◯◯◯◯◯◉◯
-ObservationTensor(1):
-◉◯◉◯◉◯◯◉  ◯◯◯◯◯◉◯◯  ◯◉◯◉◯◯◉◯
-◉◯◯◯◯◯◯◉  ◯◯◯◯◉◉◉◯  ◯◉◉◉◯◯◯◯
-◉◉◯◯◯◯◉◯  ◯◯◯◉◯◯◯◉  ◯◯◉◯◉◉◯◯
-◉◯◯◯◯◯◯◯  ◯◯◉◯◯◯◯◯  ◯◉◯◉◉◉◉◉
-◉◯◉◯◯◯◯◯  ◯◉◯◯◯◉◯◯  ◯◯◯◉◉◯◉◉
-◉◉◉◉◯◯◉◯  ◯◯◯◯◯◯◯◯  ◯◯◯◯◉◉◯◉
-◉◉◉◉◯◯◯◯  ◯◯◯◯◯◯◯◯  ◯◯◯◯◉◉◉◉
-◉◉◉◉◉◉◯◉  ◯◯◯◯◯◯◉◯  ◯◯◯◯◯◯◯◯
-Rewards() = [0.0, 0.0]
-Returns() = [0.0, 0.0]
-<<<<<<< HEAD
-LegalActions() = [4, 7, 15, 17, 22, 34, 41, 46]
-StringLegalActions() = ["e1 (x)", "h1 (x)", "h2 (x)", "b3 (x)", "g3 (x)", "c5 (x)", "b6 (x)", "g6 (x)"]
-
-# Apply action "h1 (x)"
-action: 7
-=======
-LegalActions() = [5, 10, 14, 19, 20, 24, 30, 32, 38, 40, 46, 54, 56]
-StringLegalActions() = ["f1", "c2", "g2", "d3", "e3", "a4", "g4", "a5", "g5", "a6", "g6", "g7", "a8"]
-
-# Apply action "a6"
-action: 40
->>>>>>> c2be1951
-
-# State 33
-# White (o) to play:
-#   a b c d e f g h
-<<<<<<< HEAD
-# 1 - x - x - o x x 1
-# 2 - x x x o o x - 2
-# 3 - - x o x x - o 3
-# 4 - x o x x x x x 4
-# 5 - o - x x o x x 5
-# 6 - - - - x x - x 6
-# 7 - - - - x x x x 7
-# 8 - - - - - - o - 8
-=======
-# 1 x o x - - - - - 1
-# 2 x o - - - o - - 2
-# 3 x o o - - o - - 3
-# 4 - o x o o o - - 4
-# 5 - x x x o o - - 5
-# 6 x x x x x o - - 6
-# 7 o x o o o x - - 7
-# 8 - - x x x x x - 8
->>>>>>> c2be1951
-#   a b c d e f g h
-IsTerminal() = False
-History() = [37, 45, 53, 20, 19, 38, 29, 18, 47, 30, 9, 26, 21, 13, 25, 44, 31, 10, 12, 14, 6, 54, 55, 5, 1, 11, 3, 23, 39, 62, 52, 33, 7]
-HistoryString() = "37 45 53 20 19 38 29 18 47 30 9 26 21 13 25 44 31 10 12 14 6 54 55 5 1 11 3 23 39 62 52 33 7"
+InformationStateString(0) = "19 34 41 33 42 49 40 48 32 43 51 50 57 20 44 11 26 56 59 60 12 58 2 3 4 25 10 52 18 37 46 24 45 5 21 1 9 14 22 13 15 17 0 7 6 30 16 53 29 8 54 55 61 62 39"
+InformationStateString(1) = "19 34 41 33 42 49 40 48 32 43 51 50 57 20 44 11 26 56 59 60 12 58 2 3 4 25 10 52 18 37 46 24 45 5 21 1 9 14 22 13 15 17 0 7 6 30 16 53 29 8 54 55 61 62 39"
+ObservationString(0) = "  a b c d e f g h  \n1 x x x x x x x o 1\n2 o o o x x x x x 2\n3 o o x o x x x - 3\n4 o o o x x x x - 4\n5 o o o o x o - x 5\n6 o o o o o x o - 6\n7 o o o o o o o o 7\n8 o o o o o o o - 8\n  a b c d e f g h  "
+ObservationString(1) = "  a b c d e f g h  \n1 o o o o o o o x 1\n2 x x x o o o o o 2\n3 x x o x o o o - 3\n4 x x x o o o o - 4\n5 x x x x o x - o 5\n6 x x x x x o x - 6\n7 x x x x x x x x 7\n8 x x x x x x x - 8\n  a b c d e f g h  "
+ObservationTensor(0):
+◯◯◯◯◯◯◯◯  ◉◉◉◉◉◉◉◯  ◯◯◯◯◯◯◯◉
+◯◯◯◯◯◯◯◯  ◯◯◯◉◉◉◉◉  ◉◉◉◯◯◯◯◯
+◯◯◯◯◯◯◯◉  ◯◯◉◯◉◉◉◯  ◉◉◯◉◯◯◯◯
+◯◯◯◯◯◯◯◉  ◯◯◯◉◉◉◉◯  ◉◉◉◯◯◯◯◯
+◯◯◯◯◯◯◉◯  ◯◯◯◯◉◯◯◉  ◉◉◉◉◯◉◯◯
+◯◯◯◯◯◯◯◉  ◯◯◯◯◯◉◯◯  ◉◉◉◉◉◯◉◯
+◯◯◯◯◯◯◯◯  ◯◯◯◯◯◯◯◯  ◉◉◉◉◉◉◉◉
+◯◯◯◯◯◯◯◉  ◯◯◯◯◯◯◯◯  ◉◉◉◉◉◉◉◯
+ObservationTensor(1):
+◯◯◯◯◯◯◯◯  ◯◯◯◯◯◯◯◉  ◉◉◉◉◉◉◉◯
+◯◯◯◯◯◯◯◯  ◉◉◉◯◯◯◯◯  ◯◯◯◉◉◉◉◉
+◯◯◯◯◯◯◯◉  ◉◉◯◉◯◯◯◯  ◯◯◉◯◉◉◉◯
+◯◯◯◯◯◯◯◉  ◉◉◉◯◯◯◯◯  ◯◯◯◉◉◉◉◯
+◯◯◯◯◯◯◉◯  ◉◉◉◉◯◉◯◯  ◯◯◯◯◉◯◯◉
+◯◯◯◯◯◯◯◉  ◉◉◉◉◉◯◉◯  ◯◯◯◯◯◉◯◯
+◯◯◯◯◯◯◯◯  ◉◉◉◉◉◉◉◉  ◯◯◯◯◯◯◯◯
+◯◯◯◯◯◯◯◉  ◉◉◉◉◉◉◉◯  ◯◯◯◯◯◯◯◯
+Rewards() = [0.0, 0.0]
+Returns() = [0.0, 0.0]
+LegalActions() = [23, 31, 38]
+StringLegalActions() = ["h3", "h4", "g5"]
+
+# Apply action "h4"
+action: 31
+
+# State 56
+#   a b c d e f g h
+# 1 x x x x x x x o 1
+# 2 o o o x x x x x 2
+# 3 o o x o x x x - 3
+# 4 o o o o o o o o 4
+# 5 o o o o x o - x 5
+# 6 o o o o o x o - 6
+# 7 o o o o o o o o 7
+# 8 o o o o o o o - 8
+#   a b c d e f g h
+IsTerminal() = False
+History() = [19, 34, 41, 33, 42, 49, 40, 48, 32, 43, 51, 50, 57, 20, 44, 11, 26, 56, 59, 60, 12, 58, 2, 3, 4, 25, 10, 52, 18, 37, 46, 24, 45, 5, 21, 1, 9, 14, 22, 13, 15, 17, 0, 7, 6, 30, 16, 53, 29, 8, 54, 55, 61, 62, 39, 31]
+HistoryString() = "19 34 41 33 42 49 40 48 32 43 51 50 57 20 44 11 26 56 59 60 12 58 2 3 4 25 10 52 18 37 46 24 45 5 21 1 9 14 22 13 15 17 0 7 6 30 16 53 29 8 54 55 61 62 39 31"
+IsChanceNode() = False
+IsSimultaneousNode() = False
+CurrentPlayer() = 0
+InformationStateString(0) = "19 34 41 33 42 49 40 48 32 43 51 50 57 20 44 11 26 56 59 60 12 58 2 3 4 25 10 52 18 37 46 24 45 5 21 1 9 14 22 13 15 17 0 7 6 30 16 53 29 8 54 55 61 62 39 31"
+InformationStateString(1) = "19 34 41 33 42 49 40 48 32 43 51 50 57 20 44 11 26 56 59 60 12 58 2 3 4 25 10 52 18 37 46 24 45 5 21 1 9 14 22 13 15 17 0 7 6 30 16 53 29 8 54 55 61 62 39 31"
+ObservationString(0) = "  a b c d e f g h  \n1 x x x x x x x o 1\n2 o o o x x x x x 2\n3 o o x o x x x - 3\n4 o o o o o o o o 4\n5 o o o o x o - x 5\n6 o o o o o x o - 6\n7 o o o o o o o o 7\n8 o o o o o o o - 8\n  a b c d e f g h  "
+ObservationString(1) = "  a b c d e f g h  \n1 o o o o o o o x 1\n2 x x x o o o o o 2\n3 x x o x o o o - 3\n4 x x x x x x x x 4\n5 x x x x o x - o 5\n6 x x x x x o x - 6\n7 x x x x x x x x 7\n8 x x x x x x x - 8\n  a b c d e f g h  "
+ObservationTensor(0):
+◯◯◯◯◯◯◯◯  ◉◉◉◉◉◉◉◯  ◯◯◯◯◯◯◯◉
+◯◯◯◯◯◯◯◯  ◯◯◯◉◉◉◉◉  ◉◉◉◯◯◯◯◯
+◯◯◯◯◯◯◯◉  ◯◯◉◯◉◉◉◯  ◉◉◯◉◯◯◯◯
+◯◯◯◯◯◯◯◯  ◯◯◯◯◯◯◯◯  ◉◉◉◉◉◉◉◉
+◯◯◯◯◯◯◉◯  ◯◯◯◯◉◯◯◉  ◉◉◉◉◯◉◯◯
+◯◯◯◯◯◯◯◉  ◯◯◯◯◯◉◯◯  ◉◉◉◉◉◯◉◯
+◯◯◯◯◯◯◯◯  ◯◯◯◯◯◯◯◯  ◉◉◉◉◉◉◉◉
+◯◯◯◯◯◯◯◉  ◯◯◯◯◯◯◯◯  ◉◉◉◉◉◉◉◯
+ObservationTensor(1):
+◯◯◯◯◯◯◯◯  ◯◯◯◯◯◯◯◉  ◉◉◉◉◉◉◉◯
+◯◯◯◯◯◯◯◯  ◉◉◉◯◯◯◯◯  ◯◯◯◉◉◉◉◉
+◯◯◯◯◯◯◯◉  ◉◉◯◉◯◯◯◯  ◯◯◉◯◉◉◉◯
+◯◯◯◯◯◯◯◯  ◉◉◉◉◉◉◉◉  ◯◯◯◯◯◯◯◯
+◯◯◯◯◯◯◉◯  ◉◉◉◉◯◉◯◯  ◯◯◯◯◉◯◯◉
+◯◯◯◯◯◯◯◉  ◉◉◉◉◉◯◉◯  ◯◯◯◯◯◉◯◯
+◯◯◯◯◯◯◯◯  ◉◉◉◉◉◉◉◉  ◯◯◯◯◯◯◯◯
+◯◯◯◯◯◯◯◉  ◉◉◉◉◉◉◉◯  ◯◯◯◯◯◯◯◯
+Rewards() = [0.0, 0.0]
+Returns() = [0.0, 0.0]
+LegalActions() = [23, 38, 47, 63]
+StringLegalActions() = ["h3", "g5", "h6", "h8"]
+
+# Apply action "h3"
+action: 23
+
+# State 57
+#   a b c d e f g h
+# 1 x x x x x x x o 1
+# 2 o o o x x x x x 2
+# 3 o o x o x x x x 3
+# 4 o o o o o o o x 4
+# 5 o o o o x o - x 5
+# 6 o o o o o x o - 6
+# 7 o o o o o o o o 7
+# 8 o o o o o o o - 8
+#   a b c d e f g h
+IsTerminal() = False
+History() = [19, 34, 41, 33, 42, 49, 40, 48, 32, 43, 51, 50, 57, 20, 44, 11, 26, 56, 59, 60, 12, 58, 2, 3, 4, 25, 10, 52, 18, 37, 46, 24, 45, 5, 21, 1, 9, 14, 22, 13, 15, 17, 0, 7, 6, 30, 16, 53, 29, 8, 54, 55, 61, 62, 39, 31, 23]
+HistoryString() = "19 34 41 33 42 49 40 48 32 43 51 50 57 20 44 11 26 56 59 60 12 58 2 3 4 25 10 52 18 37 46 24 45 5 21 1 9 14 22 13 15 17 0 7 6 30 16 53 29 8 54 55 61 62 39 31 23"
 IsChanceNode() = False
 IsSimultaneousNode() = False
 CurrentPlayer() = 1
-<<<<<<< HEAD
-InformationStateString(0) = "37 45 53 20 19 38 29 18 47 30 9 26 21 13 25 44 31 10 12 14 6 54 55 5 1 11 3 23 39 62 52 33 7"
-InformationStateString(1) = "37 45 53 20 19 38 29 18 47 30 9 26 21 13 25 44 31 10 12 14 6 54 55 5 1 11 3 23 39 62 52 33 7"
-ObservationString(0) = "  a b c d e f g h  \n1 - x - x - o x x 1\n2 - x x x o o x - 2\n3 - - x o x x - o 3\n4 - x o x x x x x 4\n5 - o - x x o x x 5\n6 - - - - x x - x 6\n7 - - - - x x x x 7\n8 - - - - - - o - 8\n  a b c d e f g h  "
-ObservationString(1) = "  a b c d e f g h  \n1 - o - o - x o o 1\n2 - o o o x x o - 2\n3 - - o x o o - x 3\n4 - o x o o o o o 4\n5 - x - o o x o o 5\n6 - - - - o o - o 6\n7 - - - - o o o o 7\n8 - - - - - - x - 8\n  a b c d e f g h  "
-=======
-InformationStateString(0) = "44 43 26 29 45 25 17 52 21 13 37 42 41 53 34 8 16 50 0 48 61 60 59 33 18 51 58 9 2 49 62 1 40"
-InformationStateString(1) = "44 43 26 29 45 25 17 52 21 13 37 42 41 53 34 8 16 50 0 48 61 60 59 33 18 51 58 9 2 49 62 1 40"
-ObservationString(0) = "White (o) to play:\n  a b c d e f g h  \n1 x o x - - - - - 1\n2 x o - - - o - - 2\n3 x o o - - o - - 3\n4 - o x o o o - - 4\n5 - x x x o o - - 5\n6 x x x x x o - - 6\n7 o x o o o x - - 7\n8 - - x x x x x - 8\n  a b c d e f g h  "
-ObservationString(1) = "White (o) to play:\n  a b c d e f g h  \n1 x o x - - - - - 1\n2 x o - - - o - - 2\n3 x o o - - o - - 3\n4 - o x o o o - - 4\n5 - x x x o o - - 5\n6 x x x x x o - - 6\n7 o x o o o x - - 7\n8 - - x x x x x - 8\n  a b c d e f g h  "
->>>>>>> c2be1951
-ObservationTensor(0):
-◉◯◉◯◉◯◯◯  ◯◉◯◉◯◯◉◉  ◯◯◯◯◯◉◯◯
-◉◯◯◯◯◯◯◉  ◯◉◉◉◯◯◉◯  ◯◯◯◯◉◉◯◯
-◉◉◯◯◯◯◉◯  ◯◯◉◯◉◉◯◯  ◯◯◯◉◯◯◯◉
-◉◯◯◯◯◯◯◯  ◯◉◯◉◉◉◉◉  ◯◯◉◯◯◯◯◯
-◉◯◉◯◯◯◯◯  ◯◯◯◉◉◯◉◉  ◯◉◯◯◯◉◯◯
-◉◉◉◉◯◯◉◯  ◯◯◯◯◉◉◯◉  ◯◯◯◯◯◯◯◯
-◉◉◉◉◯◯◯◯  ◯◯◯◯◉◉◉◉  ◯◯◯◯◯◯◯◯
-◉◉◉◉◉◉◯◉  ◯◯◯◯◯◯◯◯  ◯◯◯◯◯◯◉◯
-ObservationTensor(1):
-◉◯◉◯◉◯◯◯  ◯◯◯◯◯◉◯◯  ◯◉◯◉◯◯◉◉
-◉◯◯◯◯◯◯◉  ◯◯◯◯◉◉◯◯  ◯◉◉◉◯◯◉◯
-◉◉◯◯◯◯◉◯  ◯◯◯◉◯◯◯◉  ◯◯◉◯◉◉◯◯
-◉◯◯◯◯◯◯◯  ◯◯◉◯◯◯◯◯  ◯◉◯◉◉◉◉◉
-◉◯◉◯◯◯◯◯  ◯◉◯◯◯◉◯◯  ◯◯◯◉◉◯◉◉
-◉◉◉◉◯◯◉◯  ◯◯◯◯◯◯◯◯  ◯◯◯◯◉◉◯◉
-◉◉◉◉◯◯◯◯  ◯◯◯◯◯◯◯◯  ◯◯◯◯◉◉◉◉
-◉◉◉◉◉◉◯◉  ◯◯◯◯◯◯◉◯  ◯◯◯◯◯◯◯◯
-Rewards() = [0.0, 0.0]
-Returns() = [0.0, 0.0]
-<<<<<<< HEAD
-LegalActions() = [2, 8, 15, 17, 22, 24, 34, 43, 46, 51, 60, 61, 63]
-StringLegalActions() = ["c1 (o)", "a2 (o)", "h2 (o)", "b3 (o)", "g3 (o)", "a4 (o)", "c5 (o)", "d6 (o)", "g6 (o)", "d7 (o)", "e8 (o)", "f8 (o)", "h8 (o)"]
-
-# Apply action "h8 (o)"
-action: 63
-=======
-LegalActions() = [3, 24, 32, 54, 56, 57]
-StringLegalActions() = ["d1", "a4", "a5", "g7", "a8", "b8"]
-
-# Apply action "g7"
-action: 54
->>>>>>> c2be1951
-
-# State 34
-# Black (x) to play:
-#   a b c d e f g h
-# 1 - x - x - o x x 1
-# 2 - x x x o o x - 2
-# 3 - - x o x x - o 3
-# 4 - x o x x x x o 4
-# 5 - o - x x o x o 5
-# 6 - - - - x x - o 6
-# 7 - - - - x x x o 7
-# 8 - - - - - - o o 8
-#   a b c d e f g h
-IsTerminal() = False
-History() = [37, 45, 53, 20, 19, 38, 29, 18, 47, 30, 9, 26, 21, 13, 25, 44, 31, 10, 12, 14, 6, 54, 55, 5, 1, 11, 3, 23, 39, 62, 52, 33, 7, 63]
-HistoryString() = "37 45 53 20 19 38 29 18 47 30 9 26 21 13 25 44 31 10 12 14 6 54 55 5 1 11 3 23 39 62 52 33 7 63"
-IsChanceNode() = False
-IsSimultaneousNode() = False
-CurrentPlayer() = 0
-<<<<<<< HEAD
-InformationStateString(0) = "37 45 53 20 19 38 29 18 47 30 9 26 21 13 25 44 31 10 12 14 6 54 55 5 1 11 3 23 39 62 52 33 7 63"
-InformationStateString(1) = "37 45 53 20 19 38 29 18 47 30 9 26 21 13 25 44 31 10 12 14 6 54 55 5 1 11 3 23 39 62 52 33 7 63"
-ObservationString(0) = "  a b c d e f g h  \n1 - x - x - o x x 1\n2 - x x x o o x - 2\n3 - - x o x x - o 3\n4 - x o x x x x o 4\n5 - o - x x o x o 5\n6 - - - - x x - o 6\n7 - - - - x x x o 7\n8 - - - - - - o o 8\n  a b c d e f g h  "
-ObservationString(1) = "  a b c d e f g h  \n1 - o - o - x o o 1\n2 - o o o x x o - 2\n3 - - o x o o - x 3\n4 - o x o o o o x 4\n5 - x - o o x o x 5\n6 - - - - o o - x 6\n7 - - - - o o o x 7\n8 - - - - - - x x 8\n  a b c d e f g h  "
-=======
-InformationStateString(0) = "44 43 26 29 45 25 17 52 21 13 37 42 41 53 34 8 16 50 0 48 61 60 59 33 18 51 58 9 2 49 62 1 40 54"
-InformationStateString(1) = "44 43 26 29 45 25 17 52 21 13 37 42 41 53 34 8 16 50 0 48 61 60 59 33 18 51 58 9 2 49 62 1 40 54"
-ObservationString(0) = "Black (x) to play:\n  a b c d e f g h  \n1 x o x - - - - - 1\n2 x o - - - o - - 2\n3 x o o - - o - - 3\n4 - o x o o o - - 4\n5 - x x x o o - - 5\n6 x x x x x o - - 6\n7 o x o o o o o - 7\n8 - - x x x x x - 8\n  a b c d e f g h  "
-ObservationString(1) = "Black (x) to play:\n  a b c d e f g h  \n1 x o x - - - - - 1\n2 x o - - - o - - 2\n3 x o o - - o - - 3\n4 - o x o o o - - 4\n5 - x x x o o - - 5\n6 x x x x x o - - 6\n7 o x o o o o o - 7\n8 - - x x x x x - 8\n  a b c d e f g h  "
->>>>>>> c2be1951
-ObservationTensor(0):
-◉◯◉◯◉◯◯◯  ◯◉◯◉◯◯◉◉  ◯◯◯◯◯◉◯◯
-◉◯◯◯◯◯◯◉  ◯◉◉◉◯◯◉◯  ◯◯◯◯◉◉◯◯
-◉◉◯◯◯◯◉◯  ◯◯◉◯◉◉◯◯  ◯◯◯◉◯◯◯◉
-◉◯◯◯◯◯◯◯  ◯◉◯◉◉◉◉◯  ◯◯◉◯◯◯◯◉
-◉◯◉◯◯◯◯◯  ◯◯◯◉◉◯◉◯  ◯◉◯◯◯◉◯◉
-◉◉◉◉◯◯◉◯  ◯◯◯◯◉◉◯◯  ◯◯◯◯◯◯◯◉
-◉◉◉◉◯◯◯◯  ◯◯◯◯◉◉◉◯  ◯◯◯◯◯◯◯◉
-◉◉◉◉◉◉◯◯  ◯◯◯◯◯◯◯◯  ◯◯◯◯◯◯◉◉
-ObservationTensor(1):
-◉◯◉◯◉◯◯◯  ◯◯◯◯◯◉◯◯  ◯◉◯◉◯◯◉◉
-◉◯◯◯◯◯◯◉  ◯◯◯◯◉◉◯◯  ◯◉◉◉◯◯◉◯
-◉◉◯◯◯◯◉◯  ◯◯◯◉◯◯◯◉  ◯◯◉◯◉◉◯◯
-◉◯◯◯◯◯◯◯  ◯◯◉◯◯◯◯◉  ◯◉◯◉◉◉◉◯
-◉◯◉◯◯◯◯◯  ◯◉◯◯◯◉◯◉  ◯◯◯◉◉◯◉◯
-◉◉◉◉◯◯◉◯  ◯◯◯◯◯◯◯◉  ◯◯◯◯◉◉◯◯
-◉◉◉◉◯◯◯◯  ◯◯◯◯◯◯◯◉  ◯◯◯◯◉◉◉◯
-◉◉◉◉◉◉◯◯  ◯◯◯◯◯◯◉◉  ◯◯◯◯◯◯◯◯
-Rewards() = [0.0, 0.0]
-Returns() = [0.0, 0.0]
-<<<<<<< HEAD
-LegalActions() = [4, 17, 34, 41, 46]
-StringLegalActions() = ["e1 (x)", "b3 (x)", "c5 (x)", "b6 (x)", "g6 (x)"]
-
-# Apply action "b6 (x)"
-action: 41
-=======
-LegalActions() = [5, 10, 14, 19, 20, 22, 24, 30, 38, 46, 47, 55, 56, 57, 63]
-StringLegalActions() = ["f1", "c2", "g2", "d3", "e3", "g3", "a4", "g4", "g5", "g6", "h6", "h7", "a8", "b8", "h8"]
-
-# Apply action "a8"
-action: 56
->>>>>>> c2be1951
-
-# State 35
-# White (o) to play:
-#   a b c d e f g h
-<<<<<<< HEAD
-# 1 - x - x - o x x 1
-# 2 - x x x o o x - 2
-# 3 - - x o x x - o 3
-# 4 - x o x x x x o 4
-# 5 - x - x x o x o 5
-# 6 - x - - x x - o 6
-# 7 - - - - x x x o 7
-# 8 - - - - - - o o 8
-=======
-# 1 x o x - - - - - 1
-# 2 x o - - - o - - 2
-# 3 x o o - - o - - 3
-# 4 - o x o o o - - 4
-# 5 - x x x o o - - 5
-# 6 x x x x x o - - 6
-# 7 x x o o o o o - 7
-# 8 x - x x x x x - 8
->>>>>>> c2be1951
-#   a b c d e f g h
-IsTerminal() = False
-History() = [37, 45, 53, 20, 19, 38, 29, 18, 47, 30, 9, 26, 21, 13, 25, 44, 31, 10, 12, 14, 6, 54, 55, 5, 1, 11, 3, 23, 39, 62, 52, 33, 7, 63, 41]
-HistoryString() = "37 45 53 20 19 38 29 18 47 30 9 26 21 13 25 44 31 10 12 14 6 54 55 5 1 11 3 23 39 62 52 33 7 63 41"
-IsChanceNode() = False
-IsSimultaneousNode() = False
-CurrentPlayer() = 1
-<<<<<<< HEAD
-InformationStateString(0) = "37 45 53 20 19 38 29 18 47 30 9 26 21 13 25 44 31 10 12 14 6 54 55 5 1 11 3 23 39 62 52 33 7 63 41"
-InformationStateString(1) = "37 45 53 20 19 38 29 18 47 30 9 26 21 13 25 44 31 10 12 14 6 54 55 5 1 11 3 23 39 62 52 33 7 63 41"
-ObservationString(0) = "  a b c d e f g h  \n1 - x - x - o x x 1\n2 - x x x o o x - 2\n3 - - x o x x - o 3\n4 - x o x x x x o 4\n5 - x - x x o x o 5\n6 - x - - x x - o 6\n7 - - - - x x x o 7\n8 - - - - - - o o 8\n  a b c d e f g h  "
-ObservationString(1) = "  a b c d e f g h  \n1 - o - o - x o o 1\n2 - o o o x x o - 2\n3 - - o x o o - x 3\n4 - o x o o o o x 4\n5 - o - o o x o x 5\n6 - o - - o o - x 6\n7 - - - - o o o x 7\n8 - - - - - - x x 8\n  a b c d e f g h  "
-=======
-InformationStateString(0) = "44 43 26 29 45 25 17 52 21 13 37 42 41 53 34 8 16 50 0 48 61 60 59 33 18 51 58 9 2 49 62 1 40 54 56"
-InformationStateString(1) = "44 43 26 29 45 25 17 52 21 13 37 42 41 53 34 8 16 50 0 48 61 60 59 33 18 51 58 9 2 49 62 1 40 54 56"
-ObservationString(0) = "White (o) to play:\n  a b c d e f g h  \n1 x o x - - - - - 1\n2 x o - - - o - - 2\n3 x o o - - o - - 3\n4 - o x o o o - - 4\n5 - x x x o o - - 5\n6 x x x x x o - - 6\n7 x x o o o o o - 7\n8 x - x x x x x - 8\n  a b c d e f g h  "
-ObservationString(1) = "White (o) to play:\n  a b c d e f g h  \n1 x o x - - - - - 1\n2 x o - - - o - - 2\n3 x o o - - o - - 3\n4 - o x o o o - - 4\n5 - x x x o o - - 5\n6 x x x x x o - - 6\n7 x x o o o o o - 7\n8 x - x x x x x - 8\n  a b c d e f g h  "
->>>>>>> c2be1951
-ObservationTensor(0):
-◉◯◉◯◉◯◯◯  ◯◉◯◉◯◯◉◉  ◯◯◯◯◯◉◯◯
-◉◯◯◯◯◯◯◉  ◯◉◉◉◯◯◉◯  ◯◯◯◯◉◉◯◯
-◉◉◯◯◯◯◉◯  ◯◯◉◯◉◉◯◯  ◯◯◯◉◯◯◯◉
-◉◯◯◯◯◯◯◯  ◯◉◯◉◉◉◉◯  ◯◯◉◯◯◯◯◉
-◉◯◉◯◯◯◯◯  ◯◉◯◉◉◯◉◯  ◯◯◯◯◯◉◯◉
-◉◯◉◉◯◯◉◯  ◯◉◯◯◉◉◯◯  ◯◯◯◯◯◯◯◉
-◉◉◉◉◯◯◯◯  ◯◯◯◯◉◉◉◯  ◯◯◯◯◯◯◯◉
-◉◉◉◉◉◉◯◯  ◯◯◯◯◯◯◯◯  ◯◯◯◯◯◯◉◉
-ObservationTensor(1):
-◉◯◉◯◉◯◯◯  ◯◯◯◯◯◉◯◯  ◯◉◯◉◯◯◉◉
-◉◯◯◯◯◯◯◉  ◯◯◯◯◉◉◯◯  ◯◉◉◉◯◯◉◯
-◉◉◯◯◯◯◉◯  ◯◯◯◉◯◯◯◉  ◯◯◉◯◉◉◯◯
-◉◯◯◯◯◯◯◯  ◯◯◉◯◯◯◯◉  ◯◉◯◉◉◉◉◯
-◉◯◉◯◯◯◯◯  ◯◯◯◯◯◉◯◉  ◯◉◯◉◉◯◉◯
-◉◯◉◉◯◯◉◯  ◯◯◯◯◯◯◯◉  ◯◉◯◯◉◉◯◯
-◉◉◉◉◯◯◯◯  ◯◯◯◯◯◯◯◉  ◯◯◯◯◉◉◉◯
-◉◉◉◉◉◉◯◯  ◯◯◯◯◯◯◉◉  ◯◯◯◯◯◯◯◯
-Rewards() = [0.0, 0.0]
-Returns() = [0.0, 0.0]
-<<<<<<< HEAD
-LegalActions() = [0, 2, 8, 15, 17, 22, 24, 34, 40, 43, 46, 51, 59, 60, 61]
-StringLegalActions() = ["a1 (o)", "c1 (o)", "a2 (o)", "h2 (o)", "b3 (o)", "g3 (o)", "a4 (o)", "c5 (o)", "a6 (o)", "d6 (o)", "g6 (o)", "d7 (o)", "d8 (o)", "e8 (o)", "f8 (o)"]
-
-# Apply action "a2 (o)"
-action: 8
-=======
-LegalActions() = [3, 24, 32, 57]
-StringLegalActions() = ["d1", "a4", "a5", "b8"]
-
-# Apply action "a5"
-action: 32
->>>>>>> c2be1951
-
-# State 36
-# Black (x) to play:
-#   a b c d e f g h
-# 1 - x - x - o x x 1
-# 2 o o o o o o x - 2
-# 3 - - x o x x - o 3
-# 4 - x o x x x x o 4
-# 5 - x - x x o x o 5
-# 6 - x - - x x - o 6
-# 7 - - - - x x x o 7
-# 8 - - - - - - o o 8
-#   a b c d e f g h
-IsTerminal() = False
-History() = [37, 45, 53, 20, 19, 38, 29, 18, 47, 30, 9, 26, 21, 13, 25, 44, 31, 10, 12, 14, 6, 54, 55, 5, 1, 11, 3, 23, 39, 62, 52, 33, 7, 63, 41, 8]
-HistoryString() = "37 45 53 20 19 38 29 18 47 30 9 26 21 13 25 44 31 10 12 14 6 54 55 5 1 11 3 23 39 62 52 33 7 63 41 8"
-IsChanceNode() = False
-IsSimultaneousNode() = False
-CurrentPlayer() = 0
-<<<<<<< HEAD
-InformationStateString(0) = "37 45 53 20 19 38 29 18 47 30 9 26 21 13 25 44 31 10 12 14 6 54 55 5 1 11 3 23 39 62 52 33 7 63 41 8"
-InformationStateString(1) = "37 45 53 20 19 38 29 18 47 30 9 26 21 13 25 44 31 10 12 14 6 54 55 5 1 11 3 23 39 62 52 33 7 63 41 8"
-ObservationString(0) = "  a b c d e f g h  \n1 - x - x - o x x 1\n2 o o o o o o x - 2\n3 - - x o x x - o 3\n4 - x o x x x x o 4\n5 - x - x x o x o 5\n6 - x - - x x - o 6\n7 - - - - x x x o 7\n8 - - - - - - o o 8\n  a b c d e f g h  "
-ObservationString(1) = "  a b c d e f g h  \n1 - o - o - x o o 1\n2 x x x x x x o - 2\n3 - - o x o o - x 3\n4 - o x o o o o x 4\n5 - o - o o x o x 5\n6 - o - - o o - x 6\n7 - - - - o o o x 7\n8 - - - - - - x x 8\n  a b c d e f g h  "
-=======
-InformationStateString(0) = "44 43 26 29 45 25 17 52 21 13 37 42 41 53 34 8 16 50 0 48 61 60 59 33 18 51 58 9 2 49 62 1 40 54 56 32"
-InformationStateString(1) = "44 43 26 29 45 25 17 52 21 13 37 42 41 53 34 8 16 50 0 48 61 60 59 33 18 51 58 9 2 49 62 1 40 54 56 32"
-ObservationString(0) = "Black (x) to play:\n  a b c d e f g h  \n1 x o x - - - - - 1\n2 x o - - - o - - 2\n3 x o o - - o - - 3\n4 - o x o o o - - 4\n5 o o o o o o - - 5\n6 x o x x x o - - 6\n7 x x o o o o o - 7\n8 x - x x x x x - 8\n  a b c d e f g h  "
-ObservationString(1) = "Black (x) to play:\n  a b c d e f g h  \n1 x o x - - - - - 1\n2 x o - - - o - - 2\n3 x o o - - o - - 3\n4 - o x o o o - - 4\n5 o o o o o o - - 5\n6 x o x x x o - - 6\n7 x x o o o o o - 7\n8 x - x x x x x - 8\n  a b c d e f g h  "
->>>>>>> c2be1951
-ObservationTensor(0):
-◉◯◉◯◉◯◯◯  ◯◉◯◉◯◯◉◉  ◯◯◯◯◯◉◯◯
-◯◯◯◯◯◯◯◉  ◯◯◯◯◯◯◉◯  ◉◉◉◉◉◉◯◯
-◉◉◯◯◯◯◉◯  ◯◯◉◯◉◉◯◯  ◯◯◯◉◯◯◯◉
-◉◯◯◯◯◯◯◯  ◯◉◯◉◉◉◉◯  ◯◯◉◯◯◯◯◉
-◉◯◉◯◯◯◯◯  ◯◉◯◉◉◯◉◯  ◯◯◯◯◯◉◯◉
-◉◯◉◉◯◯◉◯  ◯◉◯◯◉◉◯◯  ◯◯◯◯◯◯◯◉
-◉◉◉◉◯◯◯◯  ◯◯◯◯◉◉◉◯  ◯◯◯◯◯◯◯◉
-◉◉◉◉◉◉◯◯  ◯◯◯◯◯◯◯◯  ◯◯◯◯◯◯◉◉
-ObservationTensor(1):
-◉◯◉◯◉◯◯◯  ◯◯◯◯◯◉◯◯  ◯◉◯◉◯◯◉◉
-◯◯◯◯◯◯◯◉  ◉◉◉◉◉◉◯◯  ◯◯◯◯◯◯◉◯
-◉◉◯◯◯◯◉◯  ◯◯◯◉◯◯◯◉  ◯◯◉◯◉◉◯◯
-◉◯◯◯◯◯◯◯  ◯◯◉◯◯◯◯◉  ◯◉◯◉◉◉◉◯
-◉◯◉◯◯◯◯◯  ◯◯◯◯◯◉◯◉  ◯◉◯◉◉◯◉◯
-◉◯◉◉◯◯◉◯  ◯◯◯◯◯◯◯◉  ◯◉◯◯◉◉◯◯
-◉◉◉◉◯◯◯◯  ◯◯◯◯◯◯◯◉  ◯◯◯◯◉◉◉◯
-◉◉◉◉◉◉◯◯  ◯◯◯◯◯◯◉◉  ◯◯◯◯◯◯◯◯
-Rewards() = [0.0, 0.0]
-Returns() = [0.0, 0.0]
-<<<<<<< HEAD
-LegalActions() = [0, 2, 4, 17, 34, 46]
-StringLegalActions() = ["a1 (x)", "c1 (x)", "e1 (x)", "b3 (x)", "c5 (x)", "g6 (x)"]
-
-# Apply action "a1 (x)"
-action: 0
-=======
-LegalActions() = [5, 10, 14, 19, 20, 22, 24, 30, 38, 46, 47, 55, 57, 63]
-StringLegalActions() = ["f1", "c2", "g2", "d3", "e3", "g3", "a4", "g4", "g5", "g6", "h6", "h7", "b8", "h8"]
-
-# Apply action "g3"
-action: 22
->>>>>>> c2be1951
-
-# State 37
-# White (o) to play:
-#   a b c d e f g h
-<<<<<<< HEAD
-# 1 x x - x - o x x 1
-# 2 o x o o o o x - 2
-# 3 - - x o x x - o 3
-# 4 - x o x x x x o 4
-# 5 - x - x x o x o 5
-# 6 - x - - x x - o 6
-# 7 - - - - x x x o 7
-# 8 - - - - - - o o 8
-=======
-# 1 x o x - - - - - 1
-# 2 x o - - - o - - 2
-# 3 x o o - - o x - 3
-# 4 - o x o o x - - 4
-# 5 o o o o x o - - 5
-# 6 x o x x x o - - 6
-# 7 x x o o o o o - 7
-# 8 x - x x x x x - 8
->>>>>>> c2be1951
-#   a b c d e f g h
-IsTerminal() = False
-History() = [37, 45, 53, 20, 19, 38, 29, 18, 47, 30, 9, 26, 21, 13, 25, 44, 31, 10, 12, 14, 6, 54, 55, 5, 1, 11, 3, 23, 39, 62, 52, 33, 7, 63, 41, 8, 0]
-HistoryString() = "37 45 53 20 19 38 29 18 47 30 9 26 21 13 25 44 31 10 12 14 6 54 55 5 1 11 3 23 39 62 52 33 7 63 41 8 0"
-IsChanceNode() = False
-IsSimultaneousNode() = False
-CurrentPlayer() = 1
-<<<<<<< HEAD
-InformationStateString(0) = "37 45 53 20 19 38 29 18 47 30 9 26 21 13 25 44 31 10 12 14 6 54 55 5 1 11 3 23 39 62 52 33 7 63 41 8 0"
-InformationStateString(1) = "37 45 53 20 19 38 29 18 47 30 9 26 21 13 25 44 31 10 12 14 6 54 55 5 1 11 3 23 39 62 52 33 7 63 41 8 0"
-ObservationString(0) = "  a b c d e f g h  \n1 x x - x - o x x 1\n2 o x o o o o x - 2\n3 - - x o x x - o 3\n4 - x o x x x x o 4\n5 - x - x x o x o 5\n6 - x - - x x - o 6\n7 - - - - x x x o 7\n8 - - - - - - o o 8\n  a b c d e f g h  "
-ObservationString(1) = "  a b c d e f g h  \n1 o o - o - x o o 1\n2 x o x x x x o - 2\n3 - - o x o o - x 3\n4 - o x o o o o x 4\n5 - o - o o x o x 5\n6 - o - - o o - x 6\n7 - - - - o o o x 7\n8 - - - - - - x x 8\n  a b c d e f g h  "
-=======
-InformationStateString(0) = "44 43 26 29 45 25 17 52 21 13 37 42 41 53 34 8 16 50 0 48 61 60 59 33 18 51 58 9 2 49 62 1 40 54 56 32 22"
-InformationStateString(1) = "44 43 26 29 45 25 17 52 21 13 37 42 41 53 34 8 16 50 0 48 61 60 59 33 18 51 58 9 2 49 62 1 40 54 56 32 22"
-ObservationString(0) = "White (o) to play:\n  a b c d e f g h  \n1 x o x - - - - - 1\n2 x o - - - o - - 2\n3 x o o - - o x - 3\n4 - o x o o x - - 4\n5 o o o o x o - - 5\n6 x o x x x o - - 6\n7 x x o o o o o - 7\n8 x - x x x x x - 8\n  a b c d e f g h  "
-ObservationString(1) = "White (o) to play:\n  a b c d e f g h  \n1 x o x - - - - - 1\n2 x o - - - o - - 2\n3 x o o - - o x - 3\n4 - o x o o x - - 4\n5 o o o o x o - - 5\n6 x o x x x o - - 6\n7 x x o o o o o - 7\n8 x - x x x x x - 8\n  a b c d e f g h  "
->>>>>>> c2be1951
-ObservationTensor(0):
-◯◯◉◯◉◯◯◯  ◉◉◯◉◯◯◉◉  ◯◯◯◯◯◉◯◯
-◯◯◯◯◯◯◯◉  ◯◉◯◯◯◯◉◯  ◉◯◉◉◉◉◯◯
-◉◉◯◯◯◯◉◯  ◯◯◉◯◉◉◯◯  ◯◯◯◉◯◯◯◉
-◉◯◯◯◯◯◯◯  ◯◉◯◉◉◉◉◯  ◯◯◉◯◯◯◯◉
-◉◯◉◯◯◯◯◯  ◯◉◯◉◉◯◉◯  ◯◯◯◯◯◉◯◉
-◉◯◉◉◯◯◉◯  ◯◉◯◯◉◉◯◯  ◯◯◯◯◯◯◯◉
-◉◉◉◉◯◯◯◯  ◯◯◯◯◉◉◉◯  ◯◯◯◯◯◯◯◉
-◉◉◉◉◉◉◯◯  ◯◯◯◯◯◯◯◯  ◯◯◯◯◯◯◉◉
-ObservationTensor(1):
-◯◯◉◯◉◯◯◯  ◯◯◯◯◯◉◯◯  ◉◉◯◉◯◯◉◉
-◯◯◯◯◯◯◯◉  ◉◯◉◉◉◉◯◯  ◯◉◯◯◯◯◉◯
-◉◉◯◯◯◯◉◯  ◯◯◯◉◯◯◯◉  ◯◯◉◯◉◉◯◯
-◉◯◯◯◯◯◯◯  ◯◯◉◯◯◯◯◉  ◯◉◯◉◉◉◉◯
-◉◯◉◯◯◯◯◯  ◯◯◯◯◯◉◯◉  ◯◉◯◉◉◯◉◯
-◉◯◉◉◯◯◉◯  ◯◯◯◯◯◯◯◉  ◯◉◯◯◉◉◯◯
-◉◉◉◉◯◯◯◯  ◯◯◯◯◯◯◯◉  ◯◯◯◯◉◉◉◯
-◉◉◉◉◉◉◯◯  ◯◯◯◯◯◯◉◉  ◯◯◯◯◯◯◯◯
-Rewards() = [0.0, 0.0]
-Returns() = [0.0, 0.0]
-<<<<<<< HEAD
-LegalActions() = [15, 17, 22, 24, 32, 34, 40, 43, 46, 51, 59, 60, 61]
-StringLegalActions() = ["h2 (o)", "b3 (o)", "g3 (o)", "a4 (o)", "a5 (o)", "c5 (o)", "a6 (o)", "d6 (o)", "g6 (o)", "d7 (o)", "d8 (o)", "e8 (o)", "f8 (o)"]
-
-# Apply action "d7 (o)"
-action: 51
-=======
-LegalActions() = [3, 15, 19, 23, 30, 31, 57]
-StringLegalActions() = ["d1", "h2", "d3", "h3", "g4", "h4", "b8"]
-
-# Apply action "b8"
-action: 57
->>>>>>> c2be1951
-
-# State 38
-# Black (x) to play:
-#   a b c d e f g h
-# 1 x x - x - o x x 1
-# 2 o x o o o o x - 2
-# 3 - - x o x x - o 3
-# 4 - x o x x x x o 4
-# 5 - x - x x o x o 5
-# 6 - x - - o x - o 6
-# 7 - - - o o o o o 7
-# 8 - - - - - - o o 8
-#   a b c d e f g h
-IsTerminal() = False
-History() = [37, 45, 53, 20, 19, 38, 29, 18, 47, 30, 9, 26, 21, 13, 25, 44, 31, 10, 12, 14, 6, 54, 55, 5, 1, 11, 3, 23, 39, 62, 52, 33, 7, 63, 41, 8, 0, 51]
-HistoryString() = "37 45 53 20 19 38 29 18 47 30 9 26 21 13 25 44 31 10 12 14 6 54 55 5 1 11 3 23 39 62 52 33 7 63 41 8 0 51"
-IsChanceNode() = False
-IsSimultaneousNode() = False
-CurrentPlayer() = 0
-<<<<<<< HEAD
-InformationStateString(0) = "37 45 53 20 19 38 29 18 47 30 9 26 21 13 25 44 31 10 12 14 6 54 55 5 1 11 3 23 39 62 52 33 7 63 41 8 0 51"
-InformationStateString(1) = "37 45 53 20 19 38 29 18 47 30 9 26 21 13 25 44 31 10 12 14 6 54 55 5 1 11 3 23 39 62 52 33 7 63 41 8 0 51"
-ObservationString(0) = "  a b c d e f g h  \n1 x x - x - o x x 1\n2 o x o o o o x - 2\n3 - - x o x x - o 3\n4 - x o x x x x o 4\n5 - x - x x o x o 5\n6 - x - - o x - o 6\n7 - - - o o o o o 7\n8 - - - - - - o o 8\n  a b c d e f g h  "
-ObservationString(1) = "  a b c d e f g h  \n1 o o - o - x o o 1\n2 x o x x x x o - 2\n3 - - o x o o - x 3\n4 - o x o o o o x 4\n5 - o - o o x o x 5\n6 - o - - x o - x 6\n7 - - - x x x x x 7\n8 - - - - - - x x 8\n  a b c d e f g h  "
-=======
-InformationStateString(0) = "44 43 26 29 45 25 17 52 21 13 37 42 41 53 34 8 16 50 0 48 61 60 59 33 18 51 58 9 2 49 62 1 40 54 56 32 22 57"
-InformationStateString(1) = "44 43 26 29 45 25 17 52 21 13 37 42 41 53 34 8 16 50 0 48 61 60 59 33 18 51 58 9 2 49 62 1 40 54 56 32 22 57"
-ObservationString(0) = "Black (x) to play:\n  a b c d e f g h  \n1 x o x - - - - - 1\n2 x o - - - o - - 2\n3 x o o - - o x - 3\n4 - o x o o x - - 4\n5 o o o o x o - - 5\n6 x o x x x o - - 6\n7 x o o o o o o - 7\n8 x o x x x x x - 8\n  a b c d e f g h  "
-ObservationString(1) = "Black (x) to play:\n  a b c d e f g h  \n1 x o x - - - - - 1\n2 x o - - - o - - 2\n3 x o o - - o x - 3\n4 - o x o o x - - 4\n5 o o o o x o - - 5\n6 x o x x x o - - 6\n7 x o o o o o o - 7\n8 x o x x x x x - 8\n  a b c d e f g h  "
->>>>>>> c2be1951
-ObservationTensor(0):
-◯◯◉◯◉◯◯◯  ◉◉◯◉◯◯◉◉  ◯◯◯◯◯◉◯◯
-◯◯◯◯◯◯◯◉  ◯◉◯◯◯◯◉◯  ◉◯◉◉◉◉◯◯
-◉◉◯◯◯◯◉◯  ◯◯◉◯◉◉◯◯  ◯◯◯◉◯◯◯◉
-◉◯◯◯◯◯◯◯  ◯◉◯◉◉◉◉◯  ◯◯◉◯◯◯◯◉
-◉◯◉◯◯◯◯◯  ◯◉◯◉◉◯◉◯  ◯◯◯◯◯◉◯◉
-◉◯◉◉◯◯◉◯  ◯◉◯◯◯◉◯◯  ◯◯◯◯◉◯◯◉
-◉◉◉◯◯◯◯◯  ◯◯◯◯◯◯◯◯  ◯◯◯◉◉◉◉◉
-◉◉◉◉◉◉◯◯  ◯◯◯◯◯◯◯◯  ◯◯◯◯◯◯◉◉
-ObservationTensor(1):
-◯◯◉◯◉◯◯◯  ◯◯◯◯◯◉◯◯  ◉◉◯◉◯◯◉◉
-◯◯◯◯◯◯◯◉  ◉◯◉◉◉◉◯◯  ◯◉◯◯◯◯◉◯
-◉◉◯◯◯◯◉◯  ◯◯◯◉◯◯◯◉  ◯◯◉◯◉◉◯◯
-◉◯◯◯◯◯◯◯  ◯◯◉◯◯◯◯◉  ◯◉◯◉◉◉◉◯
-◉◯◉◯◯◯◯◯  ◯◯◯◯◯◉◯◉  ◯◉◯◉◉◯◉◯
-◉◯◉◉◯◯◉◯  ◯◯◯◯◉◯◯◉  ◯◉◯◯◯◉◯◯
-◉◉◉◯◯◯◯◯  ◯◯◯◉◉◉◉◉  ◯◯◯◯◯◯◯◯
-◉◉◉◉◉◉◯◯  ◯◯◯◯◯◯◉◉  ◯◯◯◯◯◯◯◯
-Rewards() = [0.0, 0.0]
-Returns() = [0.0, 0.0]
-<<<<<<< HEAD
-LegalActions() = [2, 4, 16, 17, 34, 43, 46, 58, 59, 60, 61]
-StringLegalActions() = ["c1 (x)", "e1 (x)", "a3 (x)", "b3 (x)", "c5 (x)", "d6 (x)", "g6 (x)", "c8 (x)", "d8 (x)", "e8 (x)", "f8 (x)"]
-
-# Apply action "e1 (x)"
-action: 4
-=======
-LegalActions() = [4, 5, 10, 14, 19, 20, 24, 30, 38, 46, 47, 55, 63]
-StringLegalActions() = ["e1", "f1", "c2", "g2", "d3", "e3", "a4", "g4", "g5", "g6", "h6", "h7", "h8"]
+InformationStateString(0) = "19 34 41 33 42 49 40 48 32 43 51 50 57 20 44 11 26 56 59 60 12 58 2 3 4 25 10 52 18 37 46 24 45 5 21 1 9 14 22 13 15 17 0 7 6 30 16 53 29 8 54 55 61 62 39 31 23"
+InformationStateString(1) = "19 34 41 33 42 49 40 48 32 43 51 50 57 20 44 11 26 56 59 60 12 58 2 3 4 25 10 52 18 37 46 24 45 5 21 1 9 14 22 13 15 17 0 7 6 30 16 53 29 8 54 55 61 62 39 31 23"
+ObservationString(0) = "  a b c d e f g h  \n1 x x x x x x x o 1\n2 o o o x x x x x 2\n3 o o x o x x x x 3\n4 o o o o o o o x 4\n5 o o o o x o - x 5\n6 o o o o o x o - 6\n7 o o o o o o o o 7\n8 o o o o o o o - 8\n  a b c d e f g h  "
+ObservationString(1) = "  a b c d e f g h  \n1 o o o o o o o x 1\n2 x x x o o o o o 2\n3 x x o x o o o o 3\n4 x x x x x x x o 4\n5 x x x x o x - o 5\n6 x x x x x o x - 6\n7 x x x x x x x x 7\n8 x x x x x x x - 8\n  a b c d e f g h  "
+ObservationTensor(0):
+◯◯◯◯◯◯◯◯  ◉◉◉◉◉◉◉◯  ◯◯◯◯◯◯◯◉
+◯◯◯◯◯◯◯◯  ◯◯◯◉◉◉◉◉  ◉◉◉◯◯◯◯◯
+◯◯◯◯◯◯◯◯  ◯◯◉◯◉◉◉◉  ◉◉◯◉◯◯◯◯
+◯◯◯◯◯◯◯◯  ◯◯◯◯◯◯◯◉  ◉◉◉◉◉◉◉◯
+◯◯◯◯◯◯◉◯  ◯◯◯◯◉◯◯◉  ◉◉◉◉◯◉◯◯
+◯◯◯◯◯◯◯◉  ◯◯◯◯◯◉◯◯  ◉◉◉◉◉◯◉◯
+◯◯◯◯◯◯◯◯  ◯◯◯◯◯◯◯◯  ◉◉◉◉◉◉◉◉
+◯◯◯◯◯◯◯◉  ◯◯◯◯◯◯◯◯  ◉◉◉◉◉◉◉◯
+ObservationTensor(1):
+◯◯◯◯◯◯◯◯  ◯◯◯◯◯◯◯◉  ◉◉◉◉◉◉◉◯
+◯◯◯◯◯◯◯◯  ◉◉◉◯◯◯◯◯  ◯◯◯◉◉◉◉◉
+◯◯◯◯◯◯◯◯  ◉◉◯◉◯◯◯◯  ◯◯◉◯◉◉◉◉
+◯◯◯◯◯◯◯◯  ◉◉◉◉◉◉◉◯  ◯◯◯◯◯◯◯◉
+◯◯◯◯◯◯◉◯  ◉◉◉◉◯◉◯◯  ◯◯◯◯◉◯◯◉
+◯◯◯◯◯◯◯◉  ◉◉◉◉◉◯◉◯  ◯◯◯◯◯◉◯◯
+◯◯◯◯◯◯◯◯  ◉◉◉◉◉◉◉◉  ◯◯◯◯◯◯◯◯
+◯◯◯◯◯◯◯◉  ◉◉◉◉◉◉◉◯  ◯◯◯◯◯◯◯◯
+Rewards() = [0.0, 0.0]
+Returns() = [0.0, 0.0]
+LegalActions() = [38, 47]
+StringLegalActions() = ["g5", "h6"]
+
+# Apply action "h6"
+action: 47
+
+# State 58
+#   a b c d e f g h
+# 1 x x x x x x x o 1
+# 2 o o o x x x x o 2
+# 3 o o x o x x x o 3
+# 4 o o o o o o o o 4
+# 5 o o o o x o - o 5
+# 6 o o o o o x o o 6
+# 7 o o o o o o o o 7
+# 8 o o o o o o o - 8
+#   a b c d e f g h
+IsTerminal() = False
+History() = [19, 34, 41, 33, 42, 49, 40, 48, 32, 43, 51, 50, 57, 20, 44, 11, 26, 56, 59, 60, 12, 58, 2, 3, 4, 25, 10, 52, 18, 37, 46, 24, 45, 5, 21, 1, 9, 14, 22, 13, 15, 17, 0, 7, 6, 30, 16, 53, 29, 8, 54, 55, 61, 62, 39, 31, 23, 47]
+HistoryString() = "19 34 41 33 42 49 40 48 32 43 51 50 57 20 44 11 26 56 59 60 12 58 2 3 4 25 10 52 18 37 46 24 45 5 21 1 9 14 22 13 15 17 0 7 6 30 16 53 29 8 54 55 61 62 39 31 23 47"
+IsChanceNode() = False
+IsSimultaneousNode() = False
+CurrentPlayer() = 0
+InformationStateString(0) = "19 34 41 33 42 49 40 48 32 43 51 50 57 20 44 11 26 56 59 60 12 58 2 3 4 25 10 52 18 37 46 24 45 5 21 1 9 14 22 13 15 17 0 7 6 30 16 53 29 8 54 55 61 62 39 31 23 47"
+InformationStateString(1) = "19 34 41 33 42 49 40 48 32 43 51 50 57 20 44 11 26 56 59 60 12 58 2 3 4 25 10 52 18 37 46 24 45 5 21 1 9 14 22 13 15 17 0 7 6 30 16 53 29 8 54 55 61 62 39 31 23 47"
+ObservationString(0) = "  a b c d e f g h  \n1 x x x x x x x o 1\n2 o o o x x x x o 2\n3 o o x o x x x o 3\n4 o o o o o o o o 4\n5 o o o o x o - o 5\n6 o o o o o x o o 6\n7 o o o o o o o o 7\n8 o o o o o o o - 8\n  a b c d e f g h  "
+ObservationString(1) = "  a b c d e f g h  \n1 o o o o o o o x 1\n2 x x x o o o o x 2\n3 x x o x o o o x 3\n4 x x x x x x x x 4\n5 x x x x o x - x 5\n6 x x x x x o x x 6\n7 x x x x x x x x 7\n8 x x x x x x x - 8\n  a b c d e f g h  "
+ObservationTensor(0):
+◯◯◯◯◯◯◯◯  ◉◉◉◉◉◉◉◯  ◯◯◯◯◯◯◯◉
+◯◯◯◯◯◯◯◯  ◯◯◯◉◉◉◉◯  ◉◉◉◯◯◯◯◉
+◯◯◯◯◯◯◯◯  ◯◯◉◯◉◉◉◯  ◉◉◯◉◯◯◯◉
+◯◯◯◯◯◯◯◯  ◯◯◯◯◯◯◯◯  ◉◉◉◉◉◉◉◉
+◯◯◯◯◯◯◉◯  ◯◯◯◯◉◯◯◯  ◉◉◉◉◯◉◯◉
+◯◯◯◯◯◯◯◯  ◯◯◯◯◯◉◯◯  ◉◉◉◉◉◯◉◉
+◯◯◯◯◯◯◯◯  ◯◯◯◯◯◯◯◯  ◉◉◉◉◉◉◉◉
+◯◯◯◯◯◯◯◉  ◯◯◯◯◯◯◯◯  ◉◉◉◉◉◉◉◯
+ObservationTensor(1):
+◯◯◯◯◯◯◯◯  ◯◯◯◯◯◯◯◉  ◉◉◉◉◉◉◉◯
+◯◯◯◯◯◯◯◯  ◉◉◉◯◯◯◯◉  ◯◯◯◉◉◉◉◯
+◯◯◯◯◯◯◯◯  ◉◉◯◉◯◯◯◉  ◯◯◉◯◉◉◉◯
+◯◯◯◯◯◯◯◯  ◉◉◉◉◉◉◉◉  ◯◯◯◯◯◯◯◯
+◯◯◯◯◯◯◉◯  ◉◉◉◉◯◉◯◉  ◯◯◯◯◉◯◯◯
+◯◯◯◯◯◯◯◯  ◉◉◉◉◉◯◉◉  ◯◯◯◯◯◉◯◯
+◯◯◯◯◯◯◯◯  ◉◉◉◉◉◉◉◉  ◯◯◯◯◯◯◯◯
+◯◯◯◯◯◯◯◉  ◉◉◉◉◉◉◉◯  ◯◯◯◯◯◯◯◯
+Rewards() = [0.0, 0.0]
+Returns() = [0.0, 0.0]
+LegalActions() = [38, 63]
+StringLegalActions() = ["g5", "h8"]
 
 # Apply action "g5"
 action: 38
->>>>>>> c2be1951
-
-# State 39
-# White (o) to play:
-#   a b c d e f g h
-<<<<<<< HEAD
-# 1 x x - x x x x x 1
-# 2 o x o x x o x - 2
-# 3 - - x o x x - o 3
-# 4 - x o x x x x o 4
-# 5 - x - x x o x o 5
-# 6 - x - - o x - o 6
-# 7 - - - o o o o o 7
-# 8 - - - - - - o o 8
-=======
-# 1 x o x - - - - - 1
-# 2 x o - - - o - - 2
-# 3 x o o - - o x - 3
-# 4 - o x o o x - - 4
-# 5 o o o o x x x - 5
-# 6 x o x x x x - - 6
-# 7 x o o o x o o - 7
-# 8 x o x x x x x - 8
->>>>>>> c2be1951
-#   a b c d e f g h
-IsTerminal() = False
-History() = [37, 45, 53, 20, 19, 38, 29, 18, 47, 30, 9, 26, 21, 13, 25, 44, 31, 10, 12, 14, 6, 54, 55, 5, 1, 11, 3, 23, 39, 62, 52, 33, 7, 63, 41, 8, 0, 51, 4]
-HistoryString() = "37 45 53 20 19 38 29 18 47 30 9 26 21 13 25 44 31 10 12 14 6 54 55 5 1 11 3 23 39 62 52 33 7 63 41 8 0 51 4"
+
+# State 59
+#   a b c d e f g h
+# 1 x x x x x x x o 1
+# 2 o o o x x x x o 2
+# 3 o o x o x x x o 3
+# 4 o o o o o x x o 4
+# 5 o o o o x x x o 5
+# 6 o o o o o x o o 6
+# 7 o o o o o o o o 7
+# 8 o o o o o o o - 8
+#   a b c d e f g h
+IsTerminal() = False
+History() = [19, 34, 41, 33, 42, 49, 40, 48, 32, 43, 51, 50, 57, 20, 44, 11, 26, 56, 59, 60, 12, 58, 2, 3, 4, 25, 10, 52, 18, 37, 46, 24, 45, 5, 21, 1, 9, 14, 22, 13, 15, 17, 0, 7, 6, 30, 16, 53, 29, 8, 54, 55, 61, 62, 39, 31, 23, 47, 38]
+HistoryString() = "19 34 41 33 42 49 40 48 32 43 51 50 57 20 44 11 26 56 59 60 12 58 2 3 4 25 10 52 18 37 46 24 45 5 21 1 9 14 22 13 15 17 0 7 6 30 16 53 29 8 54 55 61 62 39 31 23 47 38"
 IsChanceNode() = False
 IsSimultaneousNode() = False
 CurrentPlayer() = 1
-<<<<<<< HEAD
-InformationStateString(0) = "37 45 53 20 19 38 29 18 47 30 9 26 21 13 25 44 31 10 12 14 6 54 55 5 1 11 3 23 39 62 52 33 7 63 41 8 0 51 4"
-InformationStateString(1) = "37 45 53 20 19 38 29 18 47 30 9 26 21 13 25 44 31 10 12 14 6 54 55 5 1 11 3 23 39 62 52 33 7 63 41 8 0 51 4"
-ObservationString(0) = "  a b c d e f g h  \n1 x x - x x x x x 1\n2 o x o x x o x - 2\n3 - - x o x x - o 3\n4 - x o x x x x o 4\n5 - x - x x o x o 5\n6 - x - - o x - o 6\n7 - - - o o o o o 7\n8 - - - - - - o o 8\n  a b c d e f g h  "
-ObservationString(1) = "  a b c d e f g h  \n1 o o - o o o o o 1\n2 x o x o o x o - 2\n3 - - o x o o - x 3\n4 - o x o o o o x 4\n5 - o - o o x o x 5\n6 - o - - x o - x 6\n7 - - - x x x x x 7\n8 - - - - - - x x 8\n  a b c d e f g h  "
-=======
-InformationStateString(0) = "44 43 26 29 45 25 17 52 21 13 37 42 41 53 34 8 16 50 0 48 61 60 59 33 18 51 58 9 2 49 62 1 40 54 56 32 22 57 38"
-InformationStateString(1) = "44 43 26 29 45 25 17 52 21 13 37 42 41 53 34 8 16 50 0 48 61 60 59 33 18 51 58 9 2 49 62 1 40 54 56 32 22 57 38"
-ObservationString(0) = "White (o) to play:\n  a b c d e f g h  \n1 x o x - - - - - 1\n2 x o - - - o - - 2\n3 x o o - - o x - 3\n4 - o x o o x - - 4\n5 o o o o x x x - 5\n6 x o x x x x - - 6\n7 x o o o x o o - 7\n8 x o x x x x x - 8\n  a b c d e f g h  "
-ObservationString(1) = "White (o) to play:\n  a b c d e f g h  \n1 x o x - - - - - 1\n2 x o - - - o - - 2\n3 x o o - - o x - 3\n4 - o x o o x - - 4\n5 o o o o x x x - 5\n6 x o x x x x - - 6\n7 x o o o x o o - 7\n8 x o x x x x x - 8\n  a b c d e f g h  "
->>>>>>> c2be1951
-ObservationTensor(0):
-◯◯◉◯◯◯◯◯  ◉◉◯◉◉◉◉◉  ◯◯◯◯◯◯◯◯
-◯◯◯◯◯◯◯◉  ◯◉◯◉◉◯◉◯  ◉◯◉◯◯◉◯◯
-◉◉◯◯◯◯◉◯  ◯◯◉◯◉◉◯◯  ◯◯◯◉◯◯◯◉
-◉◯◯◯◯◯◯◯  ◯◉◯◉◉◉◉◯  ◯◯◉◯◯◯◯◉
-◉◯◉◯◯◯◯◯  ◯◉◯◉◉◯◉◯  ◯◯◯◯◯◉◯◉
-◉◯◉◉◯◯◉◯  ◯◉◯◯◯◉◯◯  ◯◯◯◯◉◯◯◉
-◉◉◉◯◯◯◯◯  ◯◯◯◯◯◯◯◯  ◯◯◯◉◉◉◉◉
-◉◉◉◉◉◉◯◯  ◯◯◯◯◯◯◯◯  ◯◯◯◯◯◯◉◉
-ObservationTensor(1):
-◯◯◉◯◯◯◯◯  ◯◯◯◯◯◯◯◯  ◉◉◯◉◉◉◉◉
-◯◯◯◯◯◯◯◉  ◉◯◉◯◯◉◯◯  ◯◉◯◉◉◯◉◯
-◉◉◯◯◯◯◉◯  ◯◯◯◉◯◯◯◉  ◯◯◉◯◉◉◯◯
-◉◯◯◯◯◯◯◯  ◯◯◉◯◯◯◯◉  ◯◉◯◉◉◉◉◯
-◉◯◉◯◯◯◯◯  ◯◯◯◯◯◉◯◉  ◯◉◯◉◉◯◉◯
-◉◯◉◉◯◯◉◯  ◯◯◯◯◉◯◯◉  ◯◉◯◯◯◉◯◯
-◉◉◉◯◯◯◯◯  ◯◯◯◉◉◉◉◉  ◯◯◯◯◯◯◯◯
-◉◉◉◉◉◉◯◯  ◯◯◯◯◯◯◉◉  ◯◯◯◯◯◯◯◯
-Rewards() = [0.0, 0.0]
-Returns() = [0.0, 0.0]
-<<<<<<< HEAD
-LegalActions() = [2, 15, 17, 22, 24, 34, 40, 43, 46]
-StringLegalActions() = ["c1 (o)", "h2 (o)", "b3 (o)", "g3 (o)", "a4 (o)", "c5 (o)", "a6 (o)", "d6 (o)", "g6 (o)"]
-
-# Apply action "g3 (o)"
-action: 22
-=======
-LegalActions() = [3, 15, 19, 23, 30, 31, 39, 46, 63]
-StringLegalActions() = ["d1", "h2", "d3", "h3", "g4", "h4", "h5", "g6", "h8"]
-
-# Apply action "d1"
-action: 3
->>>>>>> c2be1951
-
-# State 40
-# Black (x) to play:
-#   a b c d e f g h
-# 1 x x - x x x x x 1
-# 2 o x o x x o x - 2
-# 3 - - x o o o o o 3
-# 4 - x o x x x x o 4
-# 5 - x - x x o x o 5
-# 6 - x - - o x - o 6
-# 7 - - - o o o o o 7
-# 8 - - - - - - o o 8
-#   a b c d e f g h
-IsTerminal() = False
-History() = [37, 45, 53, 20, 19, 38, 29, 18, 47, 30, 9, 26, 21, 13, 25, 44, 31, 10, 12, 14, 6, 54, 55, 5, 1, 11, 3, 23, 39, 62, 52, 33, 7, 63, 41, 8, 0, 51, 4, 22]
-HistoryString() = "37 45 53 20 19 38 29 18 47 30 9 26 21 13 25 44 31 10 12 14 6 54 55 5 1 11 3 23 39 62 52 33 7 63 41 8 0 51 4 22"
-IsChanceNode() = False
-IsSimultaneousNode() = False
-CurrentPlayer() = 0
-<<<<<<< HEAD
-InformationStateString(0) = "37 45 53 20 19 38 29 18 47 30 9 26 21 13 25 44 31 10 12 14 6 54 55 5 1 11 3 23 39 62 52 33 7 63 41 8 0 51 4 22"
-InformationStateString(1) = "37 45 53 20 19 38 29 18 47 30 9 26 21 13 25 44 31 10 12 14 6 54 55 5 1 11 3 23 39 62 52 33 7 63 41 8 0 51 4 22"
-ObservationString(0) = "  a b c d e f g h  \n1 x x - x x x x x 1\n2 o x o x x o x - 2\n3 - - x o o o o o 3\n4 - x o x x x x o 4\n5 - x - x x o x o 5\n6 - x - - o x - o 6\n7 - - - o o o o o 7\n8 - - - - - - o o 8\n  a b c d e f g h  "
-ObservationString(1) = "  a b c d e f g h  \n1 o o - o o o o o 1\n2 x o x o o x o - 2\n3 - - o x x x x x 3\n4 - o x o o o o x 4\n5 - o - o o x o x 5\n6 - o - - x o - x 6\n7 - - - x x x x x 7\n8 - - - - - - x x 8\n  a b c d e f g h  "
-=======
-InformationStateString(0) = "44 43 26 29 45 25 17 52 21 13 37 42 41 53 34 8 16 50 0 48 61 60 59 33 18 51 58 9 2 49 62 1 40 54 56 32 22 57 38 3"
-InformationStateString(1) = "44 43 26 29 45 25 17 52 21 13 37 42 41 53 34 8 16 50 0 48 61 60 59 33 18 51 58 9 2 49 62 1 40 54 56 32 22 57 38 3"
-ObservationString(0) = "Black (x) to play:\n  a b c d e f g h  \n1 x o o o - - - - 1\n2 x o - - - o - - 2\n3 x o o - - o x - 3\n4 - o x o o x - - 4\n5 o o o o x x x - 5\n6 x o x x x x - - 6\n7 x o o o x o o - 7\n8 x o x x x x x - 8\n  a b c d e f g h  "
-ObservationString(1) = "Black (x) to play:\n  a b c d e f g h  \n1 x o o o - - - - 1\n2 x o - - - o - - 2\n3 x o o - - o x - 3\n4 - o x o o x - - 4\n5 o o o o x x x - 5\n6 x o x x x x - - 6\n7 x o o o x o o - 7\n8 x o x x x x x - 8\n  a b c d e f g h  "
->>>>>>> c2be1951
-ObservationTensor(0):
-◯◯◉◯◯◯◯◯  ◉◉◯◉◉◉◉◉  ◯◯◯◯◯◯◯◯
-◯◯◯◯◯◯◯◉  ◯◉◯◉◉◯◉◯  ◉◯◉◯◯◉◯◯
-◉◉◯◯◯◯◯◯  ◯◯◉◯◯◯◯◯  ◯◯◯◉◉◉◉◉
-◉◯◯◯◯◯◯◯  ◯◉◯◉◉◉◉◯  ◯◯◉◯◯◯◯◉
-◉◯◉◯◯◯◯◯  ◯◉◯◉◉◯◉◯  ◯◯◯◯◯◉◯◉
-◉◯◉◉◯◯◉◯  ◯◉◯◯◯◉◯◯  ◯◯◯◯◉◯◯◉
-◉◉◉◯◯◯◯◯  ◯◯◯◯◯◯◯◯  ◯◯◯◉◉◉◉◉
-◉◉◉◉◉◉◯◯  ◯◯◯◯◯◯◯◯  ◯◯◯◯◯◯◉◉
-ObservationTensor(1):
-◯◯◉◯◯◯◯◯  ◯◯◯◯◯◯◯◯  ◉◉◯◉◉◉◉◉
-◯◯◯◯◯◯◯◉  ◉◯◉◯◯◉◯◯  ◯◉◯◉◉◯◉◯
-◉◉◯◯◯◯◯◯  ◯◯◯◉◉◉◉◉  ◯◯◉◯◯◯◯◯
-◉◯◯◯◯◯◯◯  ◯◯◉◯◯◯◯◉  ◯◉◯◉◉◉◉◯
-◉◯◉◯◯◯◯◯  ◯◯◯◯◯◉◯◉  ◯◉◯◉◉◯◉◯
-◉◯◉◉◯◯◉◯  ◯◯◯◯◉◯◯◉  ◯◉◯◯◯◉◯◯
-◉◉◉◯◯◯◯◯  ◯◯◯◉◉◉◉◉  ◯◯◯◯◯◯◯◯
-◉◉◉◉◉◉◯◯  ◯◯◯◯◯◯◉◉  ◯◯◯◯◯◯◯◯
-Rewards() = [0.0, 0.0]
-Returns() = [0.0, 0.0]
-<<<<<<< HEAD
-LegalActions() = [2, 15, 16, 17, 34, 43, 46, 58, 59, 60, 61]
-StringLegalActions() = ["c1 (x)", "h2 (x)", "a3 (x)", "b3 (x)", "c5 (x)", "d6 (x)", "g6 (x)", "c8 (x)", "d8 (x)", "e8 (x)", "f8 (x)"]
-
-# Apply action "e8 (x)"
-action: 60
-=======
-LegalActions() = [4, 5, 10, 14, 19, 20, 24, 46, 47, 55, 63]
-StringLegalActions() = ["e1", "f1", "c2", "g2", "d3", "e3", "a4", "g6", "h6", "h7", "h8"]
-
-# Apply action "g2"
-action: 14
->>>>>>> c2be1951
-
-# State 41
-# White (o) to play:
-#   a b c d e f g h
-<<<<<<< HEAD
-# 1 x x - x x x x x 1
-# 2 o x o x x o x - 2
-# 3 - - x o o o o o 3
-# 4 - x o x x x x o 4
-# 5 - x - x x o x o 5
-# 6 - x - - x x - o 6
-# 7 - - - o x o o o 7
-# 8 - - - - x - o o 8
-=======
-# 1 x o o o - - - - 1
-# 2 x o - - - o x - 2
-# 3 x o o - - x x - 3
-# 4 - o x o x x - - 4
-# 5 o o o x x x x - 5
-# 6 x o x x x x - - 6
-# 7 x o o o x o o - 7
-# 8 x o x x x x x - 8
->>>>>>> c2be1951
-#   a b c d e f g h
-IsTerminal() = False
-History() = [37, 45, 53, 20, 19, 38, 29, 18, 47, 30, 9, 26, 21, 13, 25, 44, 31, 10, 12, 14, 6, 54, 55, 5, 1, 11, 3, 23, 39, 62, 52, 33, 7, 63, 41, 8, 0, 51, 4, 22, 60]
-HistoryString() = "37 45 53 20 19 38 29 18 47 30 9 26 21 13 25 44 31 10 12 14 6 54 55 5 1 11 3 23 39 62 52 33 7 63 41 8 0 51 4 22 60"
-IsChanceNode() = False
-IsSimultaneousNode() = False
-CurrentPlayer() = 1
-<<<<<<< HEAD
-InformationStateString(0) = "37 45 53 20 19 38 29 18 47 30 9 26 21 13 25 44 31 10 12 14 6 54 55 5 1 11 3 23 39 62 52 33 7 63 41 8 0 51 4 22 60"
-InformationStateString(1) = "37 45 53 20 19 38 29 18 47 30 9 26 21 13 25 44 31 10 12 14 6 54 55 5 1 11 3 23 39 62 52 33 7 63 41 8 0 51 4 22 60"
-ObservationString(0) = "  a b c d e f g h  \n1 x x - x x x x x 1\n2 o x o x x o x - 2\n3 - - x o o o o o 3\n4 - x o x x x x o 4\n5 - x - x x o x o 5\n6 - x - - x x - o 6\n7 - - - o x o o o 7\n8 - - - - x - o o 8\n  a b c d e f g h  "
-ObservationString(1) = "  a b c d e f g h  \n1 o o - o o o o o 1\n2 x o x o o x o - 2\n3 - - o x x x x x 3\n4 - o x o o o o x 4\n5 - o - o o x o x 5\n6 - o - - o o - x 6\n7 - - - x o x x x 7\n8 - - - - o - x x 8\n  a b c d e f g h  "
-=======
-InformationStateString(0) = "44 43 26 29 45 25 17 52 21 13 37 42 41 53 34 8 16 50 0 48 61 60 59 33 18 51 58 9 2 49 62 1 40 54 56 32 22 57 38 3 14"
-InformationStateString(1) = "44 43 26 29 45 25 17 52 21 13 37 42 41 53 34 8 16 50 0 48 61 60 59 33 18 51 58 9 2 49 62 1 40 54 56 32 22 57 38 3 14"
-ObservationString(0) = "White (o) to play:\n  a b c d e f g h  \n1 x o o o - - - - 1\n2 x o - - - o x - 2\n3 x o o - - x x - 3\n4 - o x o x x - - 4\n5 o o o x x x x - 5\n6 x o x x x x - - 6\n7 x o o o x o o - 7\n8 x o x x x x x - 8\n  a b c d e f g h  "
-ObservationString(1) = "White (o) to play:\n  a b c d e f g h  \n1 x o o o - - - - 1\n2 x o - - - o x - 2\n3 x o o - - x x - 3\n4 - o x o x x - - 4\n5 o o o x x x x - 5\n6 x o x x x x - - 6\n7 x o o o x o o - 7\n8 x o x x x x x - 8\n  a b c d e f g h  "
->>>>>>> c2be1951
-ObservationTensor(0):
-◯◯◉◯◯◯◯◯  ◉◉◯◉◉◉◉◉  ◯◯◯◯◯◯◯◯
-◯◯◯◯◯◯◯◉  ◯◉◯◉◉◯◉◯  ◉◯◉◯◯◉◯◯
-◉◉◯◯◯◯◯◯  ◯◯◉◯◯◯◯◯  ◯◯◯◉◉◉◉◉
-◉◯◯◯◯◯◯◯  ◯◉◯◉◉◉◉◯  ◯◯◉◯◯◯◯◉
-◉◯◉◯◯◯◯◯  ◯◉◯◉◉◯◉◯  ◯◯◯◯◯◉◯◉
-◉◯◉◉◯◯◉◯  ◯◉◯◯◉◉◯◯  ◯◯◯◯◯◯◯◉
-◉◉◉◯◯◯◯◯  ◯◯◯◯◉◯◯◯  ◯◯◯◉◯◉◉◉
-◉◉◉◉◯◉◯◯  ◯◯◯◯◉◯◯◯  ◯◯◯◯◯◯◉◉
-ObservationTensor(1):
-◯◯◉◯◯◯◯◯  ◯◯◯◯◯◯◯◯  ◉◉◯◉◉◉◉◉
-◯◯◯◯◯◯◯◉  ◉◯◉◯◯◉◯◯  ◯◉◯◉◉◯◉◯
-◉◉◯◯◯◯◯◯  ◯◯◯◉◉◉◉◉  ◯◯◉◯◯◯◯◯
-◉◯◯◯◯◯◯◯  ◯◯◉◯◯◯◯◉  ◯◉◯◉◉◉◉◯
-◉◯◉◯◯◯◯◯  ◯◯◯◯◯◉◯◉  ◯◉◯◉◉◯◉◯
-◉◯◉◉◯◯◉◯  ◯◯◯◯◯◯◯◉  ◯◉◯◯◉◉◯◯
-◉◉◉◯◯◯◯◯  ◯◯◯◉◯◉◉◉  ◯◯◯◯◉◯◯◯
-◉◉◉◉◯◉◯◯  ◯◯◯◯◯◯◉◉  ◯◯◯◯◉◯◯◯
-Rewards() = [0.0, 0.0]
-Returns() = [0.0, 0.0]
-<<<<<<< HEAD
-LegalActions() = [2, 15, 17, 24, 34, 40, 42, 43, 46, 59]
-StringLegalActions() = ["c1 (o)", "h2 (o)", "b3 (o)", "a4 (o)", "c5 (o)", "a6 (o)", "c6 (o)", "d6 (o)", "g6 (o)", "d8 (o)"]
-
-# Apply action "h2 (o)"
-action: 15
-=======
-LegalActions() = [7, 15, 19, 30, 31, 39, 46, 63]
-StringLegalActions() = ["h1", "h2", "d3", "g4", "h4", "h5", "g6", "h8"]
-
-# Apply action "d3"
-action: 19
->>>>>>> c2be1951
-
-# State 42
-# Black (x) to play:
-#   a b c d e f g h
-# 1 x x - x x x x x 1
-# 2 o x o x x o o o 2
-# 3 - - x o o o o o 3
-# 4 - x o x x x x o 4
-# 5 - x - x x o x o 5
-# 6 - x - - x x - o 6
-# 7 - - - o x o o o 7
-# 8 - - - - x - o o 8
-#   a b c d e f g h
-IsTerminal() = False
-History() = [37, 45, 53, 20, 19, 38, 29, 18, 47, 30, 9, 26, 21, 13, 25, 44, 31, 10, 12, 14, 6, 54, 55, 5, 1, 11, 3, 23, 39, 62, 52, 33, 7, 63, 41, 8, 0, 51, 4, 22, 60, 15]
-HistoryString() = "37 45 53 20 19 38 29 18 47 30 9 26 21 13 25 44 31 10 12 14 6 54 55 5 1 11 3 23 39 62 52 33 7 63 41 8 0 51 4 22 60 15"
-IsChanceNode() = False
-IsSimultaneousNode() = False
-CurrentPlayer() = 0
-<<<<<<< HEAD
-InformationStateString(0) = "37 45 53 20 19 38 29 18 47 30 9 26 21 13 25 44 31 10 12 14 6 54 55 5 1 11 3 23 39 62 52 33 7 63 41 8 0 51 4 22 60 15"
-InformationStateString(1) = "37 45 53 20 19 38 29 18 47 30 9 26 21 13 25 44 31 10 12 14 6 54 55 5 1 11 3 23 39 62 52 33 7 63 41 8 0 51 4 22 60 15"
-ObservationString(0) = "  a b c d e f g h  \n1 x x - x x x x x 1\n2 o x o x x o o o 2\n3 - - x o o o o o 3\n4 - x o x x x x o 4\n5 - x - x x o x o 5\n6 - x - - x x - o 6\n7 - - - o x o o o 7\n8 - - - - x - o o 8\n  a b c d e f g h  "
-ObservationString(1) = "  a b c d e f g h  \n1 o o - o o o o o 1\n2 x o x o o x x x 2\n3 - - o x x x x x 3\n4 - o x o o o o x 4\n5 - o - o o x o x 5\n6 - o - - o o - x 6\n7 - - - x o x x x 7\n8 - - - - o - x x 8\n  a b c d e f g h  "
-=======
-InformationStateString(0) = "44 43 26 29 45 25 17 52 21 13 37 42 41 53 34 8 16 50 0 48 61 60 59 33 18 51 58 9 2 49 62 1 40 54 56 32 22 57 38 3 14 19"
-InformationStateString(1) = "44 43 26 29 45 25 17 52 21 13 37 42 41 53 34 8 16 50 0 48 61 60 59 33 18 51 58 9 2 49 62 1 40 54 56 32 22 57 38 3 14 19"
-ObservationString(0) = "Black (x) to play:\n  a b c d e f g h  \n1 x o o o - - - - 1\n2 x o - - - o x - 2\n3 x o o o - x x - 3\n4 - o o o x x - - 4\n5 o o o x x x x - 5\n6 x o x x x x - - 6\n7 x o o o x o o - 7\n8 x o x x x x x - 8\n  a b c d e f g h  "
-ObservationString(1) = "Black (x) to play:\n  a b c d e f g h  \n1 x o o o - - - - 1\n2 x o - - - o x - 2\n3 x o o o - x x - 3\n4 - o o o x x - - 4\n5 o o o x x x x - 5\n6 x o x x x x - - 6\n7 x o o o x o o - 7\n8 x o x x x x x - 8\n  a b c d e f g h  "
->>>>>>> c2be1951
-ObservationTensor(0):
-◯◯◉◯◯◯◯◯  ◉◉◯◉◉◉◉◉  ◯◯◯◯◯◯◯◯
-◯◯◯◯◯◯◯◯  ◯◉◯◉◉◯◯◯  ◉◯◉◯◯◉◉◉
-◉◉◯◯◯◯◯◯  ◯◯◉◯◯◯◯◯  ◯◯◯◉◉◉◉◉
-◉◯◯◯◯◯◯◯  ◯◉◯◉◉◉◉◯  ◯◯◉◯◯◯◯◉
-◉◯◉◯◯◯◯◯  ◯◉◯◉◉◯◉◯  ◯◯◯◯◯◉◯◉
-◉◯◉◉◯◯◉◯  ◯◉◯◯◉◉◯◯  ◯◯◯◯◯◯◯◉
-◉◉◉◯◯◯◯◯  ◯◯◯◯◉◯◯◯  ◯◯◯◉◯◉◉◉
-◉◉◉◉◯◉◯◯  ◯◯◯◯◉◯◯◯  ◯◯◯◯◯◯◉◉
-ObservationTensor(1):
-◯◯◉◯◯◯◯◯  ◯◯◯◯◯◯◯◯  ◉◉◯◉◉◉◉◉
-◯◯◯◯◯◯◯◯  ◉◯◉◯◯◉◉◉  ◯◉◯◉◉◯◯◯
-◉◉◯◯◯◯◯◯  ◯◯◯◉◉◉◉◉  ◯◯◉◯◯◯◯◯
-◉◯◯◯◯◯◯◯  ◯◯◉◯◯◯◯◉  ◯◉◯◉◉◉◉◯
-◉◯◉◯◯◯◯◯  ◯◯◯◯◯◉◯◉  ◯◉◯◉◉◯◉◯
-◉◯◉◉◯◯◉◯  ◯◯◯◯◯◯◯◉  ◯◉◯◯◉◉◯◯
-◉◉◉◯◯◯◯◯  ◯◯◯◉◯◉◉◉  ◯◯◯◯◉◯◯◯
-◉◉◉◉◯◉◯◯  ◯◯◯◯◯◯◉◉  ◯◯◯◯◉◯◯◯
-Rewards() = [0.0, 0.0]
-Returns() = [0.0, 0.0]
-<<<<<<< HEAD
-LegalActions() = [2, 16, 17, 34, 42, 46, 50, 58, 61]
-StringLegalActions() = ["c1 (x)", "a3 (x)", "b3 (x)", "c5 (x)", "c6 (x)", "g6 (x)", "c7 (x)", "c8 (x)", "f8 (x)"]
-
-# Apply action "c5 (x)"
-action: 34
-=======
-LegalActions() = [4, 5, 10, 11, 12, 20, 24, 46, 47, 55, 63]
-StringLegalActions() = ["e1", "f1", "c2", "d2", "e2", "e3", "a4", "g6", "h6", "h7", "h8"]
-
-# Apply action "e2"
-action: 12
->>>>>>> c2be1951
-
-# State 43
-# White (o) to play:
-#   a b c d e f g h
-<<<<<<< HEAD
-# 1 x x - x x x x x 1
-# 2 o x o x x o o o 2
-# 3 - - x o o o o o 3
-# 4 - x x x x x x o 4
-# 5 - x x x x o x o 5
-# 6 - x - - x x - o 6
-# 7 - - - o x o o o 7
-# 8 - - - - x - o o 8
-=======
-# 1 x o o o - - - - 1
-# 2 x o - - x x x - 2
-# 3 x o o x - x x - 3
-# 4 - o x o x x - - 4
-# 5 o x o x x x x - 5
-# 6 x o x x x x - - 6
-# 7 x o o o x o o - 7
-# 8 x o x x x x x - 8
->>>>>>> c2be1951
-#   a b c d e f g h
-IsTerminal() = False
-History() = [37, 45, 53, 20, 19, 38, 29, 18, 47, 30, 9, 26, 21, 13, 25, 44, 31, 10, 12, 14, 6, 54, 55, 5, 1, 11, 3, 23, 39, 62, 52, 33, 7, 63, 41, 8, 0, 51, 4, 22, 60, 15, 34]
-HistoryString() = "37 45 53 20 19 38 29 18 47 30 9 26 21 13 25 44 31 10 12 14 6 54 55 5 1 11 3 23 39 62 52 33 7 63 41 8 0 51 4 22 60 15 34"
-IsChanceNode() = False
-IsSimultaneousNode() = False
-CurrentPlayer() = 1
-<<<<<<< HEAD
-InformationStateString(0) = "37 45 53 20 19 38 29 18 47 30 9 26 21 13 25 44 31 10 12 14 6 54 55 5 1 11 3 23 39 62 52 33 7 63 41 8 0 51 4 22 60 15 34"
-InformationStateString(1) = "37 45 53 20 19 38 29 18 47 30 9 26 21 13 25 44 31 10 12 14 6 54 55 5 1 11 3 23 39 62 52 33 7 63 41 8 0 51 4 22 60 15 34"
-ObservationString(0) = "  a b c d e f g h  \n1 x x - x x x x x 1\n2 o x o x x o o o 2\n3 - - x o o o o o 3\n4 - x x x x x x o 4\n5 - x x x x o x o 5\n6 - x - - x x - o 6\n7 - - - o x o o o 7\n8 - - - - x - o o 8\n  a b c d e f g h  "
-ObservationString(1) = "  a b c d e f g h  \n1 o o - o o o o o 1\n2 x o x o o x x x 2\n3 - - o x x x x x 3\n4 - o o o o o o x 4\n5 - o o o o x o x 5\n6 - o - - o o - x 6\n7 - - - x o x x x 7\n8 - - - - o - x x 8\n  a b c d e f g h  "
-=======
-InformationStateString(0) = "44 43 26 29 45 25 17 52 21 13 37 42 41 53 34 8 16 50 0 48 61 60 59 33 18 51 58 9 2 49 62 1 40 54 56 32 22 57 38 3 14 19 12"
-InformationStateString(1) = "44 43 26 29 45 25 17 52 21 13 37 42 41 53 34 8 16 50 0 48 61 60 59 33 18 51 58 9 2 49 62 1 40 54 56 32 22 57 38 3 14 19 12"
-ObservationString(0) = "White (o) to play:\n  a b c d e f g h  \n1 x o o o - - - - 1\n2 x o - - x x x - 2\n3 x o o x - x x - 3\n4 - o x o x x - - 4\n5 o x o x x x x - 5\n6 x o x x x x - - 6\n7 x o o o x o o - 7\n8 x o x x x x x - 8\n  a b c d e f g h  "
-ObservationString(1) = "White (o) to play:\n  a b c d e f g h  \n1 x o o o - - - - 1\n2 x o - - x x x - 2\n3 x o o x - x x - 3\n4 - o x o x x - - 4\n5 o x o x x x x - 5\n6 x o x x x x - - 6\n7 x o o o x o o - 7\n8 x o x x x x x - 8\n  a b c d e f g h  "
->>>>>>> c2be1951
-ObservationTensor(0):
-◯◯◉◯◯◯◯◯  ◉◉◯◉◉◉◉◉  ◯◯◯◯◯◯◯◯
-◯◯◯◯◯◯◯◯  ◯◉◯◉◉◯◯◯  ◉◯◉◯◯◉◉◉
-◉◉◯◯◯◯◯◯  ◯◯◉◯◯◯◯◯  ◯◯◯◉◉◉◉◉
-◉◯◯◯◯◯◯◯  ◯◉◉◉◉◉◉◯  ◯◯◯◯◯◯◯◉
-◉◯◯◯◯◯◯◯  ◯◉◉◉◉◯◉◯  ◯◯◯◯◯◉◯◉
-◉◯◉◉◯◯◉◯  ◯◉◯◯◉◉◯◯  ◯◯◯◯◯◯◯◉
-◉◉◉◯◯◯◯◯  ◯◯◯◯◉◯◯◯  ◯◯◯◉◯◉◉◉
-◉◉◉◉◯◉◯◯  ◯◯◯◯◉◯◯◯  ◯◯◯◯◯◯◉◉
-ObservationTensor(1):
-◯◯◉◯◯◯◯◯  ◯◯◯◯◯◯◯◯  ◉◉◯◉◉◉◉◉
-◯◯◯◯◯◯◯◯  ◉◯◉◯◯◉◉◉  ◯◉◯◉◉◯◯◯
-◉◉◯◯◯◯◯◯  ◯◯◯◉◉◉◉◉  ◯◯◉◯◯◯◯◯
-◉◯◯◯◯◯◯◯  ◯◯◯◯◯◯◯◉  ◯◉◉◉◉◉◉◯
-◉◯◯◯◯◯◯◯  ◯◯◯◯◯◉◯◉  ◯◉◉◉◉◯◉◯
-◉◯◉◉◯◯◉◯  ◯◯◯◯◯◯◯◉  ◯◉◯◯◉◉◯◯
-◉◉◉◯◯◯◯◯  ◯◯◯◉◯◉◉◉  ◯◯◯◯◉◯◯◯
-◉◉◉◉◯◉◯◯  ◯◯◯◯◯◯◉◉  ◯◯◯◯◉◯◯◯
-Rewards() = [0.0, 0.0]
-Returns() = [0.0, 0.0]
-<<<<<<< HEAD
-LegalActions() = [2, 17, 24, 32, 40, 42, 43, 46, 48, 59]
-StringLegalActions() = ["c1 (o)", "b3 (o)", "a4 (o)", "a5 (o)", "a6 (o)", "c6 (o)", "d6 (o)", "g6 (o)", "a7 (o)", "d8 (o)"]
-
-# Apply action "a7 (o)"
-action: 48
-=======
-LegalActions() = [5, 7, 11, 15, 20, 24, 30, 39, 46, 63]
-StringLegalActions() = ["f1", "h1", "d2", "h2", "e3", "a4", "g4", "h5", "g6", "h8"]
+InformationStateString(0) = "19 34 41 33 42 49 40 48 32 43 51 50 57 20 44 11 26 56 59 60 12 58 2 3 4 25 10 52 18 37 46 24 45 5 21 1 9 14 22 13 15 17 0 7 6 30 16 53 29 8 54 55 61 62 39 31 23 47 38"
+InformationStateString(1) = "19 34 41 33 42 49 40 48 32 43 51 50 57 20 44 11 26 56 59 60 12 58 2 3 4 25 10 52 18 37 46 24 45 5 21 1 9 14 22 13 15 17 0 7 6 30 16 53 29 8 54 55 61 62 39 31 23 47 38"
+ObservationString(0) = "  a b c d e f g h  \n1 x x x x x x x o 1\n2 o o o x x x x o 2\n3 o o x o x x x o 3\n4 o o o o o x x o 4\n5 o o o o x x x o 5\n6 o o o o o x o o 6\n7 o o o o o o o o 7\n8 o o o o o o o - 8\n  a b c d e f g h  "
+ObservationString(1) = "  a b c d e f g h  \n1 o o o o o o o x 1\n2 x x x o o o o x 2\n3 x x o x o o o x 3\n4 x x x x x o o x 4\n5 x x x x o o o x 5\n6 x x x x x o x x 6\n7 x x x x x x x x 7\n8 x x x x x x x - 8\n  a b c d e f g h  "
+ObservationTensor(0):
+◯◯◯◯◯◯◯◯  ◉◉◉◉◉◉◉◯  ◯◯◯◯◯◯◯◉
+◯◯◯◯◯◯◯◯  ◯◯◯◉◉◉◉◯  ◉◉◉◯◯◯◯◉
+◯◯◯◯◯◯◯◯  ◯◯◉◯◉◉◉◯  ◉◉◯◉◯◯◯◉
+◯◯◯◯◯◯◯◯  ◯◯◯◯◯◉◉◯  ◉◉◉◉◉◯◯◉
+◯◯◯◯◯◯◯◯  ◯◯◯◯◉◉◉◯  ◉◉◉◉◯◯◯◉
+◯◯◯◯◯◯◯◯  ◯◯◯◯◯◉◯◯  ◉◉◉◉◉◯◉◉
+◯◯◯◯◯◯◯◯  ◯◯◯◯◯◯◯◯  ◉◉◉◉◉◉◉◉
+◯◯◯◯◯◯◯◉  ◯◯◯◯◯◯◯◯  ◉◉◉◉◉◉◉◯
+ObservationTensor(1):
+◯◯◯◯◯◯◯◯  ◯◯◯◯◯◯◯◉  ◉◉◉◉◉◉◉◯
+◯◯◯◯◯◯◯◯  ◉◉◉◯◯◯◯◉  ◯◯◯◉◉◉◉◯
+◯◯◯◯◯◯◯◯  ◉◉◯◉◯◯◯◉  ◯◯◉◯◉◉◉◯
+◯◯◯◯◯◯◯◯  ◉◉◉◉◉◯◯◉  ◯◯◯◯◯◉◉◯
+◯◯◯◯◯◯◯◯  ◉◉◉◉◯◯◯◉  ◯◯◯◯◉◉◉◯
+◯◯◯◯◯◯◯◯  ◉◉◉◉◉◯◉◉  ◯◯◯◯◯◉◯◯
+◯◯◯◯◯◯◯◯  ◉◉◉◉◉◉◉◉  ◯◯◯◯◯◯◯◯
+◯◯◯◯◯◯◯◉  ◉◉◉◉◉◉◉◯  ◯◯◯◯◯◯◯◯
+Rewards() = [0.0, 0.0]
+Returns() = [0.0, 0.0]
+LegalActions() = [64]
+StringLegalActions() = ["pass"]
+
+# Apply action "pass"
+action: 64
+
+# State 60
+#   a b c d e f g h
+# 1 x x x x x x x o 1
+# 2 o o o x x x x o 2
+# 3 o o x o x x x o 3
+# 4 o o o o o x x o 4
+# 5 o o o o x x x o 5
+# 6 o o o o o x o o 6
+# 7 o o o o o o o o 7
+# 8 o o o o o o o - 8
+#   a b c d e f g h
+IsTerminal() = False
+History() = [19, 34, 41, 33, 42, 49, 40, 48, 32, 43, 51, 50, 57, 20, 44, 11, 26, 56, 59, 60, 12, 58, 2, 3, 4, 25, 10, 52, 18, 37, 46, 24, 45, 5, 21, 1, 9, 14, 22, 13, 15, 17, 0, 7, 6, 30, 16, 53, 29, 8, 54, 55, 61, 62, 39, 31, 23, 47, 38, 64]
+HistoryString() = "19 34 41 33 42 49 40 48 32 43 51 50 57 20 44 11 26 56 59 60 12 58 2 3 4 25 10 52 18 37 46 24 45 5 21 1 9 14 22 13 15 17 0 7 6 30 16 53 29 8 54 55 61 62 39 31 23 47 38 64"
+IsChanceNode() = False
+IsSimultaneousNode() = False
+CurrentPlayer() = 0
+InformationStateString(0) = "19 34 41 33 42 49 40 48 32 43 51 50 57 20 44 11 26 56 59 60 12 58 2 3 4 25 10 52 18 37 46 24 45 5 21 1 9 14 22 13 15 17 0 7 6 30 16 53 29 8 54 55 61 62 39 31 23 47 38 64"
+InformationStateString(1) = "19 34 41 33 42 49 40 48 32 43 51 50 57 20 44 11 26 56 59 60 12 58 2 3 4 25 10 52 18 37 46 24 45 5 21 1 9 14 22 13 15 17 0 7 6 30 16 53 29 8 54 55 61 62 39 31 23 47 38 64"
+ObservationString(0) = "  a b c d e f g h  \n1 x x x x x x x o 1\n2 o o o x x x x o 2\n3 o o x o x x x o 3\n4 o o o o o x x o 4\n5 o o o o x x x o 5\n6 o o o o o x o o 6\n7 o o o o o o o o 7\n8 o o o o o o o - 8\n  a b c d e f g h  "
+ObservationString(1) = "  a b c d e f g h  \n1 o o o o o o o x 1\n2 x x x o o o o x 2\n3 x x o x o o o x 3\n4 x x x x x o o x 4\n5 x x x x o o o x 5\n6 x x x x x o x x 6\n7 x x x x x x x x 7\n8 x x x x x x x - 8\n  a b c d e f g h  "
+ObservationTensor(0):
+◯◯◯◯◯◯◯◯  ◉◉◉◉◉◉◉◯  ◯◯◯◯◯◯◯◉
+◯◯◯◯◯◯◯◯  ◯◯◯◉◉◉◉◯  ◉◉◉◯◯◯◯◉
+◯◯◯◯◯◯◯◯  ◯◯◉◯◉◉◉◯  ◉◉◯◉◯◯◯◉
+◯◯◯◯◯◯◯◯  ◯◯◯◯◯◉◉◯  ◉◉◉◉◉◯◯◉
+◯◯◯◯◯◯◯◯  ◯◯◯◯◉◉◉◯  ◉◉◉◉◯◯◯◉
+◯◯◯◯◯◯◯◯  ◯◯◯◯◯◉◯◯  ◉◉◉◉◉◯◉◉
+◯◯◯◯◯◯◯◯  ◯◯◯◯◯◯◯◯  ◉◉◉◉◉◉◉◉
+◯◯◯◯◯◯◯◉  ◯◯◯◯◯◯◯◯  ◉◉◉◉◉◉◉◯
+ObservationTensor(1):
+◯◯◯◯◯◯◯◯  ◯◯◯◯◯◯◯◉  ◉◉◉◉◉◉◉◯
+◯◯◯◯◯◯◯◯  ◉◉◉◯◯◯◯◉  ◯◯◯◉◉◉◉◯
+◯◯◯◯◯◯◯◯  ◉◉◯◉◯◯◯◉  ◯◯◉◯◉◉◉◯
+◯◯◯◯◯◯◯◯  ◉◉◉◉◉◯◯◉  ◯◯◯◯◯◉◉◯
+◯◯◯◯◯◯◯◯  ◉◉◉◉◯◯◯◉  ◯◯◯◯◉◉◉◯
+◯◯◯◯◯◯◯◯  ◉◉◉◉◉◯◉◉  ◯◯◯◯◯◉◯◯
+◯◯◯◯◯◯◯◯  ◉◉◉◉◉◉◉◉  ◯◯◯◯◯◯◯◯
+◯◯◯◯◯◯◯◉  ◉◉◉◉◉◉◉◯  ◯◯◯◯◯◯◯◯
+Rewards() = [0.0, 0.0]
+Returns() = [0.0, 0.0]
+LegalActions() = [63]
+StringLegalActions() = ["h8"]
 
 # Apply action "h8"
 action: 63
->>>>>>> c2be1951
-
-# State 44
-# Black (x) to play:
-#   a b c d e f g h
-# 1 x x - x x x x x 1
-# 2 o x o x x o o o 2
-# 3 - - x o o o o o 3
-# 4 - x x o x x x o 4
-# 5 - x o x x o x o 5
-# 6 - o - - x x - o 6
-# 7 o - - o x o o o 7
-# 8 - - - - x - o o 8
-#   a b c d e f g h
-IsTerminal() = False
-History() = [37, 45, 53, 20, 19, 38, 29, 18, 47, 30, 9, 26, 21, 13, 25, 44, 31, 10, 12, 14, 6, 54, 55, 5, 1, 11, 3, 23, 39, 62, 52, 33, 7, 63, 41, 8, 0, 51, 4, 22, 60, 15, 34, 48]
-HistoryString() = "37 45 53 20 19 38 29 18 47 30 9 26 21 13 25 44 31 10 12 14 6 54 55 5 1 11 3 23 39 62 52 33 7 63 41 8 0 51 4 22 60 15 34 48"
-IsChanceNode() = False
-IsSimultaneousNode() = False
-CurrentPlayer() = 0
-<<<<<<< HEAD
-InformationStateString(0) = "37 45 53 20 19 38 29 18 47 30 9 26 21 13 25 44 31 10 12 14 6 54 55 5 1 11 3 23 39 62 52 33 7 63 41 8 0 51 4 22 60 15 34 48"
-InformationStateString(1) = "37 45 53 20 19 38 29 18 47 30 9 26 21 13 25 44 31 10 12 14 6 54 55 5 1 11 3 23 39 62 52 33 7 63 41 8 0 51 4 22 60 15 34 48"
-ObservationString(0) = "  a b c d e f g h  \n1 x x - x x x x x 1\n2 o x o x x o o o 2\n3 - - x o o o o o 3\n4 - x x o x x x o 4\n5 - x o x x o x o 5\n6 - o - - x x - o 6\n7 o - - o x o o o 7\n8 - - - - x - o o 8\n  a b c d e f g h  "
-ObservationString(1) = "  a b c d e f g h  \n1 o o - o o o o o 1\n2 x o x o o x x x 2\n3 - - o x x x x x 3\n4 - o o x o o o x 4\n5 - o x o o x o x 5\n6 - x - - o o - x 6\n7 x - - x o x x x 7\n8 - - - - o - x x 8\n  a b c d e f g h  "
-=======
-InformationStateString(0) = "44 43 26 29 45 25 17 52 21 13 37 42 41 53 34 8 16 50 0 48 61 60 59 33 18 51 58 9 2 49 62 1 40 54 56 32 22 57 38 3 14 19 12 63"
-InformationStateString(1) = "44 43 26 29 45 25 17 52 21 13 37 42 41 53 34 8 16 50 0 48 61 60 59 33 18 51 58 9 2 49 62 1 40 54 56 32 22 57 38 3 14 19 12 63"
-ObservationString(0) = "Black (x) to play:\n  a b c d e f g h  \n1 x o o o - - - - 1\n2 x o - - x x x - 2\n3 x o o x - x x - 3\n4 - o x o x x - - 4\n5 o x o x x x x - 5\n6 x o x x x x - - 6\n7 x o o o x o o - 7\n8 x o o o o o o o 8\n  a b c d e f g h  "
-ObservationString(1) = "Black (x) to play:\n  a b c d e f g h  \n1 x o o o - - - - 1\n2 x o - - x x x - 2\n3 x o o x - x x - 3\n4 - o x o x x - - 4\n5 o x o x x x x - 5\n6 x o x x x x - - 6\n7 x o o o x o o - 7\n8 x o o o o o o o 8\n  a b c d e f g h  "
->>>>>>> c2be1951
-ObservationTensor(0):
-◯◯◉◯◯◯◯◯  ◉◉◯◉◉◉◉◉  ◯◯◯◯◯◯◯◯
-◯◯◯◯◯◯◯◯  ◯◉◯◉◉◯◯◯  ◉◯◉◯◯◉◉◉
-◉◉◯◯◯◯◯◯  ◯◯◉◯◯◯◯◯  ◯◯◯◉◉◉◉◉
-◉◯◯◯◯◯◯◯  ◯◉◉◯◉◉◉◯  ◯◯◯◉◯◯◯◉
-◉◯◯◯◯◯◯◯  ◯◉◯◉◉◯◉◯  ◯◯◉◯◯◉◯◉
-◉◯◉◉◯◯◉◯  ◯◯◯◯◉◉◯◯  ◯◉◯◯◯◯◯◉
-◯◉◉◯◯◯◯◯  ◯◯◯◯◉◯◯◯  ◉◯◯◉◯◉◉◉
-◉◉◉◉◯◉◯◯  ◯◯◯◯◉◯◯◯  ◯◯◯◯◯◯◉◉
-ObservationTensor(1):
-◯◯◉◯◯◯◯◯  ◯◯◯◯◯◯◯◯  ◉◉◯◉◉◉◉◉
-◯◯◯◯◯◯◯◯  ◉◯◉◯◯◉◉◉  ◯◉◯◉◉◯◯◯
-◉◉◯◯◯◯◯◯  ◯◯◯◉◉◉◉◉  ◯◯◉◯◯◯◯◯
-◉◯◯◯◯◯◯◯  ◯◯◯◉◯◯◯◉  ◯◉◉◯◉◉◉◯
-◉◯◯◯◯◯◯◯  ◯◯◉◯◯◉◯◉  ◯◉◯◉◉◯◉◯
-◉◯◉◉◯◯◉◯  ◯◉◯◯◯◯◯◉  ◯◯◯◯◉◉◯◯
-◯◉◉◯◯◯◯◯  ◉◯◯◉◯◉◉◉  ◯◯◯◯◉◯◯◯
-◉◉◉◉◯◉◯◯  ◯◯◯◯◯◯◉◉  ◯◯◯◯◉◯◯◯
-Rewards() = [0.0, 0.0]
-Returns() = [0.0, 0.0]
-<<<<<<< HEAD
-LegalActions() = [2, 16, 17, 42, 43, 46, 49, 50, 58, 61]
-StringLegalActions() = ["c1 (x)", "a3 (x)", "b3 (x)", "c6 (x)", "d6 (x)", "g6 (x)", "b7 (x)", "c7 (x)", "c8 (x)", "f8 (x)"]
-
-# Apply action "b7 (x)"
-action: 49
-=======
-LegalActions() = [4, 10, 20, 24, 55]
-StringLegalActions() = ["e1", "c2", "e3", "a4", "h7"]
-
-# Apply action "e3"
-action: 20
->>>>>>> c2be1951
-
-# State 45
-# White (o) to play:
-#   a b c d e f g h
-<<<<<<< HEAD
-# 1 x x - x x x x x 1
-# 2 o x o x x o o o 2
-# 3 - - x o o o o o 3
-# 4 - x x o x x x o 4
-# 5 - x o x x o x o 5
-# 6 - x - - x x - o 6
-# 7 o x - o x o o o 7
-# 8 - - - - x - o o 8
-=======
-# 1 x o o o - - - - 1
-# 2 x o - - x x x - 2
-# 3 x o o x x x x - 3
-# 4 - o x x x x - - 4
-# 5 o x x x x x x - 5
-# 6 x x x x x x - - 6
-# 7 x o o o x o o - 7
-# 8 x o o o o o o o 8
->>>>>>> c2be1951
-#   a b c d e f g h
-IsTerminal() = False
-History() = [37, 45, 53, 20, 19, 38, 29, 18, 47, 30, 9, 26, 21, 13, 25, 44, 31, 10, 12, 14, 6, 54, 55, 5, 1, 11, 3, 23, 39, 62, 52, 33, 7, 63, 41, 8, 0, 51, 4, 22, 60, 15, 34, 48, 49]
-HistoryString() = "37 45 53 20 19 38 29 18 47 30 9 26 21 13 25 44 31 10 12 14 6 54 55 5 1 11 3 23 39 62 52 33 7 63 41 8 0 51 4 22 60 15 34 48 49"
-IsChanceNode() = False
-IsSimultaneousNode() = False
-CurrentPlayer() = 1
-<<<<<<< HEAD
-InformationStateString(0) = "37 45 53 20 19 38 29 18 47 30 9 26 21 13 25 44 31 10 12 14 6 54 55 5 1 11 3 23 39 62 52 33 7 63 41 8 0 51 4 22 60 15 34 48 49"
-InformationStateString(1) = "37 45 53 20 19 38 29 18 47 30 9 26 21 13 25 44 31 10 12 14 6 54 55 5 1 11 3 23 39 62 52 33 7 63 41 8 0 51 4 22 60 15 34 48 49"
-ObservationString(0) = "  a b c d e f g h  \n1 x x - x x x x x 1\n2 o x o x x o o o 2\n3 - - x o o o o o 3\n4 - x x o x x x o 4\n5 - x o x x o x o 5\n6 - x - - x x - o 6\n7 o x - o x o o o 7\n8 - - - - x - o o 8\n  a b c d e f g h  "
-ObservationString(1) = "  a b c d e f g h  \n1 o o - o o o o o 1\n2 x o x o o x x x 2\n3 - - o x x x x x 3\n4 - o o x o o o x 4\n5 - o x o o x o x 5\n6 - o - - o o - x 6\n7 x o - x o x x x 7\n8 - - - - o - x x 8\n  a b c d e f g h  "
-=======
-InformationStateString(0) = "44 43 26 29 45 25 17 52 21 13 37 42 41 53 34 8 16 50 0 48 61 60 59 33 18 51 58 9 2 49 62 1 40 54 56 32 22 57 38 3 14 19 12 63 20"
-InformationStateString(1) = "44 43 26 29 45 25 17 52 21 13 37 42 41 53 34 8 16 50 0 48 61 60 59 33 18 51 58 9 2 49 62 1 40 54 56 32 22 57 38 3 14 19 12 63 20"
-ObservationString(0) = "White (o) to play:\n  a b c d e f g h  \n1 x o o o - - - - 1\n2 x o - - x x x - 2\n3 x o o x x x x - 3\n4 - o x x x x - - 4\n5 o x x x x x x - 5\n6 x x x x x x - - 6\n7 x o o o x o o - 7\n8 x o o o o o o o 8\n  a b c d e f g h  "
-ObservationString(1) = "White (o) to play:\n  a b c d e f g h  \n1 x o o o - - - - 1\n2 x o - - x x x - 2\n3 x o o x x x x - 3\n4 - o x x x x - - 4\n5 o x x x x x x - 5\n6 x x x x x x - - 6\n7 x o o o x o o - 7\n8 x o o o o o o o 8\n  a b c d e f g h  "
->>>>>>> c2be1951
-ObservationTensor(0):
-◯◯◉◯◯◯◯◯  ◉◉◯◉◉◉◉◉  ◯◯◯◯◯◯◯◯
-◯◯◯◯◯◯◯◯  ◯◉◯◉◉◯◯◯  ◉◯◉◯◯◉◉◉
-◉◉◯◯◯◯◯◯  ◯◯◉◯◯◯◯◯  ◯◯◯◉◉◉◉◉
-◉◯◯◯◯◯◯◯  ◯◉◉◯◉◉◉◯  ◯◯◯◉◯◯◯◉
-◉◯◯◯◯◯◯◯  ◯◉◯◉◉◯◉◯  ◯◯◉◯◯◉◯◉
-◉◯◉◉◯◯◉◯  ◯◉◯◯◉◉◯◯  ◯◯◯◯◯◯◯◉
-◯◯◉◯◯◯◯◯  ◯◉◯◯◉◯◯◯  ◉◯◯◉◯◉◉◉
-◉◉◉◉◯◉◯◯  ◯◯◯◯◉◯◯◯  ◯◯◯◯◯◯◉◉
-ObservationTensor(1):
-◯◯◉◯◯◯◯◯  ◯◯◯◯◯◯◯◯  ◉◉◯◉◉◉◉◉
-◯◯◯◯◯◯◯◯  ◉◯◉◯◯◉◉◉  ◯◉◯◉◉◯◯◯
-◉◉◯◯◯◯◯◯  ◯◯◯◉◉◉◉◉  ◯◯◉◯◯◯◯◯
-◉◯◯◯◯◯◯◯  ◯◯◯◉◯◯◯◉  ◯◉◉◯◉◉◉◯
-◉◯◯◯◯◯◯◯  ◯◯◉◯◯◉◯◉  ◯◉◯◉◉◯◉◯
-◉◯◉◉◯◯◉◯  ◯◯◯◯◯◯◯◉  ◯◉◯◯◉◉◯◯
-◯◯◉◯◯◯◯◯  ◉◯◯◉◯◉◉◉  ◯◉◯◯◉◯◯◯
-◉◉◉◉◯◉◯◯  ◯◯◯◯◯◯◉◉  ◯◯◯◯◉◯◯◯
-Rewards() = [0.0, 0.0]
-Returns() = [0.0, 0.0]
-<<<<<<< HEAD
-LegalActions() = [2, 16, 17, 24, 32, 40, 42, 43, 46, 50, 59]
-StringLegalActions() = ["c1 (o)", "a3 (o)", "b3 (o)", "a4 (o)", "a5 (o)", "a6 (o)", "c6 (o)", "d6 (o)", "g6 (o)", "c7 (o)", "d8 (o)"]
-
-# Apply action "d6 (o)"
-action: 43
-=======
-LegalActions() = [4, 5, 7, 11, 15, 23, 24, 30, 31, 39]
-StringLegalActions() = ["e1", "f1", "h1", "d2", "h2", "h3", "a4", "g4", "h4", "h5"]
-
-# Apply action "h4"
-action: 31
->>>>>>> c2be1951
-
-# State 46
-# Black (x) to play:
-#   a b c d e f g h
-# 1 x x - x x x x x 1
-# 2 o x o x x o o o 2
-# 3 - - x o o o o o 3
-# 4 - x x o x o x o 4
-# 5 - x o o o o x o 5
-# 6 - x - o x x - o 6
-# 7 o x - o x o o o 7
-# 8 - - - - x - o o 8
-#   a b c d e f g h
-IsTerminal() = False
-History() = [37, 45, 53, 20, 19, 38, 29, 18, 47, 30, 9, 26, 21, 13, 25, 44, 31, 10, 12, 14, 6, 54, 55, 5, 1, 11, 3, 23, 39, 62, 52, 33, 7, 63, 41, 8, 0, 51, 4, 22, 60, 15, 34, 48, 49, 43]
-HistoryString() = "37 45 53 20 19 38 29 18 47 30 9 26 21 13 25 44 31 10 12 14 6 54 55 5 1 11 3 23 39 62 52 33 7 63 41 8 0 51 4 22 60 15 34 48 49 43"
-IsChanceNode() = False
-IsSimultaneousNode() = False
-CurrentPlayer() = 0
-<<<<<<< HEAD
-InformationStateString(0) = "37 45 53 20 19 38 29 18 47 30 9 26 21 13 25 44 31 10 12 14 6 54 55 5 1 11 3 23 39 62 52 33 7 63 41 8 0 51 4 22 60 15 34 48 49 43"
-InformationStateString(1) = "37 45 53 20 19 38 29 18 47 30 9 26 21 13 25 44 31 10 12 14 6 54 55 5 1 11 3 23 39 62 52 33 7 63 41 8 0 51 4 22 60 15 34 48 49 43"
-ObservationString(0) = "  a b c d e f g h  \n1 x x - x x x x x 1\n2 o x o x x o o o 2\n3 - - x o o o o o 3\n4 - x x o x o x o 4\n5 - x o o o o x o 5\n6 - x - o x x - o 6\n7 o x - o x o o o 7\n8 - - - - x - o o 8\n  a b c d e f g h  "
-ObservationString(1) = "  a b c d e f g h  \n1 o o - o o o o o 1\n2 x o x o o x x x 2\n3 - - o x x x x x 3\n4 - o o x o x o x 4\n5 - o x x x x o x 5\n6 - o - x o o - x 6\n7 x o - x o x x x 7\n8 - - - - o - x x 8\n  a b c d e f g h  "
-=======
-InformationStateString(0) = "44 43 26 29 45 25 17 52 21 13 37 42 41 53 34 8 16 50 0 48 61 60 59 33 18 51 58 9 2 49 62 1 40 54 56 32 22 57 38 3 14 19 12 63 20 31"
-InformationStateString(1) = "44 43 26 29 45 25 17 52 21 13 37 42 41 53 34 8 16 50 0 48 61 60 59 33 18 51 58 9 2 49 62 1 40 54 56 32 22 57 38 3 14 19 12 63 20 31"
-ObservationString(0) = "Black (x) to play:\n  a b c d e f g h  \n1 x o o o - - - - 1\n2 x o - - x x x - 2\n3 x o o x x x x - 3\n4 - o x x x x - o 4\n5 o x x x x x o - 5\n6 x x x x x o - - 6\n7 x o o o o o o - 7\n8 x o o o o o o o 8\n  a b c d e f g h  "
-ObservationString(1) = "Black (x) to play:\n  a b c d e f g h  \n1 x o o o - - - - 1\n2 x o - - x x x - 2\n3 x o o x x x x - 3\n4 - o x x x x - o 4\n5 o x x x x x o - 5\n6 x x x x x o - - 6\n7 x o o o o o o - 7\n8 x o o o o o o o 8\n  a b c d e f g h  "
->>>>>>> c2be1951
-ObservationTensor(0):
-◯◯◉◯◯◯◯◯  ◉◉◯◉◉◉◉◉  ◯◯◯◯◯◯◯◯
-◯◯◯◯◯◯◯◯  ◯◉◯◉◉◯◯◯  ◉◯◉◯◯◉◉◉
-◉◉◯◯◯◯◯◯  ◯◯◉◯◯◯◯◯  ◯◯◯◉◉◉◉◉
-◉◯◯◯◯◯◯◯  ◯◉◉◯◉◯◉◯  ◯◯◯◉◯◉◯◉
-◉◯◯◯◯◯◯◯  ◯◉◯◯◯◯◉◯  ◯◯◉◉◉◉◯◉
-◉◯◉◯◯◯◉◯  ◯◉◯◯◉◉◯◯  ◯◯◯◉◯◯◯◉
-◯◯◉◯◯◯◯◯  ◯◉◯◯◉◯◯◯  ◉◯◯◉◯◉◉◉
-◉◉◉◉◯◉◯◯  ◯◯◯◯◉◯◯◯  ◯◯◯◯◯◯◉◉
-ObservationTensor(1):
-◯◯◉◯◯◯◯◯  ◯◯◯◯◯◯◯◯  ◉◉◯◉◉◉◉◉
-◯◯◯◯◯◯◯◯  ◉◯◉◯◯◉◉◉  ◯◉◯◉◉◯◯◯
-◉◉◯◯◯◯◯◯  ◯◯◯◉◉◉◉◉  ◯◯◉◯◯◯◯◯
-◉◯◯◯◯◯◯◯  ◯◯◯◉◯◉◯◉  ◯◉◉◯◉◯◉◯
-◉◯◯◯◯◯◯◯  ◯◯◉◉◉◉◯◉  ◯◉◯◯◯◯◉◯
-◉◯◉◯◯◯◉◯  ◯◯◯◉◯◯◯◉  ◯◉◯◯◉◉◯◯
-◯◯◉◯◯◯◯◯  ◉◯◯◉◯◉◉◉  ◯◉◯◯◉◯◯◯
-◉◉◉◉◯◉◯◯  ◯◯◯◯◯◯◉◉  ◯◯◯◯◉◯◯◯
-Rewards() = [0.0, 0.0]
-Returns() = [0.0, 0.0]
-<<<<<<< HEAD
-LegalActions() = [2, 16, 17, 42, 46, 50, 58, 59, 61]
-StringLegalActions() = ["c1 (x)", "a3 (x)", "b3 (x)", "c6 (x)", "g6 (x)", "c7 (x)", "c8 (x)", "d8 (x)", "f8 (x)"]
-
-# Apply action "c8 (x)"
-action: 58
-=======
-LegalActions() = [4, 10, 24, 39, 46, 47, 55]
-StringLegalActions() = ["e1", "c2", "a4", "h5", "g6", "h6", "h7"]
-
-# Apply action "h5"
-action: 39
->>>>>>> c2be1951
-
-# State 47
-# White (o) to play:
-#   a b c d e f g h
-<<<<<<< HEAD
-# 1 x x - x x x x x 1
-# 2 o x o x x o o o 2
-# 3 - - x o o o o o 3
-# 4 - x x o x o x o 4
-# 5 - x o o o o x o 5
-# 6 - x - o x x - o 6
-# 7 o x - x x o o o 7
-# 8 - - x - x - o o 8
-=======
-# 1 x o o o - - - - 1
-# 2 x o - - x x x - 2
-# 3 x o o x x x x - 3
-# 4 - o x x x x - o 4
-# 5 o x x x x x x x 5
-# 6 x x x x x o - - 6
-# 7 x o o o o o o - 7
-# 8 x o o o o o o o 8
->>>>>>> c2be1951
-#   a b c d e f g h
-IsTerminal() = False
-History() = [37, 45, 53, 20, 19, 38, 29, 18, 47, 30, 9, 26, 21, 13, 25, 44, 31, 10, 12, 14, 6, 54, 55, 5, 1, 11, 3, 23, 39, 62, 52, 33, 7, 63, 41, 8, 0, 51, 4, 22, 60, 15, 34, 48, 49, 43, 58]
-HistoryString() = "37 45 53 20 19 38 29 18 47 30 9 26 21 13 25 44 31 10 12 14 6 54 55 5 1 11 3 23 39 62 52 33 7 63 41 8 0 51 4 22 60 15 34 48 49 43 58"
-IsChanceNode() = False
-IsSimultaneousNode() = False
-CurrentPlayer() = 1
-<<<<<<< HEAD
-InformationStateString(0) = "37 45 53 20 19 38 29 18 47 30 9 26 21 13 25 44 31 10 12 14 6 54 55 5 1 11 3 23 39 62 52 33 7 63 41 8 0 51 4 22 60 15 34 48 49 43 58"
-InformationStateString(1) = "37 45 53 20 19 38 29 18 47 30 9 26 21 13 25 44 31 10 12 14 6 54 55 5 1 11 3 23 39 62 52 33 7 63 41 8 0 51 4 22 60 15 34 48 49 43 58"
-ObservationString(0) = "  a b c d e f g h  \n1 x x - x x x x x 1\n2 o x o x x o o o 2\n3 - - x o o o o o 3\n4 - x x o x o x o 4\n5 - x o o o o x o 5\n6 - x - o x x - o 6\n7 o x - x x o o o 7\n8 - - x - x - o o 8\n  a b c d e f g h  "
-ObservationString(1) = "  a b c d e f g h  \n1 o o - o o o o o 1\n2 x o x o o x x x 2\n3 - - o x x x x x 3\n4 - o o x o x o x 4\n5 - o x x x x o x 5\n6 - o - x o o - x 6\n7 x o - o o x x x 7\n8 - - o - o - x x 8\n  a b c d e f g h  "
-=======
-InformationStateString(0) = "44 43 26 29 45 25 17 52 21 13 37 42 41 53 34 8 16 50 0 48 61 60 59 33 18 51 58 9 2 49 62 1 40 54 56 32 22 57 38 3 14 19 12 63 20 31 39"
-InformationStateString(1) = "44 43 26 29 45 25 17 52 21 13 37 42 41 53 34 8 16 50 0 48 61 60 59 33 18 51 58 9 2 49 62 1 40 54 56 32 22 57 38 3 14 19 12 63 20 31 39"
-ObservationString(0) = "White (o) to play:\n  a b c d e f g h  \n1 x o o o - - - - 1\n2 x o - - x x x - 2\n3 x o o x x x x - 3\n4 - o x x x x - o 4\n5 o x x x x x x x 5\n6 x x x x x o - - 6\n7 x o o o o o o - 7\n8 x o o o o o o o 8\n  a b c d e f g h  "
-ObservationString(1) = "White (o) to play:\n  a b c d e f g h  \n1 x o o o - - - - 1\n2 x o - - x x x - 2\n3 x o o x x x x - 3\n4 - o x x x x - o 4\n5 o x x x x x x x 5\n6 x x x x x o - - 6\n7 x o o o o o o - 7\n8 x o o o o o o o 8\n  a b c d e f g h  "
->>>>>>> c2be1951
-ObservationTensor(0):
-◯◯◉◯◯◯◯◯  ◉◉◯◉◉◉◉◉  ◯◯◯◯◯◯◯◯
-◯◯◯◯◯◯◯◯  ◯◉◯◉◉◯◯◯  ◉◯◉◯◯◉◉◉
-◉◉◯◯◯◯◯◯  ◯◯◉◯◯◯◯◯  ◯◯◯◉◉◉◉◉
-◉◯◯◯◯◯◯◯  ◯◉◉◯◉◯◉◯  ◯◯◯◉◯◉◯◉
-◉◯◯◯◯◯◯◯  ◯◉◯◯◯◯◉◯  ◯◯◉◉◉◉◯◉
-◉◯◉◯◯◯◉◯  ◯◉◯◯◉◉◯◯  ◯◯◯◉◯◯◯◉
-◯◯◉◯◯◯◯◯  ◯◉◯◉◉◯◯◯  ◉◯◯◯◯◉◉◉
-◉◉◯◉◯◉◯◯  ◯◯◉◯◉◯◯◯  ◯◯◯◯◯◯◉◉
-ObservationTensor(1):
-◯◯◉◯◯◯◯◯  ◯◯◯◯◯◯◯◯  ◉◉◯◉◉◉◉◉
-◯◯◯◯◯◯◯◯  ◉◯◉◯◯◉◉◉  ◯◉◯◉◉◯◯◯
-◉◉◯◯◯◯◯◯  ◯◯◯◉◉◉◉◉  ◯◯◉◯◯◯◯◯
-◉◯◯◯◯◯◯◯  ◯◯◯◉◯◉◯◉  ◯◉◉◯◉◯◉◯
-◉◯◯◯◯◯◯◯  ◯◯◉◉◉◉◯◉  ◯◉◯◯◯◯◉◯
-◉◯◉◯◯◯◉◯  ◯◯◯◉◯◯◯◉  ◯◉◯◯◉◉◯◯
-◯◯◉◯◯◯◯◯  ◉◯◯◯◯◉◉◉  ◯◉◯◉◉◯◯◯
-◉◉◯◉◯◉◯◯  ◯◯◯◯◯◯◉◉  ◯◯◉◯◉◯◯◯
-Rewards() = [0.0, 0.0]
-Returns() = [0.0, 0.0]
-<<<<<<< HEAD
-LegalActions() = [2, 16, 17, 24, 32, 40, 46, 50, 59, 61]
-StringLegalActions() = ["c1 (o)", "a3 (o)", "b3 (o)", "a4 (o)", "a5 (o)", "a6 (o)", "g6 (o)", "c7 (o)", "d8 (o)", "f8 (o)"]
-
-# Apply action "a3 (o)"
-action: 16
-=======
-LegalActions() = [4, 5, 7, 11, 15, 23, 24, 30, 47]
-StringLegalActions() = ["e1", "f1", "h1", "d2", "h2", "h3", "a4", "g4", "h6"]
-
-# Apply action "a4"
-action: 24
->>>>>>> c2be1951
-
-# State 48
-# Black (x) to play:
-#   a b c d e f g h
-# 1 x x - x x x x x 1
-# 2 o x o x x o o o 2
-# 3 o - x o o o o o 3
-# 4 - o x o x o x o 4
-# 5 - x o o o o x o 5
-# 6 - x - o x x - o 6
-# 7 o x - x x o o o 7
-# 8 - - x - x - o o 8
-#   a b c d e f g h
-IsTerminal() = False
-History() = [37, 45, 53, 20, 19, 38, 29, 18, 47, 30, 9, 26, 21, 13, 25, 44, 31, 10, 12, 14, 6, 54, 55, 5, 1, 11, 3, 23, 39, 62, 52, 33, 7, 63, 41, 8, 0, 51, 4, 22, 60, 15, 34, 48, 49, 43, 58, 16]
-HistoryString() = "37 45 53 20 19 38 29 18 47 30 9 26 21 13 25 44 31 10 12 14 6 54 55 5 1 11 3 23 39 62 52 33 7 63 41 8 0 51 4 22 60 15 34 48 49 43 58 16"
-IsChanceNode() = False
-IsSimultaneousNode() = False
-CurrentPlayer() = 0
-<<<<<<< HEAD
-InformationStateString(0) = "37 45 53 20 19 38 29 18 47 30 9 26 21 13 25 44 31 10 12 14 6 54 55 5 1 11 3 23 39 62 52 33 7 63 41 8 0 51 4 22 60 15 34 48 49 43 58 16"
-InformationStateString(1) = "37 45 53 20 19 38 29 18 47 30 9 26 21 13 25 44 31 10 12 14 6 54 55 5 1 11 3 23 39 62 52 33 7 63 41 8 0 51 4 22 60 15 34 48 49 43 58 16"
-ObservationString(0) = "  a b c d e f g h  \n1 x x - x x x x x 1\n2 o x o x x o o o 2\n3 o - x o o o o o 3\n4 - o x o x o x o 4\n5 - x o o o o x o 5\n6 - x - o x x - o 6\n7 o x - x x o o o 7\n8 - - x - x - o o 8\n  a b c d e f g h  "
-ObservationString(1) = "  a b c d e f g h  \n1 o o - o o o o o 1\n2 x o x o o x x x 2\n3 x - o x x x x x 3\n4 - x o x o x o x 4\n5 - o x x x x o x 5\n6 - o - x o o - x 6\n7 x o - o o x x x 7\n8 - - o - o - x x 8\n  a b c d e f g h  "
-=======
-InformationStateString(0) = "44 43 26 29 45 25 17 52 21 13 37 42 41 53 34 8 16 50 0 48 61 60 59 33 18 51 58 9 2 49 62 1 40 54 56 32 22 57 38 3 14 19 12 63 20 31 39 24"
-InformationStateString(1) = "44 43 26 29 45 25 17 52 21 13 37 42 41 53 34 8 16 50 0 48 61 60 59 33 18 51 58 9 2 49 62 1 40 54 56 32 22 57 38 3 14 19 12 63 20 31 39 24"
-ObservationString(0) = "Black (x) to play:\n  a b c d e f g h  \n1 x o o o - - - - 1\n2 x o - - x x x - 2\n3 x o o x x x x - 3\n4 o o x x x x - o 4\n5 o o x x x x x x 5\n6 x x o x x o - - 6\n7 x o o o o o o - 7\n8 x o o o o o o o 8\n  a b c d e f g h  "
-ObservationString(1) = "Black (x) to play:\n  a b c d e f g h  \n1 x o o o - - - - 1\n2 x o - - x x x - 2\n3 x o o x x x x - 3\n4 o o x x x x - o 4\n5 o o x x x x x x 5\n6 x x o x x o - - 6\n7 x o o o o o o - 7\n8 x o o o o o o o 8\n  a b c d e f g h  "
->>>>>>> c2be1951
-ObservationTensor(0):
-◯◯◉◯◯◯◯◯  ◉◉◯◉◉◉◉◉  ◯◯◯◯◯◯◯◯
-◯◯◯◯◯◯◯◯  ◯◉◯◉◉◯◯◯  ◉◯◉◯◯◉◉◉
-◯◉◯◯◯◯◯◯  ◯◯◉◯◯◯◯◯  ◉◯◯◉◉◉◉◉
-◉◯◯◯◯◯◯◯  ◯◯◉◯◉◯◉◯  ◯◉◯◉◯◉◯◉
-◉◯◯◯◯◯◯◯  ◯◉◯◯◯◯◉◯  ◯◯◉◉◉◉◯◉
-◉◯◉◯◯◯◉◯  ◯◉◯◯◉◉◯◯  ◯◯◯◉◯◯◯◉
-◯◯◉◯◯◯◯◯  ◯◉◯◉◉◯◯◯  ◉◯◯◯◯◉◉◉
-◉◉◯◉◯◉◯◯  ◯◯◉◯◉◯◯◯  ◯◯◯◯◯◯◉◉
-ObservationTensor(1):
-◯◯◉◯◯◯◯◯  ◯◯◯◯◯◯◯◯  ◉◉◯◉◉◉◉◉
-◯◯◯◯◯◯◯◯  ◉◯◉◯◯◉◉◉  ◯◉◯◉◉◯◯◯
-◯◉◯◯◯◯◯◯  ◉◯◯◉◉◉◉◉  ◯◯◉◯◯◯◯◯
-◉◯◯◯◯◯◯◯  ◯◉◯◉◯◉◯◉  ◯◯◉◯◉◯◉◯
-◉◯◯◯◯◯◯◯  ◯◯◉◉◉◉◯◉  ◯◉◯◯◯◯◉◯
-◉◯◉◯◯◯◉◯  ◯◯◯◉◯◯◯◉  ◯◉◯◯◉◉◯◯
-◯◯◉◯◯◯◯◯  ◉◯◯◯◯◉◉◉  ◯◉◯◉◉◯◯◯
-◉◉◯◉◯◉◯◯  ◯◯◯◯◯◯◉◉  ◯◯◉◯◉◯◯◯
-Rewards() = [0.0, 0.0]
-Returns() = [0.0, 0.0]
-<<<<<<< HEAD
-LegalActions() = [2, 17, 24, 32, 42, 46, 61]
-StringLegalActions() = ["c1 (x)", "b3 (x)", "a4 (x)", "a5 (x)", "c6 (x)", "g6 (x)", "f8 (x)"]
-
-# Apply action "g6 (x)"
-action: 46
-=======
-LegalActions() = [4, 10, 23, 46, 55]
-StringLegalActions() = ["e1", "c2", "h3", "g6", "h7"]
-
-# Apply action "h3"
-action: 23
->>>>>>> c2be1951
-
-# State 49
-# White (o) to play:
-#   a b c d e f g h
-<<<<<<< HEAD
-# 1 x x - x x x x x 1
-# 2 o x o x x o o o 2
-# 3 o - x o o o o o 3
-# 4 - o x o x o x o 4
-# 5 - x o o o x x o 5
-# 6 - x - o x x x o 6
-# 7 o x - x x x o o 7
-# 8 - - x - x - o o 8
-=======
-# 1 x o o o - - - - 1
-# 2 x o - - x x x - 2
-# 3 x o o x x x x x 3
-# 4 o o x x x x - x 4
-# 5 o o x x x x x x 5
-# 6 x x o x x o - - 6
-# 7 x o o o o o o - 7
-# 8 x o o o o o o o 8
->>>>>>> c2be1951
-#   a b c d e f g h
-IsTerminal() = False
-History() = [37, 45, 53, 20, 19, 38, 29, 18, 47, 30, 9, 26, 21, 13, 25, 44, 31, 10, 12, 14, 6, 54, 55, 5, 1, 11, 3, 23, 39, 62, 52, 33, 7, 63, 41, 8, 0, 51, 4, 22, 60, 15, 34, 48, 49, 43, 58, 16, 46]
-HistoryString() = "37 45 53 20 19 38 29 18 47 30 9 26 21 13 25 44 31 10 12 14 6 54 55 5 1 11 3 23 39 62 52 33 7 63 41 8 0 51 4 22 60 15 34 48 49 43 58 16 46"
-IsChanceNode() = False
-IsSimultaneousNode() = False
-CurrentPlayer() = 1
-<<<<<<< HEAD
-InformationStateString(0) = "37 45 53 20 19 38 29 18 47 30 9 26 21 13 25 44 31 10 12 14 6 54 55 5 1 11 3 23 39 62 52 33 7 63 41 8 0 51 4 22 60 15 34 48 49 43 58 16 46"
-InformationStateString(1) = "37 45 53 20 19 38 29 18 47 30 9 26 21 13 25 44 31 10 12 14 6 54 55 5 1 11 3 23 39 62 52 33 7 63 41 8 0 51 4 22 60 15 34 48 49 43 58 16 46"
-ObservationString(0) = "  a b c d e f g h  \n1 x x - x x x x x 1\n2 o x o x x o o o 2\n3 o - x o o o o o 3\n4 - o x o x o x o 4\n5 - x o o o x x o 5\n6 - x - o x x x o 6\n7 o x - x x x o o 7\n8 - - x - x - o o 8\n  a b c d e f g h  "
-ObservationString(1) = "  a b c d e f g h  \n1 o o - o o o o o 1\n2 x o x o o x x x 2\n3 x - o x x x x x 3\n4 - x o x o x o x 4\n5 - o x x x o o x 5\n6 - o - x o o o x 6\n7 x o - o o o x x 7\n8 - - o - o - x x 8\n  a b c d e f g h  "
-=======
-InformationStateString(0) = "44 43 26 29 45 25 17 52 21 13 37 42 41 53 34 8 16 50 0 48 61 60 59 33 18 51 58 9 2 49 62 1 40 54 56 32 22 57 38 3 14 19 12 63 20 31 39 24 23"
-InformationStateString(1) = "44 43 26 29 45 25 17 52 21 13 37 42 41 53 34 8 16 50 0 48 61 60 59 33 18 51 58 9 2 49 62 1 40 54 56 32 22 57 38 3 14 19 12 63 20 31 39 24 23"
-ObservationString(0) = "White (o) to play:\n  a b c d e f g h  \n1 x o o o - - - - 1\n2 x o - - x x x - 2\n3 x o o x x x x x 3\n4 o o x x x x - x 4\n5 o o x x x x x x 5\n6 x x o x x o - - 6\n7 x o o o o o o - 7\n8 x o o o o o o o 8\n  a b c d e f g h  "
-ObservationString(1) = "White (o) to play:\n  a b c d e f g h  \n1 x o o o - - - - 1\n2 x o - - x x x - 2\n3 x o o x x x x x 3\n4 o o x x x x - x 4\n5 o o x x x x x x 5\n6 x x o x x o - - 6\n7 x o o o o o o - 7\n8 x o o o o o o o 8\n  a b c d e f g h  "
->>>>>>> c2be1951
-ObservationTensor(0):
-◯◯◉◯◯◯◯◯  ◉◉◯◉◉◉◉◉  ◯◯◯◯◯◯◯◯
-◯◯◯◯◯◯◯◯  ◯◉◯◉◉◯◯◯  ◉◯◉◯◯◉◉◉
-◯◉◯◯◯◯◯◯  ◯◯◉◯◯◯◯◯  ◉◯◯◉◉◉◉◉
-◉◯◯◯◯◯◯◯  ◯◯◉◯◉◯◉◯  ◯◉◯◉◯◉◯◉
-◉◯◯◯◯◯◯◯  ◯◉◯◯◯◉◉◯  ◯◯◉◉◉◯◯◉
-◉◯◉◯◯◯◯◯  ◯◉◯◯◉◉◉◯  ◯◯◯◉◯◯◯◉
-◯◯◉◯◯◯◯◯  ◯◉◯◉◉◉◯◯  ◉◯◯◯◯◯◉◉
-◉◉◯◉◯◉◯◯  ◯◯◉◯◉◯◯◯  ◯◯◯◯◯◯◉◉
-ObservationTensor(1):
-◯◯◉◯◯◯◯◯  ◯◯◯◯◯◯◯◯  ◉◉◯◉◉◉◉◉
-◯◯◯◯◯◯◯◯  ◉◯◉◯◯◉◉◉  ◯◉◯◉◉◯◯◯
-◯◉◯◯◯◯◯◯  ◉◯◯◉◉◉◉◉  ◯◯◉◯◯◯◯◯
-◉◯◯◯◯◯◯◯  ◯◉◯◉◯◉◯◉  ◯◯◉◯◉◯◉◯
-◉◯◯◯◯◯◯◯  ◯◯◉◉◉◯◯◉  ◯◉◯◯◯◉◉◯
-◉◯◉◯◯◯◯◯  ◯◯◯◉◯◯◯◉  ◯◉◯◯◉◉◉◯
-◯◯◉◯◯◯◯◯  ◉◯◯◯◯◯◉◉  ◯◉◯◉◉◉◯◯
-◉◉◯◉◯◉◯◯  ◯◯◯◯◯◯◉◉  ◯◯◉◯◉◯◯◯
-Rewards() = [0.0, 0.0]
-Returns() = [0.0, 0.0]
-<<<<<<< HEAD
-LegalActions() = [2, 17, 32, 40, 50, 57, 59, 61]
-StringLegalActions() = ["c1 (o)", "b3 (o)", "a5 (o)", "a6 (o)", "c7 (o)", "b8 (o)", "d8 (o)", "f8 (o)"]
-
-# Apply action "b8 (o)"
-action: 57
-=======
-LegalActions() = [4, 5, 7, 11, 15, 30]
-StringLegalActions() = ["e1", "f1", "h1", "d2", "h2", "g4"]
-
-# Apply action "d2"
-action: 11
->>>>>>> c2be1951
-
-# State 50
-# Black (x) to play:
-#   a b c d e f g h
-# 1 x x - x x x x x 1
-# 2 o x o x x o o o 2
-# 3 o - x o o o o o 3
-# 4 - o x o x o x o 4
-# 5 - o o o o x x o 5
-# 6 - o - o x x x o 6
-# 7 o o - x x x o o 7
-# 8 - o x - x - o o 8
-#   a b c d e f g h
-IsTerminal() = False
-History() = [37, 45, 53, 20, 19, 38, 29, 18, 47, 30, 9, 26, 21, 13, 25, 44, 31, 10, 12, 14, 6, 54, 55, 5, 1, 11, 3, 23, 39, 62, 52, 33, 7, 63, 41, 8, 0, 51, 4, 22, 60, 15, 34, 48, 49, 43, 58, 16, 46, 57]
-HistoryString() = "37 45 53 20 19 38 29 18 47 30 9 26 21 13 25 44 31 10 12 14 6 54 55 5 1 11 3 23 39 62 52 33 7 63 41 8 0 51 4 22 60 15 34 48 49 43 58 16 46 57"
-IsChanceNode() = False
-IsSimultaneousNode() = False
-CurrentPlayer() = 0
-<<<<<<< HEAD
-InformationStateString(0) = "37 45 53 20 19 38 29 18 47 30 9 26 21 13 25 44 31 10 12 14 6 54 55 5 1 11 3 23 39 62 52 33 7 63 41 8 0 51 4 22 60 15 34 48 49 43 58 16 46 57"
-InformationStateString(1) = "37 45 53 20 19 38 29 18 47 30 9 26 21 13 25 44 31 10 12 14 6 54 55 5 1 11 3 23 39 62 52 33 7 63 41 8 0 51 4 22 60 15 34 48 49 43 58 16 46 57"
-ObservationString(0) = "  a b c d e f g h  \n1 x x - x x x x x 1\n2 o x o x x o o o 2\n3 o - x o o o o o 3\n4 - o x o x o x o 4\n5 - o o o o x x o 5\n6 - o - o x x x o 6\n7 o o - x x x o o 7\n8 - o x - x - o o 8\n  a b c d e f g h  "
-ObservationString(1) = "  a b c d e f g h  \n1 o o - o o o o o 1\n2 x o x o o x x x 2\n3 x - o x x x x x 3\n4 - x o x o x o x 4\n5 - x x x x o o x 5\n6 - x - x o o o x 6\n7 x x - o o o x x 7\n8 - x o - o - x x 8\n  a b c d e f g h  "
-=======
-InformationStateString(0) = "44 43 26 29 45 25 17 52 21 13 37 42 41 53 34 8 16 50 0 48 61 60 59 33 18 51 58 9 2 49 62 1 40 54 56 32 22 57 38 3 14 19 12 63 20 31 39 24 23 11"
-InformationStateString(1) = "44 43 26 29 45 25 17 52 21 13 37 42 41 53 34 8 16 50 0 48 61 60 59 33 18 51 58 9 2 49 62 1 40 54 56 32 22 57 38 3 14 19 12 63 20 31 39 24 23 11"
-ObservationString(0) = "Black (x) to play:\n  a b c d e f g h  \n1 x o o o - - - - 1\n2 x o - o x x x - 2\n3 x o o o x x x x 3\n4 o o x o x x - x 4\n5 o o x o x x x x 5\n6 x x o o x o - - 6\n7 x o o o o o o - 7\n8 x o o o o o o o 8\n  a b c d e f g h  "
-ObservationString(1) = "Black (x) to play:\n  a b c d e f g h  \n1 x o o o - - - - 1\n2 x o - o x x x - 2\n3 x o o o x x x x 3\n4 o o x o x x - x 4\n5 o o x o x x x x 5\n6 x x o o x o - - 6\n7 x o o o o o o - 7\n8 x o o o o o o o 8\n  a b c d e f g h  "
->>>>>>> c2be1951
-ObservationTensor(0):
-◯◯◉◯◯◯◯◯  ◉◉◯◉◉◉◉◉  ◯◯◯◯◯◯◯◯
-◯◯◯◯◯◯◯◯  ◯◉◯◉◉◯◯◯  ◉◯◉◯◯◉◉◉
-◯◉◯◯◯◯◯◯  ◯◯◉◯◯◯◯◯  ◉◯◯◉◉◉◉◉
-◉◯◯◯◯◯◯◯  ◯◯◉◯◉◯◉◯  ◯◉◯◉◯◉◯◉
-◉◯◯◯◯◯◯◯  ◯◯◯◯◯◉◉◯  ◯◉◉◉◉◯◯◉
-◉◯◉◯◯◯◯◯  ◯◯◯◯◉◉◉◯  ◯◉◯◉◯◯◯◉
-◯◯◉◯◯◯◯◯  ◯◯◯◉◉◉◯◯  ◉◉◯◯◯◯◉◉
-◉◯◯◉◯◉◯◯  ◯◯◉◯◉◯◯◯  ◯◉◯◯◯◯◉◉
-ObservationTensor(1):
-◯◯◉◯◯◯◯◯  ◯◯◯◯◯◯◯◯  ◉◉◯◉◉◉◉◉
-◯◯◯◯◯◯◯◯  ◉◯◉◯◯◉◉◉  ◯◉◯◉◉◯◯◯
-◯◉◯◯◯◯◯◯  ◉◯◯◉◉◉◉◉  ◯◯◉◯◯◯◯◯
-◉◯◯◯◯◯◯◯  ◯◉◯◉◯◉◯◉  ◯◯◉◯◉◯◉◯
-◉◯◯◯◯◯◯◯  ◯◉◉◉◉◯◯◉  ◯◯◯◯◯◉◉◯
-◉◯◉◯◯◯◯◯  ◯◉◯◉◯◯◯◉  ◯◯◯◯◉◉◉◯
-◯◯◉◯◯◯◯◯  ◉◉◯◯◯◯◉◉  ◯◯◯◉◉◉◯◯
-◉◯◯◉◯◉◯◯  ◯◉◯◯◯◯◉◉  ◯◯◉◯◉◯◯◯
-Rewards() = [0.0, 0.0]
-Returns() = [0.0, 0.0]
-<<<<<<< HEAD
-LegalActions() = [2, 17, 24, 32, 40, 42, 56]
-StringLegalActions() = ["c1 (x)", "b3 (x)", "a4 (x)", "a5 (x)", "a6 (x)", "c6 (x)", "a8 (x)"]
-
-# Apply action "a8 (x)"
-action: 56
-=======
-LegalActions() = [4, 10, 46, 55]
-StringLegalActions() = ["e1", "c2", "g6", "h7"]
-
-# Apply action "g6"
-action: 46
->>>>>>> c2be1951
-
-# State 51
-# White (o) to play:
-#   a b c d e f g h
-<<<<<<< HEAD
-# 1 x x - x x x x x 1
-# 2 o x o x x o o o 2
-# 3 o - x o o o o o 3
-# 4 - o x o x o x o 4
-# 5 - o o o o x x o 5
-# 6 - o - o x x x o 6
-# 7 o o - x x x o o 7
-# 8 x x x - x - o o 8
-=======
-# 1 x o o o - - - - 1
-# 2 x o - o x x x - 2
-# 3 x o o o x x x x 3
-# 4 o o x o x x - x 4
-# 5 o o x o x x x x 5
-# 6 x x o o x x x - 6
-# 7 x o o o o o o - 7
-# 8 x o o o o o o o 8
->>>>>>> c2be1951
-#   a b c d e f g h
-IsTerminal() = False
-History() = [37, 45, 53, 20, 19, 38, 29, 18, 47, 30, 9, 26, 21, 13, 25, 44, 31, 10, 12, 14, 6, 54, 55, 5, 1, 11, 3, 23, 39, 62, 52, 33, 7, 63, 41, 8, 0, 51, 4, 22, 60, 15, 34, 48, 49, 43, 58, 16, 46, 57, 56]
-HistoryString() = "37 45 53 20 19 38 29 18 47 30 9 26 21 13 25 44 31 10 12 14 6 54 55 5 1 11 3 23 39 62 52 33 7 63 41 8 0 51 4 22 60 15 34 48 49 43 58 16 46 57 56"
-IsChanceNode() = False
-IsSimultaneousNode() = False
-CurrentPlayer() = 1
-<<<<<<< HEAD
-InformationStateString(0) = "37 45 53 20 19 38 29 18 47 30 9 26 21 13 25 44 31 10 12 14 6 54 55 5 1 11 3 23 39 62 52 33 7 63 41 8 0 51 4 22 60 15 34 48 49 43 58 16 46 57 56"
-InformationStateString(1) = "37 45 53 20 19 38 29 18 47 30 9 26 21 13 25 44 31 10 12 14 6 54 55 5 1 11 3 23 39 62 52 33 7 63 41 8 0 51 4 22 60 15 34 48 49 43 58 16 46 57 56"
-ObservationString(0) = "  a b c d e f g h  \n1 x x - x x x x x 1\n2 o x o x x o o o 2\n3 o - x o o o o o 3\n4 - o x o x o x o 4\n5 - o o o o x x o 5\n6 - o - o x x x o 6\n7 o o - x x x o o 7\n8 x x x - x - o o 8\n  a b c d e f g h  "
-ObservationString(1) = "  a b c d e f g h  \n1 o o - o o o o o 1\n2 x o x o o x x x 2\n3 x - o x x x x x 3\n4 - x o x o x o x 4\n5 - x x x x o o x 5\n6 - x - x o o o x 6\n7 x x - o o o x x 7\n8 o o o - o - x x 8\n  a b c d e f g h  "
-=======
-InformationStateString(0) = "44 43 26 29 45 25 17 52 21 13 37 42 41 53 34 8 16 50 0 48 61 60 59 33 18 51 58 9 2 49 62 1 40 54 56 32 22 57 38 3 14 19 12 63 20 31 39 24 23 11 46"
-InformationStateString(1) = "44 43 26 29 45 25 17 52 21 13 37 42 41 53 34 8 16 50 0 48 61 60 59 33 18 51 58 9 2 49 62 1 40 54 56 32 22 57 38 3 14 19 12 63 20 31 39 24 23 11 46"
-ObservationString(0) = "White (o) to play:\n  a b c d e f g h  \n1 x o o o - - - - 1\n2 x o - o x x x - 2\n3 x o o o x x x x 3\n4 o o x o x x - x 4\n5 o o x o x x x x 5\n6 x x o o x x x - 6\n7 x o o o o o o - 7\n8 x o o o o o o o 8\n  a b c d e f g h  "
-ObservationString(1) = "White (o) to play:\n  a b c d e f g h  \n1 x o o o - - - - 1\n2 x o - o x x x - 2\n3 x o o o x x x x 3\n4 o o x o x x - x 4\n5 o o x o x x x x 5\n6 x x o o x x x - 6\n7 x o o o o o o - 7\n8 x o o o o o o o 8\n  a b c d e f g h  "
->>>>>>> c2be1951
-ObservationTensor(0):
-◯◯◉◯◯◯◯◯  ◉◉◯◉◉◉◉◉  ◯◯◯◯◯◯◯◯
-◯◯◯◯◯◯◯◯  ◯◉◯◉◉◯◯◯  ◉◯◉◯◯◉◉◉
-◯◉◯◯◯◯◯◯  ◯◯◉◯◯◯◯◯  ◉◯◯◉◉◉◉◉
-◉◯◯◯◯◯◯◯  ◯◯◉◯◉◯◉◯  ◯◉◯◉◯◉◯◉
-◉◯◯◯◯◯◯◯  ◯◯◯◯◯◉◉◯  ◯◉◉◉◉◯◯◉
-◉◯◉◯◯◯◯◯  ◯◯◯◯◉◉◉◯  ◯◉◯◉◯◯◯◉
-◯◯◉◯◯◯◯◯  ◯◯◯◉◉◉◯◯  ◉◉◯◯◯◯◉◉
-◯◯◯◉◯◉◯◯  ◉◉◉◯◉◯◯◯  ◯◯◯◯◯◯◉◉
-ObservationTensor(1):
-◯◯◉◯◯◯◯◯  ◯◯◯◯◯◯◯◯  ◉◉◯◉◉◉◉◉
-◯◯◯◯◯◯◯◯  ◉◯◉◯◯◉◉◉  ◯◉◯◉◉◯◯◯
-◯◉◯◯◯◯◯◯  ◉◯◯◉◉◉◉◉  ◯◯◉◯◯◯◯◯
-◉◯◯◯◯◯◯◯  ◯◉◯◉◯◉◯◉  ◯◯◉◯◉◯◉◯
-◉◯◯◯◯◯◯◯  ◯◉◉◉◉◯◯◉  ◯◯◯◯◯◉◉◯
-◉◯◉◯◯◯◯◯  ◯◉◯◉◯◯◯◉  ◯◯◯◯◉◉◉◯
-◯◯◉◯◯◯◯◯  ◉◉◯◯◯◯◉◉  ◯◯◯◉◉◉◯◯
-◯◯◯◉◯◉◯◯  ◯◯◯◯◯◯◉◉  ◉◉◉◯◉◯◯◯
-Rewards() = [0.0, 0.0]
-Returns() = [0.0, 0.0]
-<<<<<<< HEAD
-LegalActions() = [2, 17, 50, 59, 61]
-StringLegalActions() = ["c1 (o)", "b3 (o)", "c7 (o)", "d8 (o)", "f8 (o)"]
-
-# Apply action "c7 (o)"
-action: 50
-=======
-LegalActions() = [4, 5, 6, 7, 15, 30, 47, 55]
-StringLegalActions() = ["e1", "f1", "g1", "h1", "h2", "g4", "h6", "h7"]
-
-# Apply action "g4"
-action: 30
->>>>>>> c2be1951
-
-# State 52
-# Black (x) to play:
-#   a b c d e f g h
-# 1 x x - x x x x x 1
-# 2 o x o x x o o o 2
-# 3 o - x o o o o o 3
-# 4 - o x o x o x o 4
-# 5 - o o o o x x o 5
-# 6 - o - o x x x o 6
-# 7 o o o o o o o o 7
-# 8 x x x - x - o o 8
-#   a b c d e f g h
-IsTerminal() = False
-History() = [37, 45, 53, 20, 19, 38, 29, 18, 47, 30, 9, 26, 21, 13, 25, 44, 31, 10, 12, 14, 6, 54, 55, 5, 1, 11, 3, 23, 39, 62, 52, 33, 7, 63, 41, 8, 0, 51, 4, 22, 60, 15, 34, 48, 49, 43, 58, 16, 46, 57, 56, 50]
-HistoryString() = "37 45 53 20 19 38 29 18 47 30 9 26 21 13 25 44 31 10 12 14 6 54 55 5 1 11 3 23 39 62 52 33 7 63 41 8 0 51 4 22 60 15 34 48 49 43 58 16 46 57 56 50"
-IsChanceNode() = False
-IsSimultaneousNode() = False
-CurrentPlayer() = 0
-<<<<<<< HEAD
-InformationStateString(0) = "37 45 53 20 19 38 29 18 47 30 9 26 21 13 25 44 31 10 12 14 6 54 55 5 1 11 3 23 39 62 52 33 7 63 41 8 0 51 4 22 60 15 34 48 49 43 58 16 46 57 56 50"
-InformationStateString(1) = "37 45 53 20 19 38 29 18 47 30 9 26 21 13 25 44 31 10 12 14 6 54 55 5 1 11 3 23 39 62 52 33 7 63 41 8 0 51 4 22 60 15 34 48 49 43 58 16 46 57 56 50"
-ObservationString(0) = "  a b c d e f g h  \n1 x x - x x x x x 1\n2 o x o x x o o o 2\n3 o - x o o o o o 3\n4 - o x o x o x o 4\n5 - o o o o x x o 5\n6 - o - o x x x o 6\n7 o o o o o o o o 7\n8 x x x - x - o o 8\n  a b c d e f g h  "
-ObservationString(1) = "  a b c d e f g h  \n1 o o - o o o o o 1\n2 x o x o o x x x 2\n3 x - o x x x x x 3\n4 - x o x o x o x 4\n5 - x x x x o o x 5\n6 - x - x o o o x 6\n7 x x x x x x x x 7\n8 o o o - o - x x 8\n  a b c d e f g h  "
-=======
-InformationStateString(0) = "44 43 26 29 45 25 17 52 21 13 37 42 41 53 34 8 16 50 0 48 61 60 59 33 18 51 58 9 2 49 62 1 40 54 56 32 22 57 38 3 14 19 12 63 20 31 39 24 23 11 46 30"
-InformationStateString(1) = "44 43 26 29 45 25 17 52 21 13 37 42 41 53 34 8 16 50 0 48 61 60 59 33 18 51 58 9 2 49 62 1 40 54 56 32 22 57 38 3 14 19 12 63 20 31 39 24 23 11 46 30"
-ObservationString(0) = "Black (x) to play:\n  a b c d e f g h  \n1 x o o o - - - - 1\n2 x o - o o x x - 2\n3 x o o o x o x x 3\n4 o o x o o o o x 4\n5 o o x o x o o x 5\n6 x x o o o x o - 6\n7 x o o o o o o - 7\n8 x o o o o o o o 8\n  a b c d e f g h  "
-ObservationString(1) = "Black (x) to play:\n  a b c d e f g h  \n1 x o o o - - - - 1\n2 x o - o o x x - 2\n3 x o o o x o x x 3\n4 o o x o o o o x 4\n5 o o x o x o o x 5\n6 x x o o o x o - 6\n7 x o o o o o o - 7\n8 x o o o o o o o 8\n  a b c d e f g h  "
->>>>>>> c2be1951
-ObservationTensor(0):
-◯◯◉◯◯◯◯◯  ◉◉◯◉◉◉◉◉  ◯◯◯◯◯◯◯◯
-◯◯◯◯◯◯◯◯  ◯◉◯◉◉◯◯◯  ◉◯◉◯◯◉◉◉
-◯◉◯◯◯◯◯◯  ◯◯◉◯◯◯◯◯  ◉◯◯◉◉◉◉◉
-◉◯◯◯◯◯◯◯  ◯◯◉◯◉◯◉◯  ◯◉◯◉◯◉◯◉
-◉◯◯◯◯◯◯◯  ◯◯◯◯◯◉◉◯  ◯◉◉◉◉◯◯◉
-◉◯◉◯◯◯◯◯  ◯◯◯◯◉◉◉◯  ◯◉◯◉◯◯◯◉
-◯◯◯◯◯◯◯◯  ◯◯◯◯◯◯◯◯  ◉◉◉◉◉◉◉◉
-◯◯◯◉◯◉◯◯  ◉◉◉◯◉◯◯◯  ◯◯◯◯◯◯◉◉
-ObservationTensor(1):
-◯◯◉◯◯◯◯◯  ◯◯◯◯◯◯◯◯  ◉◉◯◉◉◉◉◉
-◯◯◯◯◯◯◯◯  ◉◯◉◯◯◉◉◉  ◯◉◯◉◉◯◯◯
-◯◉◯◯◯◯◯◯  ◉◯◯◉◉◉◉◉  ◯◯◉◯◯◯◯◯
-◉◯◯◯◯◯◯◯  ◯◉◯◉◯◉◯◉  ◯◯◉◯◉◯◉◯
-◉◯◯◯◯◯◯◯  ◯◉◉◉◉◯◯◉  ◯◯◯◯◯◉◉◯
-◉◯◉◯◯◯◯◯  ◯◉◯◉◯◯◯◉  ◯◯◯◯◉◉◉◯
-◯◯◯◯◯◯◯◯  ◉◉◉◉◉◉◉◉  ◯◯◯◯◯◯◯◯
-◯◯◯◉◯◉◯◯  ◯◯◯◯◯◯◉◉  ◉◉◉◯◉◯◯◯
-Rewards() = [0.0, 0.0]
-Returns() = [0.0, 0.0]
-<<<<<<< HEAD
-LegalActions() = [2, 17, 24, 32, 40, 42, 59, 61]
-StringLegalActions() = ["c1 (x)", "b3 (x)", "a4 (x)", "a5 (x)", "a6 (x)", "c6 (x)", "d8 (x)", "f8 (x)"]
-
-# Apply action "a4 (x)"
-action: 24
-=======
-LegalActions() = [4, 5, 10, 47, 55]
-StringLegalActions() = ["e1", "f1", "c2", "h6", "h7"]
-
-# Apply action "c2"
-action: 10
->>>>>>> c2be1951
-
-# State 53
-# White (o) to play:
-#   a b c d e f g h
-<<<<<<< HEAD
-# 1 x x - x x x x x 1
-# 2 x x o x x o o o 2
-# 3 x - x o o o o o 3
-# 4 x x x o x o x o 4
-# 5 - o o o o x x o 5
-# 6 - o - o x x x o 6
-# 7 o o o o o o o o 7
-# 8 x x x - x - o o 8
-=======
-# 1 x o o o - - - - 1
-# 2 x x x x x x x - 2
-# 3 x o x o x o x x 3
-# 4 o o x o o o o x 4
-# 5 o o x o x o o x 5
-# 6 x x o o o x o - 6
-# 7 x o o o o o o - 7
-# 8 x o o o o o o o 8
->>>>>>> c2be1951
-#   a b c d e f g h
-IsTerminal() = False
-History() = [37, 45, 53, 20, 19, 38, 29, 18, 47, 30, 9, 26, 21, 13, 25, 44, 31, 10, 12, 14, 6, 54, 55, 5, 1, 11, 3, 23, 39, 62, 52, 33, 7, 63, 41, 8, 0, 51, 4, 22, 60, 15, 34, 48, 49, 43, 58, 16, 46, 57, 56, 50, 24]
-HistoryString() = "37 45 53 20 19 38 29 18 47 30 9 26 21 13 25 44 31 10 12 14 6 54 55 5 1 11 3 23 39 62 52 33 7 63 41 8 0 51 4 22 60 15 34 48 49 43 58 16 46 57 56 50 24"
-IsChanceNode() = False
-IsSimultaneousNode() = False
-CurrentPlayer() = 1
-<<<<<<< HEAD
-InformationStateString(0) = "37 45 53 20 19 38 29 18 47 30 9 26 21 13 25 44 31 10 12 14 6 54 55 5 1 11 3 23 39 62 52 33 7 63 41 8 0 51 4 22 60 15 34 48 49 43 58 16 46 57 56 50 24"
-InformationStateString(1) = "37 45 53 20 19 38 29 18 47 30 9 26 21 13 25 44 31 10 12 14 6 54 55 5 1 11 3 23 39 62 52 33 7 63 41 8 0 51 4 22 60 15 34 48 49 43 58 16 46 57 56 50 24"
-ObservationString(0) = "  a b c d e f g h  \n1 x x - x x x x x 1\n2 x x o x x o o o 2\n3 x - x o o o o o 3\n4 x x x o x o x o 4\n5 - o o o o x x o 5\n6 - o - o x x x o 6\n7 o o o o o o o o 7\n8 x x x - x - o o 8\n  a b c d e f g h  "
-ObservationString(1) = "  a b c d e f g h  \n1 o o - o o o o o 1\n2 o o x o o x x x 2\n3 o - o x x x x x 3\n4 o o o x o x o x 4\n5 - x x x x o o x 5\n6 - x - x o o o x 6\n7 x x x x x x x x 7\n8 o o o - o - x x 8\n  a b c d e f g h  "
-=======
-InformationStateString(0) = "44 43 26 29 45 25 17 52 21 13 37 42 41 53 34 8 16 50 0 48 61 60 59 33 18 51 58 9 2 49 62 1 40 54 56 32 22 57 38 3 14 19 12 63 20 31 39 24 23 11 46 30 10"
-InformationStateString(1) = "44 43 26 29 45 25 17 52 21 13 37 42 41 53 34 8 16 50 0 48 61 60 59 33 18 51 58 9 2 49 62 1 40 54 56 32 22 57 38 3 14 19 12 63 20 31 39 24 23 11 46 30 10"
-ObservationString(0) = "White (o) to play:\n  a b c d e f g h  \n1 x o o o - - - - 1\n2 x x x x x x x - 2\n3 x o x o x o x x 3\n4 o o x o o o o x 4\n5 o o x o x o o x 5\n6 x x o o o x o - 6\n7 x o o o o o o - 7\n8 x o o o o o o o 8\n  a b c d e f g h  "
-ObservationString(1) = "White (o) to play:\n  a b c d e f g h  \n1 x o o o - - - - 1\n2 x x x x x x x - 2\n3 x o x o x o x x 3\n4 o o x o o o o x 4\n5 o o x o x o o x 5\n6 x x o o o x o - 6\n7 x o o o o o o - 7\n8 x o o o o o o o 8\n  a b c d e f g h  "
->>>>>>> c2be1951
-ObservationTensor(0):
-◯◯◉◯◯◯◯◯  ◉◉◯◉◉◉◉◉  ◯◯◯◯◯◯◯◯
-◯◯◯◯◯◯◯◯  ◉◉◯◉◉◯◯◯  ◯◯◉◯◯◉◉◉
-◯◉◯◯◯◯◯◯  ◉◯◉◯◯◯◯◯  ◯◯◯◉◉◉◉◉
-◯◯◯◯◯◯◯◯  ◉◉◉◯◉◯◉◯  ◯◯◯◉◯◉◯◉
-◉◯◯◯◯◯◯◯  ◯◯◯◯◯◉◉◯  ◯◉◉◉◉◯◯◉
-◉◯◉◯◯◯◯◯  ◯◯◯◯◉◉◉◯  ◯◉◯◉◯◯◯◉
-◯◯◯◯◯◯◯◯  ◯◯◯◯◯◯◯◯  ◉◉◉◉◉◉◉◉
-◯◯◯◉◯◉◯◯  ◉◉◉◯◉◯◯◯  ◯◯◯◯◯◯◉◉
-ObservationTensor(1):
-◯◯◉◯◯◯◯◯  ◯◯◯◯◯◯◯◯  ◉◉◯◉◉◉◉◉
-◯◯◯◯◯◯◯◯  ◯◯◉◯◯◉◉◉  ◉◉◯◉◉◯◯◯
-◯◉◯◯◯◯◯◯  ◯◯◯◉◉◉◉◉  ◉◯◉◯◯◯◯◯
-◯◯◯◯◯◯◯◯  ◯◯◯◉◯◉◯◉  ◉◉◉◯◉◯◉◯
-◉◯◯◯◯◯◯◯  ◯◉◉◉◉◯◯◉  ◯◯◯◯◯◉◉◯
-◉◯◉◯◯◯◯◯  ◯◉◯◉◯◯◯◉  ◯◯◯◯◉◉◉◯
-◯◯◯◯◯◯◯◯  ◉◉◉◉◉◉◉◉  ◯◯◯◯◯◯◯◯
-◯◯◯◉◯◉◯◯  ◯◯◯◯◯◯◉◉  ◉◉◉◯◉◯◯◯
-Rewards() = [0.0, 0.0]
-Returns() = [0.0, 0.0]
-<<<<<<< HEAD
-LegalActions() = [2, 17]
-StringLegalActions() = ["c1 (o)", "b3 (o)"]
-
-# Apply action "c1 (o)"
-action: 2
-=======
-LegalActions() = [4, 5, 6, 7, 15]
-StringLegalActions() = ["e1", "f1", "g1", "h1", "h2"]
-
-# Apply action "h2"
-action: 15
->>>>>>> c2be1951
-
-# State 54
-# Black (x) to play:
-#   a b c d e f g h
-# 1 x x o x x x x x 1
-# 2 x x o o x o o o 2
-# 3 x - x o o o o o 3
-# 4 x x x o x o x o 4
-# 5 - o o o o x x o 5
-# 6 - o - o x x x o 6
-# 7 o o o o o o o o 7
-# 8 x x x - x - o o 8
-#   a b c d e f g h
-IsTerminal() = False
-History() = [37, 45, 53, 20, 19, 38, 29, 18, 47, 30, 9, 26, 21, 13, 25, 44, 31, 10, 12, 14, 6, 54, 55, 5, 1, 11, 3, 23, 39, 62, 52, 33, 7, 63, 41, 8, 0, 51, 4, 22, 60, 15, 34, 48, 49, 43, 58, 16, 46, 57, 56, 50, 24, 2]
-HistoryString() = "37 45 53 20 19 38 29 18 47 30 9 26 21 13 25 44 31 10 12 14 6 54 55 5 1 11 3 23 39 62 52 33 7 63 41 8 0 51 4 22 60 15 34 48 49 43 58 16 46 57 56 50 24 2"
-IsChanceNode() = False
-IsSimultaneousNode() = False
-CurrentPlayer() = 0
-<<<<<<< HEAD
-InformationStateString(0) = "37 45 53 20 19 38 29 18 47 30 9 26 21 13 25 44 31 10 12 14 6 54 55 5 1 11 3 23 39 62 52 33 7 63 41 8 0 51 4 22 60 15 34 48 49 43 58 16 46 57 56 50 24 2"
-InformationStateString(1) = "37 45 53 20 19 38 29 18 47 30 9 26 21 13 25 44 31 10 12 14 6 54 55 5 1 11 3 23 39 62 52 33 7 63 41 8 0 51 4 22 60 15 34 48 49 43 58 16 46 57 56 50 24 2"
-ObservationString(0) = "  a b c d e f g h  \n1 x x o x x x x x 1\n2 x x o o x o o o 2\n3 x - x o o o o o 3\n4 x x x o x o x o 4\n5 - o o o o x x o 5\n6 - o - o x x x o 6\n7 o o o o o o o o 7\n8 x x x - x - o o 8\n  a b c d e f g h  "
-ObservationString(1) = "  a b c d e f g h  \n1 o o x o o o o o 1\n2 o o x x o x x x 2\n3 o - o x x x x x 3\n4 o o o x o x o x 4\n5 - x x x x o o x 5\n6 - x - x o o o x 6\n7 x x x x x x x x 7\n8 o o o - o - x x 8\n  a b c d e f g h  "
-=======
-InformationStateString(0) = "44 43 26 29 45 25 17 52 21 13 37 42 41 53 34 8 16 50 0 48 61 60 59 33 18 51 58 9 2 49 62 1 40 54 56 32 22 57 38 3 14 19 12 63 20 31 39 24 23 11 46 30 10 15"
-InformationStateString(1) = "44 43 26 29 45 25 17 52 21 13 37 42 41 53 34 8 16 50 0 48 61 60 59 33 18 51 58 9 2 49 62 1 40 54 56 32 22 57 38 3 14 19 12 63 20 31 39 24 23 11 46 30 10 15"
-ObservationString(0) = "Black (x) to play:\n  a b c d e f g h  \n1 x o o o - - - - 1\n2 x x x x x x x o 2\n3 x o x o x o o x 3\n4 o o x o o o o x 4\n5 o o x o x o o x 5\n6 x x o o o x o - 6\n7 x o o o o o o - 7\n8 x o o o o o o o 8\n  a b c d e f g h  "
-ObservationString(1) = "Black (x) to play:\n  a b c d e f g h  \n1 x o o o - - - - 1\n2 x x x x x x x o 2\n3 x o x o x o o x 3\n4 o o x o o o o x 4\n5 o o x o x o o x 5\n6 x x o o o x o - 6\n7 x o o o o o o - 7\n8 x o o o o o o o 8\n  a b c d e f g h  "
->>>>>>> c2be1951
-ObservationTensor(0):
-◯◯◯◯◯◯◯◯  ◉◉◯◉◉◉◉◉  ◯◯◉◯◯◯◯◯
-◯◯◯◯◯◯◯◯  ◉◉◯◯◉◯◯◯  ◯◯◉◉◯◉◉◉
-◯◉◯◯◯◯◯◯  ◉◯◉◯◯◯◯◯  ◯◯◯◉◉◉◉◉
-◯◯◯◯◯◯◯◯  ◉◉◉◯◉◯◉◯  ◯◯◯◉◯◉◯◉
-◉◯◯◯◯◯◯◯  ◯◯◯◯◯◉◉◯  ◯◉◉◉◉◯◯◉
-◉◯◉◯◯◯◯◯  ◯◯◯◯◉◉◉◯  ◯◉◯◉◯◯◯◉
-◯◯◯◯◯◯◯◯  ◯◯◯◯◯◯◯◯  ◉◉◉◉◉◉◉◉
-◯◯◯◉◯◉◯◯  ◉◉◉◯◉◯◯◯  ◯◯◯◯◯◯◉◉
-ObservationTensor(1):
-◯◯◯◯◯◯◯◯  ◯◯◉◯◯◯◯◯  ◉◉◯◉◉◉◉◉
-◯◯◯◯◯◯◯◯  ◯◯◉◉◯◉◉◉  ◉◉◯◯◉◯◯◯
-◯◉◯◯◯◯◯◯  ◯◯◯◉◉◉◉◉  ◉◯◉◯◯◯◯◯
-◯◯◯◯◯◯◯◯  ◯◯◯◉◯◉◯◉  ◉◉◉◯◉◯◉◯
-◉◯◯◯◯◯◯◯  ◯◉◉◉◉◯◯◉  ◯◯◯◯◯◉◉◯
-◉◯◉◯◯◯◯◯  ◯◉◯◉◯◯◯◉  ◯◯◯◯◉◉◉◯
-◯◯◯◯◯◯◯◯  ◉◉◉◉◉◉◉◉  ◯◯◯◯◯◯◯◯
-◯◯◯◉◯◉◯◯  ◯◯◯◯◯◯◉◉  ◉◉◉◯◉◯◯◯
-Rewards() = [0.0, 0.0]
-Returns() = [0.0, 0.0]
-<<<<<<< HEAD
-LegalActions() = [17, 32, 40, 42, 59, 61]
-StringLegalActions() = ["b3 (x)", "a5 (x)", "a6 (x)", "c6 (x)", "d8 (x)", "f8 (x)"]
-
-# Apply action "d8 (x)"
-action: 59
-=======
-LegalActions() = [4, 7, 47, 55]
-StringLegalActions() = ["e1", "h1", "h6", "h7"]
-
-# Apply action "h6"
-action: 47
->>>>>>> c2be1951
-
-# State 55
-# White (o) to play:
-#   a b c d e f g h
-<<<<<<< HEAD
-# 1 x x o x x x x x 1
-# 2 x x o x x o o o 2
-# 3 x - x x o o o o 3
-# 4 x x x x x o x o 4
-# 5 - o o x o x x o 5
-# 6 - o - x x x x o 6
-# 7 o o o x x o o o 7
-# 8 x x x x x - o o 8
-=======
-# 1 x o o o - - - - 1
-# 2 x x x x x x x o 2
-# 3 x o x o x o o x 3
-# 4 o o x o o x o x 4
-# 5 o o x o x o x x 5
-# 6 x x o o o x x x 6
-# 7 x o o o o o o - 7
-# 8 x o o o o o o o 8
->>>>>>> c2be1951
-#   a b c d e f g h
-IsTerminal() = False
-History() = [37, 45, 53, 20, 19, 38, 29, 18, 47, 30, 9, 26, 21, 13, 25, 44, 31, 10, 12, 14, 6, 54, 55, 5, 1, 11, 3, 23, 39, 62, 52, 33, 7, 63, 41, 8, 0, 51, 4, 22, 60, 15, 34, 48, 49, 43, 58, 16, 46, 57, 56, 50, 24, 2, 59]
-HistoryString() = "37 45 53 20 19 38 29 18 47 30 9 26 21 13 25 44 31 10 12 14 6 54 55 5 1 11 3 23 39 62 52 33 7 63 41 8 0 51 4 22 60 15 34 48 49 43 58 16 46 57 56 50 24 2 59"
-IsChanceNode() = False
-IsSimultaneousNode() = False
-CurrentPlayer() = 1
-<<<<<<< HEAD
-InformationStateString(0) = "37 45 53 20 19 38 29 18 47 30 9 26 21 13 25 44 31 10 12 14 6 54 55 5 1 11 3 23 39 62 52 33 7 63 41 8 0 51 4 22 60 15 34 48 49 43 58 16 46 57 56 50 24 2 59"
-InformationStateString(1) = "37 45 53 20 19 38 29 18 47 30 9 26 21 13 25 44 31 10 12 14 6 54 55 5 1 11 3 23 39 62 52 33 7 63 41 8 0 51 4 22 60 15 34 48 49 43 58 16 46 57 56 50 24 2 59"
-ObservationString(0) = "  a b c d e f g h  \n1 x x o x x x x x 1\n2 x x o x x o o o 2\n3 x - x x o o o o 3\n4 x x x x x o x o 4\n5 - o o x o x x o 5\n6 - o - x x x x o 6\n7 o o o x x o o o 7\n8 x x x x x - o o 8\n  a b c d e f g h  "
-ObservationString(1) = "  a b c d e f g h  \n1 o o x o o o o o 1\n2 o o x o o x x x 2\n3 o - o o x x x x 3\n4 o o o o o x o x 4\n5 - x x o x o o x 5\n6 - x - o o o o x 6\n7 x x x o o x x x 7\n8 o o o o o - x x 8\n  a b c d e f g h  "
-=======
-InformationStateString(0) = "44 43 26 29 45 25 17 52 21 13 37 42 41 53 34 8 16 50 0 48 61 60 59 33 18 51 58 9 2 49 62 1 40 54 56 32 22 57 38 3 14 19 12 63 20 31 39 24 23 11 46 30 10 15 47"
-InformationStateString(1) = "44 43 26 29 45 25 17 52 21 13 37 42 41 53 34 8 16 50 0 48 61 60 59 33 18 51 58 9 2 49 62 1 40 54 56 32 22 57 38 3 14 19 12 63 20 31 39 24 23 11 46 30 10 15 47"
-ObservationString(0) = "White (o) to play:\n  a b c d e f g h  \n1 x o o o - - - - 1\n2 x x x x x x x o 2\n3 x o x o x o o x 3\n4 o o x o o x o x 4\n5 o o x o x o x x 5\n6 x x o o o x x x 6\n7 x o o o o o o - 7\n8 x o o o o o o o 8\n  a b c d e f g h  "
-ObservationString(1) = "White (o) to play:\n  a b c d e f g h  \n1 x o o o - - - - 1\n2 x x x x x x x o 2\n3 x o x o x o o x 3\n4 o o x o o x o x 4\n5 o o x o x o x x 5\n6 x x o o o x x x 6\n7 x o o o o o o - 7\n8 x o o o o o o o 8\n  a b c d e f g h  "
->>>>>>> c2be1951
-ObservationTensor(0):
-◯◯◯◯◯◯◯◯  ◉◉◯◉◉◉◉◉  ◯◯◉◯◯◯◯◯
-◯◯◯◯◯◯◯◯  ◉◉◯◉◉◯◯◯  ◯◯◉◯◯◉◉◉
-◯◉◯◯◯◯◯◯  ◉◯◉◉◯◯◯◯  ◯◯◯◯◉◉◉◉
-◯◯◯◯◯◯◯◯  ◉◉◉◉◉◯◉◯  ◯◯◯◯◯◉◯◉
-◉◯◯◯◯◯◯◯  ◯◯◯◉◯◉◉◯  ◯◉◉◯◉◯◯◉
-◉◯◉◯◯◯◯◯  ◯◯◯◉◉◉◉◯  ◯◉◯◯◯◯◯◉
-◯◯◯◯◯◯◯◯  ◯◯◯◉◉◯◯◯  ◉◉◉◯◯◉◉◉
-◯◯◯◯◯◉◯◯  ◉◉◉◉◉◯◯◯  ◯◯◯◯◯◯◉◉
-ObservationTensor(1):
-◯◯◯◯◯◯◯◯  ◯◯◉◯◯◯◯◯  ◉◉◯◉◉◉◉◉
-◯◯◯◯◯◯◯◯  ◯◯◉◯◯◉◉◉  ◉◉◯◉◉◯◯◯
-◯◉◯◯◯◯◯◯  ◯◯◯◯◉◉◉◉  ◉◯◉◉◯◯◯◯
-◯◯◯◯◯◯◯◯  ◯◯◯◯◯◉◯◉  ◉◉◉◉◉◯◉◯
-◉◯◯◯◯◯◯◯  ◯◉◉◯◉◯◯◉  ◯◯◯◉◯◉◉◯
-◉◯◉◯◯◯◯◯  ◯◉◯◯◯◯◯◉  ◯◯◯◉◉◉◉◯
-◯◯◯◯◯◯◯◯  ◉◉◉◯◯◉◉◉  ◯◯◯◉◉◯◯◯
-◯◯◯◯◯◉◯◯  ◯◯◯◯◯◯◉◉  ◉◉◉◉◉◯◯◯
-Rewards() = [0.0, 0.0]
-Returns() = [0.0, 0.0]
-<<<<<<< HEAD
-LegalActions() = [17, 42, 61]
-StringLegalActions() = ["b3 (o)", "c6 (o)", "f8 (o)"]
-
-# Apply action "b3 (o)"
-action: 17
-=======
-LegalActions() = [4, 5, 6, 7, 55]
-StringLegalActions() = ["e1", "f1", "g1", "h1", "h7"]
-
-# Apply action "f1"
-action: 5
->>>>>>> c2be1951
-
-# State 56
-# Black (x) to play:
-#   a b c d e f g h
-# 1 x x o x x x x x 1
-# 2 x x o x x o o o 2
-# 3 x o o o o o o o 3
-# 4 x o o x x o x o 4
-# 5 - o o o o x x o 5
-# 6 - o - x o x x o 6
-# 7 o o o x x o o o 7
-# 8 x x x x x - o o 8
-#   a b c d e f g h
-IsTerminal() = False
-History() = [37, 45, 53, 20, 19, 38, 29, 18, 47, 30, 9, 26, 21, 13, 25, 44, 31, 10, 12, 14, 6, 54, 55, 5, 1, 11, 3, 23, 39, 62, 52, 33, 7, 63, 41, 8, 0, 51, 4, 22, 60, 15, 34, 48, 49, 43, 58, 16, 46, 57, 56, 50, 24, 2, 59, 17]
-HistoryString() = "37 45 53 20 19 38 29 18 47 30 9 26 21 13 25 44 31 10 12 14 6 54 55 5 1 11 3 23 39 62 52 33 7 63 41 8 0 51 4 22 60 15 34 48 49 43 58 16 46 57 56 50 24 2 59 17"
-IsChanceNode() = False
-IsSimultaneousNode() = False
-CurrentPlayer() = 0
-<<<<<<< HEAD
-InformationStateString(0) = "37 45 53 20 19 38 29 18 47 30 9 26 21 13 25 44 31 10 12 14 6 54 55 5 1 11 3 23 39 62 52 33 7 63 41 8 0 51 4 22 60 15 34 48 49 43 58 16 46 57 56 50 24 2 59 17"
-InformationStateString(1) = "37 45 53 20 19 38 29 18 47 30 9 26 21 13 25 44 31 10 12 14 6 54 55 5 1 11 3 23 39 62 52 33 7 63 41 8 0 51 4 22 60 15 34 48 49 43 58 16 46 57 56 50 24 2 59 17"
-ObservationString(0) = "  a b c d e f g h  \n1 x x o x x x x x 1\n2 x x o x x o o o 2\n3 x o o o o o o o 3\n4 x o o x x o x o 4\n5 - o o o o x x o 5\n6 - o - x o x x o 6\n7 o o o x x o o o 7\n8 x x x x x - o o 8\n  a b c d e f g h  "
-ObservationString(1) = "  a b c d e f g h  \n1 o o x o o o o o 1\n2 o o x o o x x x 2\n3 o x x x x x x x 3\n4 o x x o o x o x 4\n5 - x x x x o o x 5\n6 - x - o x o o x 6\n7 x x x o o x x x 7\n8 o o o o o - x x 8\n  a b c d e f g h  "
-=======
-InformationStateString(0) = "44 43 26 29 45 25 17 52 21 13 37 42 41 53 34 8 16 50 0 48 61 60 59 33 18 51 58 9 2 49 62 1 40 54 56 32 22 57 38 3 14 19 12 63 20 31 39 24 23 11 46 30 10 15 47 5"
-InformationStateString(1) = "44 43 26 29 45 25 17 52 21 13 37 42 41 53 34 8 16 50 0 48 61 60 59 33 18 51 58 9 2 49 62 1 40 54 56 32 22 57 38 3 14 19 12 63 20 31 39 24 23 11 46 30 10 15 47 5"
-ObservationString(0) = "Black (x) to play:\n  a b c d e f g h  \n1 x o o o - o - - 1\n2 x x x x o o x o 2\n3 x o x o x o o x 3\n4 o o x o o x o x 4\n5 o o x o x o x x 5\n6 x x o o o x x x 6\n7 x o o o o o o - 7\n8 x o o o o o o o 8\n  a b c d e f g h  "
-ObservationString(1) = "Black (x) to play:\n  a b c d e f g h  \n1 x o o o - o - - 1\n2 x x x x o o x o 2\n3 x o x o x o o x 3\n4 o o x o o x o x 4\n5 o o x o x o x x 5\n6 x x o o o x x x 6\n7 x o o o o o o - 7\n8 x o o o o o o o 8\n  a b c d e f g h  "
->>>>>>> c2be1951
-ObservationTensor(0):
-◯◯◯◯◯◯◯◯  ◉◉◯◉◉◉◉◉  ◯◯◉◯◯◯◯◯
-◯◯◯◯◯◯◯◯  ◉◉◯◉◉◯◯◯  ◯◯◉◯◯◉◉◉
-◯◯◯◯◯◯◯◯  ◉◯◯◯◯◯◯◯  ◯◉◉◉◉◉◉◉
-◯◯◯◯◯◯◯◯  ◉◯◯◉◉◯◉◯  ◯◉◉◯◯◉◯◉
-◉◯◯◯◯◯◯◯  ◯◯◯◯◯◉◉◯  ◯◉◉◉◉◯◯◉
-◉◯◉◯◯◯◯◯  ◯◯◯◉◯◉◉◯  ◯◉◯◯◉◯◯◉
-◯◯◯◯◯◯◯◯  ◯◯◯◉◉◯◯◯  ◉◉◉◯◯◉◉◉
-◯◯◯◯◯◉◯◯  ◉◉◉◉◉◯◯◯  ◯◯◯◯◯◯◉◉
-ObservationTensor(1):
-◯◯◯◯◯◯◯◯  ◯◯◉◯◯◯◯◯  ◉◉◯◉◉◉◉◉
-◯◯◯◯◯◯◯◯  ◯◯◉◯◯◉◉◉  ◉◉◯◉◉◯◯◯
-◯◯◯◯◯◯◯◯  ◯◉◉◉◉◉◉◉  ◉◯◯◯◯◯◯◯
-◯◯◯◯◯◯◯◯  ◯◉◉◯◯◉◯◉  ◉◯◯◉◉◯◉◯
-◉◯◯◯◯◯◯◯  ◯◉◉◉◉◯◯◉  ◯◯◯◯◯◉◉◯
-◉◯◉◯◯◯◯◯  ◯◉◯◯◉◯◯◉  ◯◯◯◉◯◉◉◯
-◯◯◯◯◯◯◯◯  ◉◉◉◯◯◉◉◉  ◯◯◯◉◉◯◯◯
-◯◯◯◯◯◉◯◯  ◯◯◯◯◯◯◉◉  ◉◉◉◉◉◯◯◯
-Rewards() = [0.0, 0.0]
-Returns() = [0.0, 0.0]
-<<<<<<< HEAD
-LegalActions() = [32, 40, 42, 61]
-StringLegalActions() = ["a5 (x)", "a6 (x)", "c6 (x)", "f8 (x)"]
-
-# Apply action "a6 (x)"
-action: 40
-=======
-LegalActions() = [4, 6, 7, 55]
-StringLegalActions() = ["e1", "g1", "h1", "h7"]
-
-# Apply action "g1"
-action: 6
->>>>>>> c2be1951
-
-# State 57
-# White (o) to play:
-#   a b c d e f g h
-<<<<<<< HEAD
-# 1 x x o x x x x x 1
-# 2 x x o x x o o o 2
-# 3 x o o x o o o o 3
-# 4 x o x x x o x o 4
-# 5 - x o o o x x o 5
-# 6 x o - x o x x o 6
-# 7 x x o x x o o o 7
-# 8 x x x x x - o o 8
-=======
-# 1 x o o o - o x - 1
-# 2 x x x x o x x o 2
-# 3 x o x o x o o x 3
-# 4 o o x o o x o x 4
-# 5 o o x o x o x x 5
-# 6 x x o o o x x x 6
-# 7 x o o o o o o - 7
-# 8 x o o o o o o o 8
->>>>>>> c2be1951
-#   a b c d e f g h
-IsTerminal() = False
-History() = [37, 45, 53, 20, 19, 38, 29, 18, 47, 30, 9, 26, 21, 13, 25, 44, 31, 10, 12, 14, 6, 54, 55, 5, 1, 11, 3, 23, 39, 62, 52, 33, 7, 63, 41, 8, 0, 51, 4, 22, 60, 15, 34, 48, 49, 43, 58, 16, 46, 57, 56, 50, 24, 2, 59, 17, 40]
-HistoryString() = "37 45 53 20 19 38 29 18 47 30 9 26 21 13 25 44 31 10 12 14 6 54 55 5 1 11 3 23 39 62 52 33 7 63 41 8 0 51 4 22 60 15 34 48 49 43 58 16 46 57 56 50 24 2 59 17 40"
-IsChanceNode() = False
-IsSimultaneousNode() = False
-CurrentPlayer() = 1
-<<<<<<< HEAD
-InformationStateString(0) = "37 45 53 20 19 38 29 18 47 30 9 26 21 13 25 44 31 10 12 14 6 54 55 5 1 11 3 23 39 62 52 33 7 63 41 8 0 51 4 22 60 15 34 48 49 43 58 16 46 57 56 50 24 2 59 17 40"
-InformationStateString(1) = "37 45 53 20 19 38 29 18 47 30 9 26 21 13 25 44 31 10 12 14 6 54 55 5 1 11 3 23 39 62 52 33 7 63 41 8 0 51 4 22 60 15 34 48 49 43 58 16 46 57 56 50 24 2 59 17 40"
-ObservationString(0) = "  a b c d e f g h  \n1 x x o x x x x x 1\n2 x x o x x o o o 2\n3 x o o x o o o o 3\n4 x o x x x o x o 4\n5 - x o o o x x o 5\n6 x o - x o x x o 6\n7 x x o x x o o o 7\n8 x x x x x - o o 8\n  a b c d e f g h  "
-ObservationString(1) = "  a b c d e f g h  \n1 o o x o o o o o 1\n2 o o x o o x x x 2\n3 o x x o x x x x 3\n4 o x o o o x o x 4\n5 - o x x x o o x 5\n6 o x - o x o o x 6\n7 o o x o o x x x 7\n8 o o o o o - x x 8\n  a b c d e f g h  "
-=======
-InformationStateString(0) = "44 43 26 29 45 25 17 52 21 13 37 42 41 53 34 8 16 50 0 48 61 60 59 33 18 51 58 9 2 49 62 1 40 54 56 32 22 57 38 3 14 19 12 63 20 31 39 24 23 11 46 30 10 15 47 5 6"
-InformationStateString(1) = "44 43 26 29 45 25 17 52 21 13 37 42 41 53 34 8 16 50 0 48 61 60 59 33 18 51 58 9 2 49 62 1 40 54 56 32 22 57 38 3 14 19 12 63 20 31 39 24 23 11 46 30 10 15 47 5 6"
-ObservationString(0) = "White (o) to play:\n  a b c d e f g h  \n1 x o o o - o x - 1\n2 x x x x o x x o 2\n3 x o x o x o o x 3\n4 o o x o o x o x 4\n5 o o x o x o x x 5\n6 x x o o o x x x 6\n7 x o o o o o o - 7\n8 x o o o o o o o 8\n  a b c d e f g h  "
-ObservationString(1) = "White (o) to play:\n  a b c d e f g h  \n1 x o o o - o x - 1\n2 x x x x o x x o 2\n3 x o x o x o o x 3\n4 o o x o o x o x 4\n5 o o x o x o x x 5\n6 x x o o o x x x 6\n7 x o o o o o o - 7\n8 x o o o o o o o 8\n  a b c d e f g h  "
->>>>>>> c2be1951
-ObservationTensor(0):
-◯◯◯◯◯◯◯◯  ◉◉◯◉◉◉◉◉  ◯◯◉◯◯◯◯◯
-◯◯◯◯◯◯◯◯  ◉◉◯◉◉◯◯◯  ◯◯◉◯◯◉◉◉
-◯◯◯◯◯◯◯◯  ◉◯◯◉◯◯◯◯  ◯◉◉◯◉◉◉◉
-◯◯◯◯◯◯◯◯  ◉◯◉◉◉◯◉◯  ◯◉◯◯◯◉◯◉
-◉◯◯◯◯◯◯◯  ◯◉◯◯◯◉◉◯  ◯◯◉◉◉◯◯◉
-◯◯◉◯◯◯◯◯  ◉◯◯◉◯◉◉◯  ◯◉◯◯◉◯◯◉
-◯◯◯◯◯◯◯◯  ◉◉◯◉◉◯◯◯  ◯◯◉◯◯◉◉◉
-◯◯◯◯◯◉◯◯  ◉◉◉◉◉◯◯◯  ◯◯◯◯◯◯◉◉
-ObservationTensor(1):
-◯◯◯◯◯◯◯◯  ◯◯◉◯◯◯◯◯  ◉◉◯◉◉◉◉◉
-◯◯◯◯◯◯◯◯  ◯◯◉◯◯◉◉◉  ◉◉◯◉◉◯◯◯
-◯◯◯◯◯◯◯◯  ◯◉◉◯◉◉◉◉  ◉◯◯◉◯◯◯◯
-◯◯◯◯◯◯◯◯  ◯◉◯◯◯◉◯◉  ◉◯◉◉◉◯◉◯
-◉◯◯◯◯◯◯◯  ◯◯◉◉◉◯◯◉  ◯◉◯◯◯◉◉◯
-◯◯◉◯◯◯◯◯  ◯◉◯◯◉◯◯◉  ◉◯◯◉◯◉◉◯
-◯◯◯◯◯◯◯◯  ◯◯◉◯◯◉◉◉  ◉◉◯◉◉◯◯◯
-◯◯◯◯◯◉◯◯  ◯◯◯◯◯◯◉◉  ◉◉◉◉◉◯◯◯
-Rewards() = [0.0, 0.0]
-Returns() = [0.0, 0.0]
-<<<<<<< HEAD
-LegalActions() = [32, 42, 61]
-StringLegalActions() = ["a5 (o)", "c6 (o)", "f8 (o)"]
-
-# Apply action "a5 (o)"
-action: 32
-=======
-LegalActions() = [4, 7, 55]
-StringLegalActions() = ["e1", "h1", "h7"]
-
-# Apply action "e1"
-action: 4
->>>>>>> c2be1951
-
-# State 58
-# Black (x) to play:
-#   a b c d e f g h
-# 1 x x o x x x x x 1
-# 2 x x o x x o o o 2
-# 3 x o o x o o o o 3
-# 4 x o x x x o x o 4
-# 5 o o o o o x x o 5
-# 6 x o - x o x x o 6
-# 7 x x o x x o o o 7
-# 8 x x x x x - o o 8
-#   a b c d e f g h
-IsTerminal() = False
-History() = [37, 45, 53, 20, 19, 38, 29, 18, 47, 30, 9, 26, 21, 13, 25, 44, 31, 10, 12, 14, 6, 54, 55, 5, 1, 11, 3, 23, 39, 62, 52, 33, 7, 63, 41, 8, 0, 51, 4, 22, 60, 15, 34, 48, 49, 43, 58, 16, 46, 57, 56, 50, 24, 2, 59, 17, 40, 32]
-HistoryString() = "37 45 53 20 19 38 29 18 47 30 9 26 21 13 25 44 31 10 12 14 6 54 55 5 1 11 3 23 39 62 52 33 7 63 41 8 0 51 4 22 60 15 34 48 49 43 58 16 46 57 56 50 24 2 59 17 40 32"
-IsChanceNode() = False
-IsSimultaneousNode() = False
-CurrentPlayer() = 0
-<<<<<<< HEAD
-InformationStateString(0) = "37 45 53 20 19 38 29 18 47 30 9 26 21 13 25 44 31 10 12 14 6 54 55 5 1 11 3 23 39 62 52 33 7 63 41 8 0 51 4 22 60 15 34 48 49 43 58 16 46 57 56 50 24 2 59 17 40 32"
-InformationStateString(1) = "37 45 53 20 19 38 29 18 47 30 9 26 21 13 25 44 31 10 12 14 6 54 55 5 1 11 3 23 39 62 52 33 7 63 41 8 0 51 4 22 60 15 34 48 49 43 58 16 46 57 56 50 24 2 59 17 40 32"
-ObservationString(0) = "  a b c d e f g h  \n1 x x o x x x x x 1\n2 x x o x x o o o 2\n3 x o o x o o o o 3\n4 x o x x x o x o 4\n5 o o o o o x x o 5\n6 x o - x o x x o 6\n7 x x o x x o o o 7\n8 x x x x x - o o 8\n  a b c d e f g h  "
-ObservationString(1) = "  a b c d e f g h  \n1 o o x o o o o o 1\n2 o o x o o x x x 2\n3 o x x o x x x x 3\n4 o x o o o x o x 4\n5 x x x x x o o x 5\n6 o x - o x o o x 6\n7 o o x o o x x x 7\n8 o o o o o - x x 8\n  a b c d e f g h  "
-=======
-InformationStateString(0) = "44 43 26 29 45 25 17 52 21 13 37 42 41 53 34 8 16 50 0 48 61 60 59 33 18 51 58 9 2 49 62 1 40 54 56 32 22 57 38 3 14 19 12 63 20 31 39 24 23 11 46 30 10 15 47 5 6 4"
-InformationStateString(1) = "44 43 26 29 45 25 17 52 21 13 37 42 41 53 34 8 16 50 0 48 61 60 59 33 18 51 58 9 2 49 62 1 40 54 56 32 22 57 38 3 14 19 12 63 20 31 39 24 23 11 46 30 10 15 47 5 6 4"
-ObservationString(0) = "Black (x) to play:\n  a b c d e f g h  \n1 x o o o o o x - 1\n2 x x x o o o x o 2\n3 x o o o x o o x 3\n4 o o x o o x o x 4\n5 o o x o x o x x 5\n6 x x o o o x x x 6\n7 x o o o o o o - 7\n8 x o o o o o o o 8\n  a b c d e f g h  "
-ObservationString(1) = "Black (x) to play:\n  a b c d e f g h  \n1 x o o o o o x - 1\n2 x x x o o o x o 2\n3 x o o o x o o x 3\n4 o o x o o x o x 4\n5 o o x o x o x x 5\n6 x x o o o x x x 6\n7 x o o o o o o - 7\n8 x o o o o o o o 8\n  a b c d e f g h  "
->>>>>>> c2be1951
-ObservationTensor(0):
-◯◯◯◯◯◯◯◯  ◉◉◯◉◉◉◉◉  ◯◯◉◯◯◯◯◯
-◯◯◯◯◯◯◯◯  ◉◉◯◉◉◯◯◯  ◯◯◉◯◯◉◉◉
-◯◯◯◯◯◯◯◯  ◉◯◯◉◯◯◯◯  ◯◉◉◯◉◉◉◉
-◯◯◯◯◯◯◯◯  ◉◯◉◉◉◯◉◯  ◯◉◯◯◯◉◯◉
+
+# State 61
+#   a b c d e f g h
+# 1 x x x x x x x o 1
+# 2 o o o x x x x o 2
+# 3 o o x o x x x o 3
+# 4 o o o o o x x o 4
+# 5 o o o o x x x o 5
+# 6 o o o o o x o o 6
+# 7 o o o o o o x o 7
+# 8 o o o o o o o x 8
+#   a b c d e f g h
+IsTerminal() = True
+History() = [19, 34, 41, 33, 42, 49, 40, 48, 32, 43, 51, 50, 57, 20, 44, 11, 26, 56, 59, 60, 12, 58, 2, 3, 4, 25, 10, 52, 18, 37, 46, 24, 45, 5, 21, 1, 9, 14, 22, 13, 15, 17, 0, 7, 6, 30, 16, 53, 29, 8, 54, 55, 61, 62, 39, 31, 23, 47, 38, 64, 63]
+HistoryString() = "19 34 41 33 42 49 40 48 32 43 51 50 57 20 44 11 26 56 59 60 12 58 2 3 4 25 10 52 18 37 46 24 45 5 21 1 9 14 22 13 15 17 0 7 6 30 16 53 29 8 54 55 61 62 39 31 23 47 38 64 63"
+IsChanceNode() = False
+IsSimultaneousNode() = False
+CurrentPlayer() = -4
+InformationStateString(0) = "19 34 41 33 42 49 40 48 32 43 51 50 57 20 44 11 26 56 59 60 12 58 2 3 4 25 10 52 18 37 46 24 45 5 21 1 9 14 22 13 15 17 0 7 6 30 16 53 29 8 54 55 61 62 39 31 23 47 38 64 63"
+InformationStateString(1) = "19 34 41 33 42 49 40 48 32 43 51 50 57 20 44 11 26 56 59 60 12 58 2 3 4 25 10 52 18 37 46 24 45 5 21 1 9 14 22 13 15 17 0 7 6 30 16 53 29 8 54 55 61 62 39 31 23 47 38 64 63"
+ObservationString(0) = "  a b c d e f g h  \n1 x x x x x x x o 1\n2 o o o x x x x o 2\n3 o o x o x x x o 3\n4 o o o o o x x o 4\n5 o o o o x x x o 5\n6 o o o o o x o o 6\n7 o o o o o o x o 7\n8 o o o o o o o x 8\n  a b c d e f g h  "
+ObservationString(1) = "  a b c d e f g h  \n1 o o o o o o o x 1\n2 x x x o o o o x 2\n3 x x o x o o o x 3\n4 x x x x x o o x 4\n5 x x x x o o o x 5\n6 x x x x x o x x 6\n7 x x x x x x o x 7\n8 x x x x x x x o 8\n  a b c d e f g h  "
+ObservationTensor(0):
+◯◯◯◯◯◯◯◯  ◉◉◉◉◉◉◉◯  ◯◯◯◯◯◯◯◉
+◯◯◯◯◯◯◯◯  ◯◯◯◉◉◉◉◯  ◉◉◉◯◯◯◯◉
+◯◯◯◯◯◯◯◯  ◯◯◉◯◉◉◉◯  ◉◉◯◉◯◯◯◉
 ◯◯◯◯◯◯◯◯  ◯◯◯◯◯◉◉◯  ◉◉◉◉◉◯◯◉
-◯◯◉◯◯◯◯◯  ◉◯◯◉◯◉◉◯  ◯◉◯◯◉◯◯◉
-◯◯◯◯◯◯◯◯  ◉◉◯◉◉◯◯◯  ◯◯◉◯◯◉◉◉
-◯◯◯◯◯◉◯◯  ◉◉◉◉◉◯◯◯  ◯◯◯◯◯◯◉◉
-ObservationTensor(1):
-◯◯◯◯◯◯◯◯  ◯◯◉◯◯◯◯◯  ◉◉◯◉◉◉◉◉
-◯◯◯◯◯◯◯◯  ◯◯◉◯◯◉◉◉  ◉◉◯◉◉◯◯◯
-◯◯◯◯◯◯◯◯  ◯◉◉◯◉◉◉◉  ◉◯◯◉◯◯◯◯
-◯◯◯◯◯◯◯◯  ◯◉◯◯◯◉◯◉  ◉◯◉◉◉◯◉◯
+◯◯◯◯◯◯◯◯  ◯◯◯◯◉◉◉◯  ◉◉◉◉◯◯◯◉
+◯◯◯◯◯◯◯◯  ◯◯◯◯◯◉◯◯  ◉◉◉◉◉◯◉◉
+◯◯◯◯◯◯◯◯  ◯◯◯◯◯◯◉◯  ◉◉◉◉◉◉◯◉
+◯◯◯◯◯◯◯◯  ◯◯◯◯◯◯◯◉  ◉◉◉◉◉◉◉◯
+ObservationTensor(1):
+◯◯◯◯◯◯◯◯  ◯◯◯◯◯◯◯◉  ◉◉◉◉◉◉◉◯
+◯◯◯◯◯◯◯◯  ◉◉◉◯◯◯◯◉  ◯◯◯◉◉◉◉◯
+◯◯◯◯◯◯◯◯  ◉◉◯◉◯◯◯◉  ◯◯◉◯◉◉◉◯
 ◯◯◯◯◯◯◯◯  ◉◉◉◉◉◯◯◉  ◯◯◯◯◯◉◉◯
-◯◯◉◯◯◯◯◯  ◯◉◯◯◉◯◯◉  ◉◯◯◉◯◉◉◯
-◯◯◯◯◯◯◯◯  ◯◯◉◯◯◉◉◉  ◉◉◯◉◉◯◯◯
-◯◯◯◯◯◉◯◯  ◯◯◯◯◯◯◉◉  ◉◉◉◉◉◯◯◯
-Rewards() = [0.0, 0.0]
-Returns() = [0.0, 0.0]
-<<<<<<< HEAD
-LegalActions() = [42, 61]
-StringLegalActions() = ["c6 (x)", "f8 (x)"]
-
-# Apply action "f8 (x)"
-action: 61
-=======
-LegalActions() = [7, 55]
-StringLegalActions() = ["h1", "h7"]
-
-# Apply action "h1"
-action: 7
->>>>>>> c2be1951
-
-# State 59
-# White (o) to play:
-#   a b c d e f g h
-<<<<<<< HEAD
-# 1 x x o x x x x x 1
-# 2 x x o x x o o o 2
-# 3 x o o x o o o o 3
-# 4 x o x x x o x o 4
-# 5 o o o o o x x o 5
-# 6 x o - x o x x o 6
-# 7 x x o x x x o o 7
-# 8 x x x x x x o o 8
-=======
-# 1 x o o o o o x x 1
-# 2 x x x o o o x x 2
-# 3 x o o o x o o x 3
-# 4 o o x o o x o x 4
-# 5 o o x o x o x x 5
-# 6 x x o o o x x x 6
-# 7 x o o o o o o - 7
-# 8 x o o o o o o o 8
->>>>>>> c2be1951
-#   a b c d e f g h
-IsTerminal() = False
-History() = [37, 45, 53, 20, 19, 38, 29, 18, 47, 30, 9, 26, 21, 13, 25, 44, 31, 10, 12, 14, 6, 54, 55, 5, 1, 11, 3, 23, 39, 62, 52, 33, 7, 63, 41, 8, 0, 51, 4, 22, 60, 15, 34, 48, 49, 43, 58, 16, 46, 57, 56, 50, 24, 2, 59, 17, 40, 32, 61]
-HistoryString() = "37 45 53 20 19 38 29 18 47 30 9 26 21 13 25 44 31 10 12 14 6 54 55 5 1 11 3 23 39 62 52 33 7 63 41 8 0 51 4 22 60 15 34 48 49 43 58 16 46 57 56 50 24 2 59 17 40 32 61"
-IsChanceNode() = False
-IsSimultaneousNode() = False
-CurrentPlayer() = 1
-<<<<<<< HEAD
-InformationStateString(0) = "37 45 53 20 19 38 29 18 47 30 9 26 21 13 25 44 31 10 12 14 6 54 55 5 1 11 3 23 39 62 52 33 7 63 41 8 0 51 4 22 60 15 34 48 49 43 58 16 46 57 56 50 24 2 59 17 40 32 61"
-InformationStateString(1) = "37 45 53 20 19 38 29 18 47 30 9 26 21 13 25 44 31 10 12 14 6 54 55 5 1 11 3 23 39 62 52 33 7 63 41 8 0 51 4 22 60 15 34 48 49 43 58 16 46 57 56 50 24 2 59 17 40 32 61"
-ObservationString(0) = "  a b c d e f g h  \n1 x x o x x x x x 1\n2 x x o x x o o o 2\n3 x o o x o o o o 3\n4 x o x x x o x o 4\n5 o o o o o x x o 5\n6 x o - x o x x o 6\n7 x x o x x x o o 7\n8 x x x x x x o o 8\n  a b c d e f g h  "
-ObservationString(1) = "  a b c d e f g h  \n1 o o x o o o o o 1\n2 o o x o o x x x 2\n3 o x x o x x x x 3\n4 o x o o o x o x 4\n5 x x x x x o o x 5\n6 o x - o x o o x 6\n7 o o x o o o x x 7\n8 o o o o o o x x 8\n  a b c d e f g h  "
-=======
-InformationStateString(0) = "44 43 26 29 45 25 17 52 21 13 37 42 41 53 34 8 16 50 0 48 61 60 59 33 18 51 58 9 2 49 62 1 40 54 56 32 22 57 38 3 14 19 12 63 20 31 39 24 23 11 46 30 10 15 47 5 6 4 7"
-InformationStateString(1) = "44 43 26 29 45 25 17 52 21 13 37 42 41 53 34 8 16 50 0 48 61 60 59 33 18 51 58 9 2 49 62 1 40 54 56 32 22 57 38 3 14 19 12 63 20 31 39 24 23 11 46 30 10 15 47 5 6 4 7"
-ObservationString(0) = "White (o) to play:\n  a b c d e f g h  \n1 x o o o o o x x 1\n2 x x x o o o x x 2\n3 x o o o x o o x 3\n4 o o x o o x o x 4\n5 o o x o x o x x 5\n6 x x o o o x x x 6\n7 x o o o o o o - 7\n8 x o o o o o o o 8\n  a b c d e f g h  "
-ObservationString(1) = "White (o) to play:\n  a b c d e f g h  \n1 x o o o o o x x 1\n2 x x x o o o x x 2\n3 x o o o x o o x 3\n4 o o x o o x o x 4\n5 o o x o x o x x 5\n6 x x o o o x x x 6\n7 x o o o o o o - 7\n8 x o o o o o o o 8\n  a b c d e f g h  "
->>>>>>> c2be1951
-ObservationTensor(0):
-◯◯◯◯◯◯◯◯  ◉◉◯◉◉◉◉◉  ◯◯◉◯◯◯◯◯
-◯◯◯◯◯◯◯◯  ◉◉◯◉◉◯◯◯  ◯◯◉◯◯◉◉◉
-◯◯◯◯◯◯◯◯  ◉◯◯◉◯◯◯◯  ◯◉◉◯◉◉◉◉
-◯◯◯◯◯◯◯◯  ◉◯◉◉◉◯◉◯  ◯◉◯◯◯◉◯◉
-◯◯◯◯◯◯◯◯  ◯◯◯◯◯◉◉◯  ◉◉◉◉◉◯◯◉
-◯◯◉◯◯◯◯◯  ◉◯◯◉◯◉◉◯  ◯◉◯◯◉◯◯◉
-◯◯◯◯◯◯◯◯  ◉◉◯◉◉◉◯◯  ◯◯◉◯◯◯◉◉
-◯◯◯◯◯◯◯◯  ◉◉◉◉◉◉◯◯  ◯◯◯◯◯◯◉◉
-ObservationTensor(1):
-◯◯◯◯◯◯◯◯  ◯◯◉◯◯◯◯◯  ◉◉◯◉◉◉◉◉
-◯◯◯◯◯◯◯◯  ◯◯◉◯◯◉◉◉  ◉◉◯◉◉◯◯◯
-◯◯◯◯◯◯◯◯  ◯◉◉◯◉◉◉◉  ◉◯◯◉◯◯◯◯
-◯◯◯◯◯◯◯◯  ◯◉◯◯◯◉◯◉  ◉◯◉◉◉◯◉◯
-◯◯◯◯◯◯◯◯  ◉◉◉◉◉◯◯◉  ◯◯◯◯◯◉◉◯
-◯◯◉◯◯◯◯◯  ◯◉◯◯◉◯◯◉  ◉◯◯◉◯◉◉◯
-◯◯◯◯◯◯◯◯  ◯◯◉◯◯◯◉◉  ◉◉◯◉◉◉◯◯
-◯◯◯◯◯◯◯◯  ◯◯◯◯◯◯◉◉  ◉◉◉◉◉◉◯◯
-Rewards() = [0.0, 0.0]
-Returns() = [0.0, 0.0]
-<<<<<<< HEAD
-LegalActions() = [42]
-StringLegalActions() = ["c6 (o)"]
-
-# Apply action "c6 (o)"
-action: 42
-=======
-LegalActions() = [55]
-StringLegalActions() = ["h7"]
-
-# Apply action "h7"
-action: 55
->>>>>>> c2be1951
-
-# State 60
-# -4 to play:
-#   a b c d e f g h
-<<<<<<< HEAD
-# 1 x x o x x x x x 1
-# 2 x x o x x o o o 2
-# 3 x o o x o o o o 3
-# 4 x o x x x o x o 4
-# 5 o o o o o x x o 5
-# 6 x o o o o x x o 6
-# 7 x x o x x x o o 7
-# 8 x x x x x x o o 8
-=======
-# 1 x o o o o o x x 1
-# 2 x x x o o o x x 2
-# 3 x o o o x o o x 3
-# 4 o o x o o x o x 4
-# 5 o o x o x o x x 5
-# 6 x x o o o x o x 6
-# 7 x o o o o o o o 7
-# 8 x o o o o o o o 8
->>>>>>> c2be1951
-#   a b c d e f g h
-IsTerminal() = True
-History() = [37, 45, 53, 20, 19, 38, 29, 18, 47, 30, 9, 26, 21, 13, 25, 44, 31, 10, 12, 14, 6, 54, 55, 5, 1, 11, 3, 23, 39, 62, 52, 33, 7, 63, 41, 8, 0, 51, 4, 22, 60, 15, 34, 48, 49, 43, 58, 16, 46, 57, 56, 50, 24, 2, 59, 17, 40, 32, 61, 42]
-HistoryString() = "37 45 53 20 19 38 29 18 47 30 9 26 21 13 25 44 31 10 12 14 6 54 55 5 1 11 3 23 39 62 52 33 7 63 41 8 0 51 4 22 60 15 34 48 49 43 58 16 46 57 56 50 24 2 59 17 40 32 61 42"
-IsChanceNode() = False
-IsSimultaneousNode() = False
-CurrentPlayer() = -4
-<<<<<<< HEAD
-InformationStateString(0) = "37 45 53 20 19 38 29 18 47 30 9 26 21 13 25 44 31 10 12 14 6 54 55 5 1 11 3 23 39 62 52 33 7 63 41 8 0 51 4 22 60 15 34 48 49 43 58 16 46 57 56 50 24 2 59 17 40 32 61 42"
-InformationStateString(1) = "37 45 53 20 19 38 29 18 47 30 9 26 21 13 25 44 31 10 12 14 6 54 55 5 1 11 3 23 39 62 52 33 7 63 41 8 0 51 4 22 60 15 34 48 49 43 58 16 46 57 56 50 24 2 59 17 40 32 61 42"
-ObservationString(0) = "  a b c d e f g h  \n1 x x o x x x x x 1\n2 x x o x x o o o 2\n3 x o o x o o o o 3\n4 x o x x x o x o 4\n5 o o o o o x x o 5\n6 x o o o o x x o 6\n7 x x o x x x o o 7\n8 x x x x x x o o 8\n  a b c d e f g h  "
-ObservationString(1) = "  a b c d e f g h  \n1 o o x o o o o o 1\n2 o o x o o x x x 2\n3 o x x o x x x x 3\n4 o x o o o x o x 4\n5 x x x x x o o x 5\n6 o x x x x o o x 6\n7 o o x o o o x x 7\n8 o o o o o o x x 8\n  a b c d e f g h  "
-=======
-InformationStateString(0) = "44 43 26 29 45 25 17 52 21 13 37 42 41 53 34 8 16 50 0 48 61 60 59 33 18 51 58 9 2 49 62 1 40 54 56 32 22 57 38 3 14 19 12 63 20 31 39 24 23 11 46 30 10 15 47 5 6 4 7 55"
-InformationStateString(1) = "44 43 26 29 45 25 17 52 21 13 37 42 41 53 34 8 16 50 0 48 61 60 59 33 18 51 58 9 2 49 62 1 40 54 56 32 22 57 38 3 14 19 12 63 20 31 39 24 23 11 46 30 10 15 47 5 6 4 7 55"
-ObservationString(0) = "-4 to play:\n  a b c d e f g h  \n1 x o o o o o x x 1\n2 x x x o o o x x 2\n3 x o o o x o o x 3\n4 o o x o o x o x 4\n5 o o x o x o x x 5\n6 x x o o o x o x 6\n7 x o o o o o o o 7\n8 x o o o o o o o 8\n  a b c d e f g h  "
-ObservationString(1) = "-4 to play:\n  a b c d e f g h  \n1 x o o o o o x x 1\n2 x x x o o o x x 2\n3 x o o o x o o x 3\n4 o o x o o x o x 4\n5 o o x o x o x x 5\n6 x x o o o x o x 6\n7 x o o o o o o o 7\n8 x o o o o o o o 8\n  a b c d e f g h  "
->>>>>>> c2be1951
-ObservationTensor(0):
-◯◯◯◯◯◯◯◯  ◉◉◯◉◉◉◉◉  ◯◯◉◯◯◯◯◯
-◯◯◯◯◯◯◯◯  ◉◉◯◉◉◯◯◯  ◯◯◉◯◯◉◉◉
-◯◯◯◯◯◯◯◯  ◉◯◯◉◯◯◯◯  ◯◉◉◯◉◉◉◉
-◯◯◯◯◯◯◯◯  ◉◯◉◉◉◯◉◯  ◯◉◯◯◯◉◯◉
-◯◯◯◯◯◯◯◯  ◯◯◯◯◯◉◉◯  ◉◉◉◉◉◯◯◉
-◯◯◯◯◯◯◯◯  ◉◯◯◯◯◉◉◯  ◯◉◉◉◉◯◯◉
-◯◯◯◯◯◯◯◯  ◉◉◯◉◉◉◯◯  ◯◯◉◯◯◯◉◉
-◯◯◯◯◯◯◯◯  ◉◉◉◉◉◉◯◯  ◯◯◯◯◯◯◉◉
-ObservationTensor(1):
-◯◯◯◯◯◯◯◯  ◯◯◉◯◯◯◯◯  ◉◉◯◉◉◉◉◉
-◯◯◯◯◯◯◯◯  ◯◯◉◯◯◉◉◉  ◉◉◯◉◉◯◯◯
-◯◯◯◯◯◯◯◯  ◯◉◉◯◉◉◉◉  ◉◯◯◉◯◯◯◯
-◯◯◯◯◯◯◯◯  ◯◉◯◯◯◉◯◉  ◉◯◉◉◉◯◉◯
-◯◯◯◯◯◯◯◯  ◉◉◉◉◉◯◯◉  ◯◯◯◯◯◉◉◯
-◯◯◯◯◯◯◯◯  ◯◉◉◉◉◯◯◉  ◉◯◯◯◯◉◉◯
-◯◯◯◯◯◯◯◯  ◯◯◉◯◯◯◉◉  ◉◉◯◉◉◉◯◯
-◯◯◯◯◯◯◯◯  ◯◯◯◯◯◯◉◉  ◉◉◉◉◉◉◯◯
-Rewards() = [1.0, -1.0]
-Returns() = [1.0, -1.0]+◯◯◯◯◯◯◯◯  ◉◉◉◉◯◯◯◉  ◯◯◯◯◉◉◉◯
+◯◯◯◯◯◯◯◯  ◉◉◉◉◉◯◉◉  ◯◯◯◯◯◉◯◯
+◯◯◯◯◯◯◯◯  ◉◉◉◉◉◉◯◉  ◯◯◯◯◯◯◉◯
+◯◯◯◯◯◯◯◯  ◉◉◉◉◉◉◉◯  ◯◯◯◯◯◯◯◉
+Rewards() = [-1.0, 1.0]
+Returns() = [-1.0, 1.0]