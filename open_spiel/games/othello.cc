--- conflicted
+++ resolved
@@ -51,31 +51,6 @@
 }
 
 REGISTER_SPIEL_GAME(kGameType, Factory);
-
-CellState PlayerToState(Player player) {
-  switch (player) {
-    case 0:
-      return CellState::kBlack;
-    case 1:
-      return CellState::kWhite;
-    default:
-      SpielFatalError(absl::StrCat("Invalid player id ", player));
-      return CellState::kEmpty;
-  }
-}
-
-std::string StateToString(CellState state) {
-  switch (state) {
-    case CellState::kEmpty:
-      return "-";
-    case CellState::kBlack:
-      return "x";
-    case CellState::kWhite:
-      return "o";
-    default:
-      SpielFatalError("Invalid cell state");
-  }
-}
 
 std::string PlayerToString(Player player) {
   switch (player) {
@@ -155,7 +130,6 @@
   return false;
 }
 
-<<<<<<< HEAD
 void OthelloState::Capture(Player player, int action, Direction dir, int steps) {
   Move move(action);
   move = move.Next(dir);
@@ -168,24 +142,6 @@
 
     board_[move.GetAction()] = cell;
     move = move.Next(dir);
-=======
-void OthelloState::Capture(Player player, int move, Direction dir, int steps) {
-  int row, col;
-
-  std::tie(row, col) = RowColFromMove(move);
-  std::tie(row, col) = GetNext(row, col, dir);
-
-  CellState cell = PlayerToState(player);
-  for (int step = 0; step < steps; step++) {
-    if (BoardAt(row, col) == CellState::kEmpty || BoardAt(row, col) == cell) {
-      SpielFatalError(
-          absl::StrCat("Cannot capture cell (", row, ", ", col, ")"));
-    }
-
-    board_[RowColToMove(row, col)] = cell;
-
-    std::tie(row, col) = GetNext(row, col, dir);
->>>>>>> c2be1951
   }
 }
 
@@ -198,7 +154,6 @@
           LegalRegularActions(Player(1)).empty());
 }
 
-<<<<<<< HEAD
 CellState PlayerToState(Player player) {
   switch (player) {
     case 0:
@@ -210,6 +165,7 @@
       return CellState::kEmpty;
   }
 }
+
 std::string StateToString(CellState state) {
   return StateToString(Player(0), state);
 }
@@ -227,60 +183,27 @@
     default:
       SpielFatalError("Unknown state.");
   }
-=======
-std::pair<int, int> OthelloState::RowColFromMove(int move) const {
-  SPIEL_CHECK_GE(move, 0);
-  SPIEL_CHECK_LT(move, kNumCells);
-  return {move / kNumCols, move % kNumCols};
-}
-
-int OthelloState::RowColToMove(int row, int col) const {
-  SPIEL_CHECK_GE(row, 0);
-  SPIEL_CHECK_LT(row, kNumRows);
-  SPIEL_CHECK_GE(col, 0);
-  SPIEL_CHECK_LT(col, kNumCols);
-  return row * kNumCols + col;
->>>>>>> c2be1951
 }
 
 bool OthelloState::ValidAction(Player player, int move) const {
   return (board_[move] == CellState::kEmpty && CanCapture(player, move));
 }
 
-<<<<<<< HEAD
 void OthelloState::DoApplyAction(Action action) {
   if (action == kPassMove) {  // pass
-=======
-void OthelloState::DoApplyAction(Action move) {
-  if (move == kPassMove) {
->>>>>>> c2be1951
     current_player_ = 1 - current_player_;
     return;
   }
 
-<<<<<<< HEAD
-  if (!ValidAction(current_player_, action)) {
-    SpielFatalError(absl::StrCat("Invalid action ", action));
-  }
+  SPIEL_CHECK_TRUE(ValidAction(current_player_, action));
 
   CellState cell = PlayerToState(current_player_);
   board_[action] = cell;
-  
-  for (int direction = Direction::kUp; direction < Direction::kLast; direction++) {
-    int steps = CountSteps(current_player_, action, static_cast<Direction>(direction));
+
+  for (auto direction : kDirections) {
+    int steps = CountSteps(current_player_, action, direction);
     if (steps > 0) {
-      Capture(current_player_, action, static_cast<Direction>(direction), steps);
-=======
-  SPIEL_CHECK_TRUE(ValidAction(current_player_, move));
-
-  CellState cell = PlayerToState(current_player_);
-  board_[move] = cell;
-
-  for (auto direction : kDirections) {
-    int steps = CountSteps(current_player_, move, direction);
-    if (steps > 0) {
-      Capture(current_player_, move, direction, steps);
->>>>>>> c2be1951
+      Capture(current_player_, action, direction, steps);
     }
   }
 
@@ -320,43 +243,28 @@
 std::string OthelloState::ActionToString(Player player,
                                          Action action_id) const {
   if (action_id == kPassMove) {
-<<<<<<< HEAD
-    return absl::StrCat(StateToString(PlayerToState(player)), "(pass)");
+    return "pass";
   } else {
     Move move(action_id);
-    std::string row_label = std::string(1, static_cast<char>('1' + move.GetRow()));
-    std::string col_label = std::string(1, static_cast<char>('a' + move.GetColumn()));
-    return absl::StrCat(col_label, row_label, " (", StateToString(PlayerToState(player)), ")");
-=======
-    return "pass";
-  } else {
-    auto [row, col] = RowColFromMove(action_id);
-    return absl::StrCat(ColumnString(col), RowString(row));
->>>>>>> c2be1951
+    return absl::StrCat(ColumnString(move.GetColumn()), RowString(move.GetRow()));
   }
 }
 
 OthelloState::OthelloState(std::shared_ptr<const Game> game) : State(game) {
   absl::c_fill(board_, CellState::kEmpty);
-  board_[RowColToMove(3, 3)] = CellState::kWhite;
-  board_[RowColToMove(3, 4)] = CellState::kBlack;
-  board_[RowColToMove(4, 3)] = CellState::kBlack;
-  board_[RowColToMove(4, 4)] = CellState::kWhite;
-}
-
-<<<<<<< HEAD
+  board_[Move(3, 3).GetAction()] = CellState::kWhite;
+  board_[Move(3, 4).GetAction()] = CellState::kBlack;
+  board_[Move(4, 3).GetAction()] = CellState::kBlack;
+  board_[Move(4, 4).GetAction()] = CellState::kWhite;
+}
+
 std::string OthelloState::ToString(Player player) const {
-  std::string str;
-=======
-std::string OthelloState::ToString() const {
->>>>>>> c2be1951
   std::string col_labels = "  a b c d e f g h  ";
-  std::string str = absl::StrCat(PlayerToString(CurrentPlayer()), " to play:\n",
-                                 col_labels, "\n");
+  std::string str = absl::StrCat(col_labels, "\n");
   for (int r = 0; r < kNumRows; ++r) {
     absl::StrAppend(&str, RowString(r), " ");
     for (int c = 0; c < kNumCols; ++c) {
-      absl::StrAppend(&str, StateToString(BoardAt(r, c)), " ");
+      absl::StrAppend(&str, StateToString(player, BoardAt(r, c)), " ");
     }
     absl::StrAppend(&str, RowString(r), "\n");
   }
@@ -364,13 +272,10 @@
   return str;
 }
 
-<<<<<<< HEAD
 std::string OthelloState::ToString() const {
   return ToString(Player(0));  // default to player 0 view
 }
 
-=======
->>>>>>> c2be1951
 bool OthelloState::IsTerminal() const {
   return current_player_ == kTerminalPlayerId;
 }
@@ -394,11 +299,7 @@
 std::string OthelloState::ObservationString(Player player) const {
   SPIEL_CHECK_GE(player, 0);
   SPIEL_CHECK_LT(player, num_players_);
-<<<<<<< HEAD
   return ToString(player);
-=======
-  return ToString();
->>>>>>> c2be1951
 }
 
 void OthelloState::ObservationTensor(Player player,
